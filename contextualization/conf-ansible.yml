---
- hosts: "{{IM_HOST}}"
  become: yes
  become_method: sudo
  gather_facts: false
  tasks:
    # Some OSs does not have python by default
    - name: Check Python is installed
      raw: which python
      ignore_errors: yes
      register: python_exists
      changed_when: false

<<<<<<< HEAD
=======
    # Ubuntu 16 have an annoying apt boot process
    - name: Delete apt processes
      raw: ls /etc/debian_version && (sudo killall apt ; sleep 1 ; sudo rm -f /var/lib/apt/lists/lock && sudo rm -f /var/lib/dpkg/lock && sudo dpkg --configure -a ; sudo apt-get -f -y install)
      ignore_errors: yes

>>>>>>> 21d1df36
    - name: Bootstrap with python
      raw: sudo apt update; sudo apt install -y python; sudo yum install -y python; sudo zypper -n install python python-xml
      ignore_errors: yes
      register: python_install
      changed_when: python_install.stdout_lines|length > 1
      when: python_exists is failed

    - name: Get Facts
      setup:

    - name: Install libselinux-python in RH
      action: yum pkg=libselinux-python state=installed
      when: ansible_os_family == "RedHat"

    - name: EPEL
      yum: name=epel-release,yum-priorities
      when: ansible_os_family == "RedHat" and ansible_distribution != "Fedora"

####################### Install Ansible in Ubuntu and RHEL systems with apt and yum ###################################
################### because they have recent versions of ansible in system repositories ###############################
################# Use INDIGO repos from Ubuntu 14 and CentOS 7 to assure a stable version  ############################

    - name: Ubuntu apt update
      apt: update_cache=yes cache_valid_time=3600
      when: ansible_distribution == "Ubuntu"
      ignore_errors: yes
      register: apt_update

    - name: Ubuntu force apt update (avoid apt lock)
      command: apt update
      when: ansible_distribution == "Ubuntu" and apt_update is failed

    - name: Ubuntu install Ansible requisites with apt
      apt: name=python-pip,python-jinja2,sshpass,openssh-client,unzip
      when: ansible_distribution == "Ubuntu"

    - apt_key: url=http://repo.indigo-datacloud.eu/repository/RPM-GPG-KEY-indigodc state=present
      when: ansible_distribution == "Ubuntu" and ansible_distribution_major_version|int >= 14

    - name: Ubuntu 14 install indigo 1 repo
      apt: deb=http://repo.indigo-datacloud.eu/repository/indigo/1/ubuntu/dists/trusty/main/binary-amd64/indigodc-release_1.0.0-1_amd64.deb
      when: ansible_distribution == "Ubuntu" and ansible_distribution_major_version|int >= 14
      ignore_errors: yes

    - name: Install requirements Ubuntu 14
      apt: name=gcc,python-dev,libffi-dev,libssl-dev
      when: ansible_distribution == "Ubuntu" and ansible_distribution_major_version|int <= 14

    - name: Ubuntu install requirements
      apt: name=software-properties-common
      when: ansible_os_family == "Debian" and (ansible_distribution != "Ubuntu" or (ansible_distribution_major_version != "14" and ansible_distribution_major_version != "16"))
        
    - name: Ubuntu install Ansible PPA repo  
      apt_repository: repo='ppa:ansible/ansible'
      when: ansible_os_family == "Debian" and (ansible_distribution != "Ubuntu" or (ansible_distribution_major_version != "14" and ansible_distribution_major_version != "16"))
        
    - name: Apt-get update
      apt: update_cache=yes
      when: ansible_os_family == "Debian"

    - name: Ubuntu install Ansible with apt
      apt: name=ansible force=yes
      when: ansible_distribution == "Ubuntu"

    - rpm_key: state=present key=http://repo.indigo-datacloud.eu/repository/RPM-GPG-KEY-indigodc
      when: ansible_os_family == "RedHat" and ansible_distribution_major_version|int >= 7 and ansible_distribution != "Fedora"

    - name: RH indigo repos
      yum: state=present name=http://repo.indigo-datacloud.eu/repository/indigo/2/centos7/x86_64/base/indigodc-release-2.0.0-1.el7.centos.noarch.rpm
      when: ansible_os_family == "RedHat" and ansible_distribution_major_version|int >= 7 and ansible_distribution != "Fedora"
        
    - name: RH7 install Ansible with yum
      yum: name=ansible,python-pip,python-jinja2,sshpass,openssh-clients,unzip
      when: ansible_os_family == "RedHat" and ansible_distribution_major_version|int >= 7 and ansible_distribution != "Fedora"

############################################ In other systems use pip #################################################

    - name: Apt install requirements
      apt: name=unzip,gcc,python-dev,openssh-client,sshpass,python-pip,libffi-dev,libssl-dev
      when: ansible_os_family == "Debian" and ansible_distribution != "Ubuntu"
      
    - name: Yum install requirements RH or Fedora
      yum: name=python-distribute,gcc,python-devel,wget,openssh-clients,sshpass,python-pip,libffi-devel,openssl-devel
      when: ansible_os_family == "RedHat" and ansible_distribution_major_version|int >= 6

    - name: Zypper install requirements Suse   
      zypper: name=python,python-pip,gcc,python-devel,wget,libffi-devel,openssl-devel state=present
      when: ansible_os_family == "Suse"
        
#    - name: Install Pip (alternative)
#      shell: wget https://bootstrap.pypa.io/get-pip.py && python get-pip.py

    - name: Upgrade pip
      pip: name=pip extra_args="-I" state=latest

    - name: Upgrade setuptools with Pip
      pip: name=setuptools state=latest

    - name: Upgrade pyOpenSSL with Pip
      pip: name=pyOpenSSL state=latest
      ignore_errors: yes

    - name: Install ansible with Pip
      pip: name=ansible extra_args="-I"
      when: ansible_os_family == "Suse" or (ansible_os_family == "Debian" and ansible_distribution != "Ubuntu") or ansible_distribution == "Fedora" or (ansible_os_family == "RedHat" and ansible_distribution_major_version|int < 7)
        
#################################### Now install jmespath and scp and pywinrm with pip  ########################################
    - name: Install jmespath with Pip
      pip: name=jmespath
        
    - name: Install scp with Pip
      pip: name=scp
      when: ansible_os_family != "RedHat" or (ansible_os_family == "RedHat" and ansible_distribution_major_version|int >= 6)

    - name: Install pywinrm with Pip
      pip: name=pywinrm
      when: ansible_os_family != "RedHat" or (ansible_os_family == "RedHat" and ansible_distribution_major_version|int >= 6)
      ignore_errors: yes

    - name: Disable SELinux
      selinux: state=disabled
      when: ansible_os_family == "RedHat"
      ignore_errors: yes
        
################################################ Configure Ansible  ###################################################

    - name: Create /etc/ansible
      file: path=/etc/ansible state=directory

    - name: Create /etc/ansible/ansible.cfg
      file: path=/etc/ansible/ansible.cfg state=touch owner=root group=root mode=0644

    - name: Set host_key_checking to false in ansible.cfg
      ini_file: dest=/etc/ansible/ansible.cfg section=defaults option=host_key_checking value=False

    - name: Set nocolor to 1 in ansible.cfg to avoid strange chars in Ansible outputs
      ini_file: dest=/etc/ansible/ansible.cfg section=defaults option=nocolor value=1

    - name: Set transport to ssh in ansible.cfg
      ini_file: dest=/etc/ansible/ansible.cfg section=defaults option=transport value=ssh
      when: ansible_os_family == "Debian" or (ansible_os_family == "RedHat" and ansible_distribution_major_version|int >= 6)  or (ansible_os_family == "Suse" and ansible_distribution_major_version|int >= 10)

    - name: Set transport to smart in ansible.cfg
      ini_file: dest=/etc/ansible/ansible.cfg section=defaults option=transport value=smart
      when: (ansible_os_family == "RedHat" and ansible_distribution_major_version|int < 6) or (ansible_os_family == "Suse" and ansible_distribution_major_version|int < 10)

    - name: Change ssh_args to set ControlPersist to 15 min in ansible.cfg
      ini_file: dest=/etc/ansible/ansible.cfg section=ssh_connection option=ssh_args value="-o ControlMaster=auto -o ControlPersist=900s -o UserKnownHostsFile=/dev/null"
      when: ansible_os_family == "Debian" or (ansible_os_family == "RedHat" and ansible_distribution_major_version|int >= 7) or (ansible_os_family == "Suse" and ansible_distribution_major_version|int >= 12)
        
    - name: Change ssh_args to remove ControlPersist in REL 6 and older in ansible.cfg
      ini_file: dest=/etc/ansible/ansible.cfg section=ssh_connection option=ssh_args value="-o UserKnownHostsFile=/dev/null"
      when: (ansible_os_family == "RedHat" and ansible_distribution_major_version|int < 7) or (ansible_os_family == "Suse" and ansible_distribution_major_version|int < 12)
        
    - name: Activate SSH pipelining in ansible.cfg
      ini_file: dest=/etc/ansible/ansible.cfg section=ssh_connection option=pipelining value=True

    - name: Set jinja2.ext.do to jinja2_extensions in ansible.cfg
      ini_file: dest=/etc/ansible/ansible.cfg section=defaults option=jinja2_extensions value=jinja2.ext.do

    - name: Set allow_world_readable_tmpfiles to True ansible.cfg
      ini_file: dest=/etc/ansible/ansible.cfg section=defaults option=allow_world_readable_tmpfiles value=True

    - name: Set fact_caching in ansible.cfg
      ini_file: dest=/etc/ansible/ansible.cfg section=defaults option=fact_caching value=jsonfile

    - name: Set fact_caching_connection in ansible.cfg
      ini_file: dest=/etc/ansible/ansible.cfg section=defaults option=fact_caching_connection value=/var/tmp/facts_cache

    - name: Set fact_caching_timeout in ansible.cfg
      ini_file: dest=/etc/ansible/ansible.cfg section=defaults option=fact_caching_timeout value=86400
        
    - name: Set fact_caching_timeout in ansible.cfg
      ini_file: dest=/etc/ansible/ansible.cfg section=defaults option=gathering value=smart

    - name: Set roles_path in ansible.cfg
      ini_file: dest=/etc/ansible/ansible.cfg section=defaults option=roles_path value=/etc/ansible/roles<|MERGE_RESOLUTION|>--- conflicted
+++ resolved
@@ -11,14 +11,11 @@
       register: python_exists
       changed_when: false
 
-<<<<<<< HEAD
-=======
     # Ubuntu 16 have an annoying apt boot process
     - name: Delete apt processes
       raw: ls /etc/debian_version && (sudo killall apt ; sleep 1 ; sudo rm -f /var/lib/apt/lists/lock && sudo rm -f /var/lib/dpkg/lock && sudo dpkg --configure -a ; sudo apt-get -f -y install)
       ignore_errors: yes
 
->>>>>>> 21d1df36
     - name: Bootstrap with python
       raw: sudo apt update; sudo apt install -y python; sudo yum install -y python; sudo zypper -n install python python-xml
       ignore_errors: yes
