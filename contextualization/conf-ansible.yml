---
- hosts: "{{IM_HOST}}"
  become: yes
  become_method: sudo
  gather_facts: false
  tasks:
    # Some OSs does not have python by default
    - name: Bootstrap with python
      raw: which python || (sudo apt update; sudo apt install -y python; sudo yum install -y python)
      ignore_errors: yes

    # In case of REL 5 system install python-simplejson
    - name: Install python-simplejson on REL 5
      raw: cat /etc/redhat-release | grep "release 5" && sudo yum -y install python-simplejson
      ignore_errors: yes

    - name: Get Facts
      setup:

    - name: Install libselinux-python in RH
      action: yum pkg=libselinux-python state=installed
      when: ansible_os_family == "RedHat"

    - name: EPEL
      yum: name=epel-release,yum-priorities
      when: ansible_os_family == "RedHat" and ansible_distribution != "Fedora"

####################### Install Ansible in Ubuntu and RHEL systems with apt and yum ###################################
################### because they have recent versions of ansible in system repositories ###############################
################# Use INDIGO repos from Ubuntu 14 and CentOS 7 to assure a stable version  ############################

    - name: Ubuntu install indigo list
      get_url: url=http://repo.indigo-datacloud.eu/repos/1/indigo1-ubuntu14_04.list dest=/etc/apt/sources.list.d/indigo1-ubuntu14_04.list
      when: ansible_distribution == "Ubuntu" and ansible_distribution_major_version == "14"

    - apt_key: url=http://repo.indigo-datacloud.eu/repository/RPM-GPG-KEY-indigodc state=present
      when: ansible_distribution == "Ubuntu" and ansible_distribution_major_version == "14"

    - name: Ubuntu install requirements
      apt: name=software-properties-common
      when: ansible_os_family == "Debian" and (ansible_distribution != "Ubuntu" or ansible_distribution_major_version != "14")
        
    - name: Ubuntu install Ansible PPA repo  
      apt_repository: repo='ppa:ansible/ansible'
      when: ansible_os_family == "Debian" and (ansible_distribution != "Ubuntu" or ansible_distribution_major_version != "14")
        
    - name: Apt-get update
      apt: update_cache=yes
      when: ansible_os_family == "Debian"

    - name: Ubuntu install Ansible with apt
      apt: name=ansible,python-pip,python-jinja2,sshpass,openssh-client,unzip force=yes
      when: ansible_distribution == "Ubuntu"
        
    - name: RH indigo repos
      get_url: url=http://repo.indigo-datacloud.eu/repos/1/indigo1.repo dest=/etc/yum.repos.d/indigo1.repo
      when: ansible_os_family == "RedHat" and ansible_distribution_major_version|int >= 7 and ansible_distribution != "Fedora"
        
    - rpm_key: state=present key=http://repo.indigo-datacloud.eu/repository/RPM-GPG-KEY-indigodc
      when: ansible_os_family == "RedHat" and ansible_distribution_major_version|int >= 7 and ansible_distribution != "Fedora"
        
    - name: RH7 install Ansible with yum
      yum: name=ansible,python-pip,python-jinja2,sshpass,openssh-clients,unzip
      when: ansible_os_family == "RedHat" and ansible_distribution_major_version|int >= 7 and ansible_distribution != "Fedora"

############################################ In other systems use pip #################################################

    - name: Apt install requirements
      apt: name=unzip,gcc,python-dev,openssh-client,sshpass,python-pip,libffi-dev,libssl-dev
      when: ansible_os_family == "Debian" and ansible_distribution != "Ubuntu"
      
    - name: Yum install requirements RH or Fedora
      yum: name=python-distribute,gcc,python-devel,wget,openssh-clients,sshpass,python-pip,libffi-devel,openssl-devel
      when: ansible_os_family == "RedHat" and ansible_distribution_major_version|int >= 6
      
    - name: Yum install requirements RH5
      yum: name=python26,python26-simplejson,python26-distribute,gcc,python26-devel,openssh-clients,sshpass,libffi-devel,openssl-devel
      when: ansible_os_family == "RedHat" and ansible_distribution_major_version|int < 6

    - name: Zypper install requirements Suse   
      zypper: name=python,python-pip,gcc,python-devel,wget,libffi-devel,openssl-devel state=present
      when: ansible_os_family == "Suse"

    - name: Install Pip 2.6
      easy_install: name=pip executable=easy_install-2.6
      when: ansible_os_family == "RedHat" and ansible_distribution_major_version|int < 6
        
#    - name: Install Pip (alternative)
#      shell: wget https://bootstrap.pypa.io/get-pip.py && python get-pip.py

    - name: Link python 
      file: src=/usr/bin/python dest=/usr/bin/python_ansible state=link
      when: ansible_os_family == "Suse" or ansible_os_family == "Debian" or (ansible_os_family == "RedHat" and ansible_distribution_major_version|int >= 6)

    - name: Link python 2.6
      file: src=/usr/bin/python2.6 dest=/usr/bin/python_ansible state=link
      when: ansible_os_family == "RedHat" and ansible_distribution_major_version|int < 6

    - name: Install ansible with Pip
      pip: name=ansible extra_args="-I"
      when: ansible_os_family == "Suse" or (ansible_os_family == "Debian" and ansible_distribution != "Ubuntu") or ansible_distribution == "Fedora" or (ansible_os_family == "RedHat" and ansible_distribution_major_version|int < 7)
        
    - name: Install ansible with Pip 2.6
      pip: name=ansible executable=pip-2.6
      when: ansible_os_family == "RedHat" and ansible_distribution_major_version|int < 6
        
#################################### Now install and scp and pywinrm with pip  ########################################
        
    - name: Install scp and pywinrm with Pip
      pip: name="scp pywinrm"
      when: ansible_os_family != "RedHat" or (ansible_os_family == "RedHat" and ansible_distribution_major_version|int >= 6)
        
    - name: Install scp and pywinrm with Pip 2.6
      pip: name="scp pywinrm" executable=pip-2.6
      when: ansible_os_family == "RedHat" and ansible_distribution_major_version|int < 6

    - name: Disable SELinux
      selinux: state=disabled
      when: ansible_os_family == "RedHat"
      ignore_errors: yes
        
################################################ Configure Ansible  ###################################################

    - name: Create /etc/ansible
      file: path=/etc/ansible state=directory

    - name: Create /etc/ansible/ansible.cfg
      file: path=/etc/ansible/ansible.cfg state=touch owner=root group=root mode=0644

    - name: Set host_key_checking to false in ansible.cfg
      ini_file: dest=/etc/ansible/ansible.cfg section=defaults option=host_key_checking value=False

    - name: Set nocolor to 1 in ansible.cfg to avoid strange chars in Ansible outputs
      ini_file: dest=/etc/ansible/ansible.cfg section=defaults option=nocolor value=1

    - name: Set transport to ssh in ansible.cfg
      ini_file: dest=/etc/ansible/ansible.cfg section=defaults option=transport value=ssh
      when: ansible_os_family == "Debian" or (ansible_os_family == "RedHat" and ansible_distribution_major_version|int >= 6)  or (ansible_os_family == "Suse" and ansible_distribution_major_version|int >= 10)

    - name: Set transport to smart in ansible.cfg
      ini_file: dest=/etc/ansible/ansible.cfg section=defaults option=transport value=smart
      when: (ansible_os_family == "RedHat" and ansible_distribution_major_version|int < 6) or (ansible_os_family == "Suse" and ansible_distribution_major_version|int < 10)

    - name: Change ssh_args to set ControlPersist to 15 min in ansible.cfg
      ini_file: dest=/etc/ansible/ansible.cfg section=ssh_connection option=ssh_args value="-o ControlMaster=auto -o ControlPersist=900s"
      when: ansible_os_family == "Debian" or (ansible_os_family == "RedHat" and ansible_distribution_major_version|int >= 7) or (ansible_os_family == "Suse" and ansible_distribution_major_version|int >= 12)
        
    - name: Change ssh_args to remove ControlPersist in REL 6 and older in ansible.cfg
      ini_file: dest=/etc/ansible/ansible.cfg section=ssh_connection option=ssh_args value=""
      when: (ansible_os_family == "RedHat" and ansible_distribution_major_version|int < 7) or (ansible_os_family == "Suse" and ansible_distribution_major_version|int < 12)
        
    - name: Activate SSH pipelining in ansible.cfg
      ini_file: dest=/etc/ansible/ansible.cfg section=ssh_connection option=pipelining value=True

    - name: Set jinja2.ext.do to jinja2_extensions in ansible.cfg
      ini_file: dest=/etc/ansible/ansible.cfg section=defaults option=jinja2_extensions value=jinja2.ext.do

    - name: Set allow_world_readable_tmpfiles to True ansible.cfg
      ini_file: dest=/etc/ansible/ansible.cfg section=defaults option=allow_world_readable_tmpfiles value=True

    - name: Set fact_caching in ansible.cfg
      ini_file: dest=/etc/ansible/ansible.cfg section=defaults option=fact_caching value=jsonfile

    - name: Set fact_caching_connection in ansible.cfg
      ini_file: dest=/etc/ansible/ansible.cfg section=defaults option=fact_caching_connection value=/var/tmp/facts_cache

    - name: Set fact_caching_timeout in ansible.cfg
      ini_file: dest=/etc/ansible/ansible.cfg section=defaults option=fact_caching_timeout value=86400
        
    - name: Set fact_caching_timeout in ansible.cfg
      ini_file: dest=/etc/ansible/ansible.cfg section=defaults option=gathering value=smart
<<<<<<< HEAD
=======

    - name: Set roles_path in ansible.cfg
      ini_file: dest=/etc/ansible/ansible.cfg section=defaults option=roles_path value=/etc/ansible/roles
>>>>>>> 1d4fd0a7
<|MERGE_RESOLUTION|>--- conflicted
+++ resolved
@@ -169,9 +169,6 @@
         
     - name: Set fact_caching_timeout in ansible.cfg
       ini_file: dest=/etc/ansible/ansible.cfg section=defaults option=gathering value=smart
-<<<<<<< HEAD
-=======
 
     - name: Set roles_path in ansible.cfg
-      ini_file: dest=/etc/ansible/ansible.cfg section=defaults option=roles_path value=/etc/ansible/roles
->>>>>>> 1d4fd0a7
+      ini_file: dest=/etc/ansible/ansible.cfg section=defaults option=roles_path value=/etc/ansible/roles