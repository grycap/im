--- conflicted
+++ resolved
@@ -1,231 +1,210 @@
 ---
-- hosts: "{{IM_HOST}}"
-  become: yes
-  become_method: sudo
-  gather_facts: false
-  tasks:
-    # Some OSs does not have python by default
-    - name: Bootstrap with python
-      raw: which python || (sudo apt update; sudo apt install -y python; sudo yum install -y python)
-      ignore_errors: yes
-
-    # In case of REL 5 system install python-simplejson
-    - name: Install python-simplejson on REL 5
-      raw: cat /etc/redhat-release | grep "release 5" && sudo yum -y install python-simplejson
-      ignore_errors: yes
-
-    - name: Get Facts
-      setup:
-
-    - name: Install libselinux-python in RH
-      action: yum pkg=libselinux-python state=installed
-      when: ansible_os_family == "RedHat"
-
-<<<<<<< HEAD
-    - name: EPEL
-      yum: name=epel-release,yum-priorities
-      when: ansible_os_family == "RedHat" and ansible_distribution != "Fedora"
-=======
-  ################### Install Ansible in Ubuntu RHEL Debian and Fedora systems with apt and yum #########################
+  - hosts: "{{IM_HOST}}"
+    become: yes
+    become_method: sudo
+    gather_facts: false
+    tasks:
+      # Some OSs does not have python by default
+      - name: Bootstrap with python
+        raw: which python || (sudo apt update; sudo apt install -y python; sudo yum install -y python)
+        ignore_errors: yes
+  
+      # In case of REL 5 system install python-simplejson
+      - name: Install python-simplejson on REL 5
+        raw: cat /etc/redhat-release | grep "release 5" && sudo yum -y install python-simplejson
+        ignore_errors: yes
+  
+      - name: Get Facts
+        setup:
+  
+      - name: Install libselinux-python in RH
+        action: yum pkg=libselinux-python state=installed
+        when: ansible_os_family == "RedHat"
+  
+      - name: EPEL
+        yum: name=epel-release,yum-priorities
+        when: ansible_os_family == "RedHat" and ansible_distribution != "Fedora"
+  
+  ####################### Install Ansible in Ubuntu and RHEL systems with apt and yum ###################################
   ################### because they have recent versions of ansible in system repositories ###############################
-
-    - name: Ubuntu apt update
-      apt: update_cache=yes cache_valid_time=3600
-      when: ansible_distribution == "Ubuntu"
-      ignore_errors: yes
-      register: apt_update
-  
-    - name: Ubuntu force apt update (avoid apt lock)
-      command: apt update
-      when: ansible_distribution == "Ubuntu" and apt_update|failed
- 
-    - name: Ubuntu install requirements
-      apt: name=software-properties-common
-      when: ansible_distribution == "Ubuntu"
->>>>>>> 50327154
-
-####################### Install Ansible in Ubuntu and RHEL systems with apt and yum ###################################
-################### because they have recent versions of ansible in system repositories ###############################
-################# Use INDIGO repos from Ubuntu 14 and CentOS 7 to assure a stable version  ############################
-
-    - name: Ubuntu install Ansible requisites with apt
-      apt: name=python-pip,python-jinja2,sshpass,openssh-client,unzip update_cache=yes
-      when: ansible_distribution == "Ubuntu"
-
-    - apt_key: url=http://repo.indigo-datacloud.eu/repository/RPM-GPG-KEY-indigodc state=present
-      when: ansible_distribution == "Ubuntu" and ansible_distribution_major_version|int >= 14
-
-    - name: Ubuntu 14 install indigo 1 repo
-      apt: deb=http://repo.indigo-datacloud.eu/repository/indigo/1/ubuntu/dists/trusty/main/binary-amd64/indigodc-release_1.0.0-1_amd64.deb
-      when: ansible_distribution == "Ubuntu" and ansible_distribution_major_version|int >= 14
-      ignore_errors: yes
-
-    - name: Ubuntu install requirements
-      apt: name=software-properties-common
-      when: ansible_os_family == "Debian" and (ansible_distribution != "Ubuntu" or (ansible_distribution_major_version != "14" and ansible_distribution_major_version != "16"))
+  ################# Use INDIGO repos from Ubuntu 14 and CentOS 7 to assure a stable version  ############################
+  
+      - name: Ubuntu apt update
+        apt: update_cache=yes cache_valid_time=3600
+        when: ansible_distribution == "Ubuntu"
+        ignore_errors: yes
+        register: apt_update
+
+      - name: Ubuntu force apt update (avoid apt lock)
+        command: apt update
+        when: ansible_distribution == "Ubuntu" and apt_update|failed
+
+      - name: Ubuntu install Ansible requisites with apt
+        apt: name=python-pip,python-jinja2,sshpass,openssh-client,unzip
+        when: ansible_distribution == "Ubuntu"
+  
+      - apt_key: url=http://repo.indigo-datacloud.eu/repository/RPM-GPG-KEY-indigodc state=present
+        when: ansible_distribution == "Ubuntu" and ansible_distribution_major_version|int >= 14
+  
+      - name: Ubuntu 14 install indigo 1 repo
+        apt: deb=http://repo.indigo-datacloud.eu/repository/indigo/1/ubuntu/dists/trusty/main/binary-amd64/indigodc-release_1.0.0-1_amd64.deb
+        when: ansible_distribution == "Ubuntu" and ansible_distribution_major_version|int >= 14
+        ignore_errors: yes
+  
+      - name: Install requirements Ubuntu 14
+        apt: name=gcc,python-dev,libffi-dev,libssl-dev
+        when: ansible_distribution == "Ubuntu" and ansible_distribution_major_version|int <= 14
+
+      - name: Ubuntu install requirements
+        apt: name=software-properties-common
+        when: ansible_os_family == "Debian" and (ansible_distribution != "Ubuntu" or (ansible_distribution_major_version != "14" and ansible_distribution_major_version != "16"))
+          
+      - name: Ubuntu install Ansible PPA repo  
+        apt_repository: repo='ppa:ansible/ansible'
+        when: ansible_os_family == "Debian" and (ansible_distribution != "Ubuntu" or (ansible_distribution_major_version != "14" and ansible_distribution_major_version != "16"))
+          
+      - name: Apt-get update
+        apt: update_cache=yes
+        when: ansible_os_family == "Debian"
+  
+      - name: Ubuntu install Ansible with apt
+        apt: name=ansible force=yes
+        when: ansible_distribution == "Ubuntu"
+  
+      - rpm_key: state=present key=http://repo.indigo-datacloud.eu/repository/RPM-GPG-KEY-indigodc
+        when: ansible_os_family == "RedHat" and ansible_distribution_major_version|int >= 7 and ansible_distribution != "Fedora"
+  
+      - name: RH indigo repos
+        yum: state=present name=http://repo.indigo-datacloud.eu/repository/indigo/2/centos7/x86_64/base/indigodc-release-2.0.0-1.el7.centos.noarch.rpm
+        when: ansible_os_family == "RedHat" and ansible_distribution_major_version|int >= 7 and ansible_distribution != "Fedora"
+          
+      - name: RH7 install Ansible with yum
+        yum: name=ansible,python-pip,python-jinja2,sshpass,openssh-clients,unzip
+        when: ansible_os_family == "RedHat" and ansible_distribution_major_version|int >= 7 and ansible_distribution != "Fedora"
+  
+  ############################################ In other systems use pip #################################################
+  
+      - name: Apt install requirements
+        apt: name=unzip,gcc,python-dev,openssh-client,sshpass,python-pip,libffi-dev,libssl-dev
+        when: ansible_os_family == "Debian" and ansible_distribution != "Ubuntu"
         
-    - name: Ubuntu install Ansible PPA repo  
-      apt_repository: repo='ppa:ansible/ansible'
-      when: ansible_os_family == "Debian" and (ansible_distribution != "Ubuntu" or (ansible_distribution_major_version != "14" and ansible_distribution_major_version != "16"))
+      - name: Yum install requirements RH or Fedora
+        yum: name=python-distribute,gcc,python-devel,wget,openssh-clients,sshpass,python-pip,libffi-devel,openssl-devel
+        when: ansible_os_family == "RedHat" and ansible_distribution_major_version|int >= 6
         
-    - name: Apt-get update
-      apt: update_cache=yes
-      when: ansible_os_family == "Debian"
-
-    - name: Ubuntu install Ansible with apt
-      apt: name=ansible force=yes
-      when: ansible_distribution == "Ubuntu"
-
-    - rpm_key: state=present key=http://repo.indigo-datacloud.eu/repository/RPM-GPG-KEY-indigodc
-      when: ansible_os_family == "RedHat" and ansible_distribution_major_version|int >= 7 and ansible_distribution != "Fedora"
-
-<<<<<<< HEAD
-    - name: RH indigo repos
-      yum: state=present name=http://repo.indigo-datacloud.eu/repository/indigo/2/centos7/x86_64/base/indigodc-release-2.0.0-1.el7.centos.noarch.rpm
-      when: ansible_os_family == "RedHat" and ansible_distribution_major_version|int >= 7 and ansible_distribution != "Fedora"
-        
-    - name: RH7 install Ansible with yum
-      yum: name=ansible,python-pip,python-jinja2,sshpass,openssh-clients,unzip
-      when: ansible_os_family == "RedHat" and ansible_distribution_major_version|int >= 7 and ansible_distribution != "Fedora"
-
-############################################ In other systems use pip #################################################
-=======
-    - name: Install requirements Ubuntu 14
-      apt: name=gcc,python-dev,libffi-dev,libssl-dev
-      when: ansible_distribution == "Ubuntu" and ansible_distribution_major_version|int <= 14
-
-  ############################################ In other systems use pip #################################################
-  
-    - name: Yum install requirements RH 6
-      yum: name=python-distribute,gcc,python-devel,wget,openssh-clients,sshpass,python-pip,libffi-devel,openssl-devel
-      when: ansible_os_family == "RedHat" and ansible_distribution_major_version|int <= 6
->>>>>>> 50327154
-
-    - name: Apt install requirements
-      apt: name=unzip,gcc,python-dev,openssh-client,sshpass,python-pip,libffi-dev,libssl-dev
-      when: ansible_os_family == "Debian" and ansible_distribution != "Ubuntu"
-      
-    - name: Yum install requirements RH or Fedora
-      yum: name=python-distribute,gcc,python-devel,wget,openssh-clients,sshpass,python-pip,libffi-devel,openssl-devel
-      when: ansible_os_family == "RedHat" and ansible_distribution_major_version|int >= 6
-      
-    - name: Yum install requirements RH5
-      yum: name=python26,python26-simplejson,python26-distribute,gcc,python26-devel,openssh-clients,sshpass,libffi-devel,openssl-devel
-      when: ansible_os_family == "RedHat" and ansible_distribution_major_version|int < 6
-
-    - name: Zypper install requirements Suse   
-      zypper: name=python,python-pip,gcc,python-devel,wget,libffi-devel,openssl-devel state=present
-      when: ansible_os_family == "Suse"
-
-    - name: Install Pip 2.6
-      easy_install: name=pip executable=easy_install-2.6
-      when: ansible_os_family == "RedHat" and ansible_distribution_major_version|int < 6
-        
-#    - name: Install Pip (alternative)
-#      shell: wget https://bootstrap.pypa.io/get-pip.py && python get-pip.py
-
-    - name: Link python 
-      file: src=/usr/bin/python dest=/usr/bin/python_ansible state=link
-      when: ansible_os_family == "Suse" or ansible_os_family == "Debian" or (ansible_os_family == "RedHat" and ansible_distribution_major_version|int >= 6)
-
-    - name: Link python 2.6
-      file: src=/usr/bin/python2.6 dest=/usr/bin/python_ansible state=link
-      when: ansible_os_family == "RedHat" and ansible_distribution_major_version|int < 6
-
-    - name: Upgrade pip
-      pip: name=pip extra_args="-I" state=latest
-
-<<<<<<< HEAD
-    - name: Upgrade pyOpenSSL with Pip
-      pip: name=pyOpenSSL extra_args="-I" state=latest
-=======
-    - name: Upgrade setuptools with Pip
-      pip: name=setuptools state=latest
-
-    - name: Upgrade pyOpenSSL with Pip
-      pip: name=pyOpenSSL state=latest
->>>>>>> 50327154
-
-    - name: Install ansible with Pip
-      pip: name=ansible extra_args="-I"
-      when: ansible_os_family == "Suse" or (ansible_os_family == "Debian" and ansible_distribution != "Ubuntu") or ansible_distribution == "Fedora" or (ansible_os_family == "RedHat" and ansible_distribution_major_version|int < 7)
-        
-    - name: Install ansible with Pip 2.6
-      pip: name=ansible executable=pip-2.6
-      when: ansible_os_family == "RedHat" and ansible_distribution_major_version|int < 6
-        
-#################################### Now install jmespath and scp and pywinrm with pip  ########################################
-    - name: Install jmespath with Pip
-      pip: name=jmespath
-        
-    - name: Install scp with Pip
-      pip: name=scp
-      when: ansible_os_family != "RedHat" or (ansible_os_family == "RedHat" and ansible_distribution_major_version|int >= 6)
-
-    - name: Install pywinrm with Pip
-      pip: name=pywinrm
-      when: ansible_os_family != "RedHat" or (ansible_os_family == "RedHat" and ansible_distribution_major_version|int >= 6)
-      ignore_errors: yes
-        
-    - name: Install scp and pywinrm with Pip 2.6
-      pip: name="scp pywinrm" executable=pip-2.6
-      when: ansible_os_family == "RedHat" and ansible_distribution_major_version|int < 6
-
-    - name: Disable SELinux
-      selinux: state=disabled
-      when: ansible_os_family == "RedHat"
-      ignore_errors: yes
-        
-################################################ Configure Ansible  ###################################################
-
-    - name: Create /etc/ansible
-      file: path=/etc/ansible state=directory
-
-    - name: Create /etc/ansible/ansible.cfg
-      file: path=/etc/ansible/ansible.cfg state=touch owner=root group=root mode=0644
-
-    - name: Set host_key_checking to false in ansible.cfg
-      ini_file: dest=/etc/ansible/ansible.cfg section=defaults option=host_key_checking value=False
-
-    - name: Set nocolor to 1 in ansible.cfg to avoid strange chars in Ansible outputs
-      ini_file: dest=/etc/ansible/ansible.cfg section=defaults option=nocolor value=1
-
-    - name: Set transport to ssh in ansible.cfg
-      ini_file: dest=/etc/ansible/ansible.cfg section=defaults option=transport value=ssh
-      when: ansible_os_family == "Debian" or (ansible_os_family == "RedHat" and ansible_distribution_major_version|int >= 6)  or (ansible_os_family == "Suse" and ansible_distribution_major_version|int >= 10)
-
-    - name: Set transport to smart in ansible.cfg
-      ini_file: dest=/etc/ansible/ansible.cfg section=defaults option=transport value=smart
-      when: (ansible_os_family == "RedHat" and ansible_distribution_major_version|int < 6) or (ansible_os_family == "Suse" and ansible_distribution_major_version|int < 10)
-
-    - name: Change ssh_args to set ControlPersist to 15 min in ansible.cfg
-      ini_file: dest=/etc/ansible/ansible.cfg section=ssh_connection option=ssh_args value="-o ControlMaster=auto -o ControlPersist=900s"
-      when: ansible_os_family == "Debian" or (ansible_os_family == "RedHat" and ansible_distribution_major_version|int >= 7) or (ansible_os_family == "Suse" and ansible_distribution_major_version|int >= 12)
-        
-    - name: Change ssh_args to remove ControlPersist in REL 6 and older in ansible.cfg
-      ini_file: dest=/etc/ansible/ansible.cfg section=ssh_connection option=ssh_args value=""
-      when: (ansible_os_family == "RedHat" and ansible_distribution_major_version|int < 7) or (ansible_os_family == "Suse" and ansible_distribution_major_version|int < 12)
-        
-    - name: Activate SSH pipelining in ansible.cfg
-      ini_file: dest=/etc/ansible/ansible.cfg section=ssh_connection option=pipelining value=True
-
-    - name: Set jinja2.ext.do to jinja2_extensions in ansible.cfg
-      ini_file: dest=/etc/ansible/ansible.cfg section=defaults option=jinja2_extensions value=jinja2.ext.do
-
-    - name: Set allow_world_readable_tmpfiles to True ansible.cfg
-      ini_file: dest=/etc/ansible/ansible.cfg section=defaults option=allow_world_readable_tmpfiles value=True
-
-    - name: Set fact_caching in ansible.cfg
-      ini_file: dest=/etc/ansible/ansible.cfg section=defaults option=fact_caching value=jsonfile
-
-    - name: Set fact_caching_connection in ansible.cfg
-      ini_file: dest=/etc/ansible/ansible.cfg section=defaults option=fact_caching_connection value=/var/tmp/facts_cache
-
-    - name: Set fact_caching_timeout in ansible.cfg
-      ini_file: dest=/etc/ansible/ansible.cfg section=defaults option=fact_caching_timeout value=86400
-        
-    - name: Set fact_caching_timeout in ansible.cfg
-      ini_file: dest=/etc/ansible/ansible.cfg section=defaults option=gathering value=smart
-
-    - name: Set roles_path in ansible.cfg
-      ini_file: dest=/etc/ansible/ansible.cfg section=defaults option=roles_path value=/etc/ansible/roles
+      - name: Yum install requirements RH5
+        yum: name=python26,python26-simplejson,python26-distribute,gcc,python26-devel,openssh-clients,sshpass,libffi-devel,openssl-devel
+        when: ansible_os_family == "RedHat" and ansible_distribution_major_version|int < 6
+  
+      - name: Zypper install requirements Suse   
+        zypper: name=python,python-pip,gcc,python-devel,wget,libffi-devel,openssl-devel state=present
+        when: ansible_os_family == "Suse"
+  
+      - name: Install Pip 2.6
+        easy_install: name=pip executable=easy_install-2.6
+        when: ansible_os_family == "RedHat" and ansible_distribution_major_version|int < 6
+          
+  #    - name: Install Pip (alternative)
+  #      shell: wget https://bootstrap.pypa.io/get-pip.py && python get-pip.py
+  
+      - name: Link python 
+        file: src=/usr/bin/python dest=/usr/bin/python_ansible state=link
+        when: ansible_os_family == "Suse" or ansible_os_family == "Debian" or (ansible_os_family == "RedHat" and ansible_distribution_major_version|int >= 6)
+  
+      - name: Link python 2.6
+        file: src=/usr/bin/python2.6 dest=/usr/bin/python_ansible state=link
+        when: ansible_os_family == "RedHat" and ansible_distribution_major_version|int < 6
+  
+      - name: Upgrade pip
+        pip: name=pip extra_args="-I" state=latest
+
+      - name: Upgrade setuptools with Pip
+        pip: name=setuptools state=latest
+  
+      - name: Upgrade pyOpenSSL with Pip
+        pip: name=pyOpenSSL state=latest
+  
+      - name: Install ansible with Pip
+        pip: name=ansible extra_args="-I"
+        when: ansible_os_family == "Suse" or (ansible_os_family == "Debian" and ansible_distribution != "Ubuntu") or ansible_distribution == "Fedora" or (ansible_os_family == "RedHat" and ansible_distribution_major_version|int < 7)
+          
+      - name: Install ansible with Pip 2.6
+        pip: name=ansible executable=pip-2.6
+        when: ansible_os_family == "RedHat" and ansible_distribution_major_version|int < 6
+          
+  #################################### Now install jmespath and scp and pywinrm with pip  ########################################
+      - name: Install jmespath with Pip
+        pip: name=jmespath
+          
+      - name: Install scp with Pip
+        pip: name=scp
+        when: ansible_os_family != "RedHat" or (ansible_os_family == "RedHat" and ansible_distribution_major_version|int >= 6)
+  
+      - name: Install pywinrm with Pip
+        pip: name=pywinrm
+        when: ansible_os_family != "RedHat" or (ansible_os_family == "RedHat" and ansible_distribution_major_version|int >= 6)
+        ignore_errors: yes
+          
+      - name: Install scp and pywinrm with Pip 2.6
+        pip: name="scp pywinrm" executable=pip-2.6
+        when: ansible_os_family == "RedHat" and ansible_distribution_major_version|int < 6
+  
+      - name: Disable SELinux
+        selinux: state=disabled
+        when: ansible_os_family == "RedHat"
+        ignore_errors: yes
+          
+  ################################################ Configure Ansible  ###################################################
+  
+      - name: Create /etc/ansible
+        file: path=/etc/ansible state=directory
+  
+      - name: Create /etc/ansible/ansible.cfg
+        file: path=/etc/ansible/ansible.cfg state=touch owner=root group=root mode=0644
+  
+      - name: Set host_key_checking to false in ansible.cfg
+        ini_file: dest=/etc/ansible/ansible.cfg section=defaults option=host_key_checking value=False
+  
+      - name: Set nocolor to 1 in ansible.cfg to avoid strange chars in Ansible outputs
+        ini_file: dest=/etc/ansible/ansible.cfg section=defaults option=nocolor value=1
+  
+      - name: Set transport to ssh in ansible.cfg
+        ini_file: dest=/etc/ansible/ansible.cfg section=defaults option=transport value=ssh
+        when: ansible_os_family == "Debian" or (ansible_os_family == "RedHat" and ansible_distribution_major_version|int >= 6)  or (ansible_os_family == "Suse" and ansible_distribution_major_version|int >= 10)
+  
+      - name: Set transport to smart in ansible.cfg
+        ini_file: dest=/etc/ansible/ansible.cfg section=defaults option=transport value=smart
+        when: (ansible_os_family == "RedHat" and ansible_distribution_major_version|int < 6) or (ansible_os_family == "Suse" and ansible_distribution_major_version|int < 10)
+  
+      - name: Change ssh_args to set ControlPersist to 15 min in ansible.cfg
+        ini_file: dest=/etc/ansible/ansible.cfg section=ssh_connection option=ssh_args value="-o ControlMaster=auto -o ControlPersist=900s"
+        when: ansible_os_family == "Debian" or (ansible_os_family == "RedHat" and ansible_distribution_major_version|int >= 7) or (ansible_os_family == "Suse" and ansible_distribution_major_version|int >= 12)
+          
+      - name: Change ssh_args to remove ControlPersist in REL 6 and older in ansible.cfg
+        ini_file: dest=/etc/ansible/ansible.cfg section=ssh_connection option=ssh_args value=""
+        when: (ansible_os_family == "RedHat" and ansible_distribution_major_version|int < 7) or (ansible_os_family == "Suse" and ansible_distribution_major_version|int < 12)
+          
+      - name: Activate SSH pipelining in ansible.cfg
+        ini_file: dest=/etc/ansible/ansible.cfg section=ssh_connection option=pipelining value=True
+  
+      - name: Set jinja2.ext.do to jinja2_extensions in ansible.cfg
+        ini_file: dest=/etc/ansible/ansible.cfg section=defaults option=jinja2_extensions value=jinja2.ext.do
+  
+      - name: Set allow_world_readable_tmpfiles to True ansible.cfg
+        ini_file: dest=/etc/ansible/ansible.cfg section=defaults option=allow_world_readable_tmpfiles value=True
+  
+      - name: Set fact_caching in ansible.cfg
+        ini_file: dest=/etc/ansible/ansible.cfg section=defaults option=fact_caching value=jsonfile
+  
+      - name: Set fact_caching_connection in ansible.cfg
+        ini_file: dest=/etc/ansible/ansible.cfg section=defaults option=fact_caching_connection value=/var/tmp/facts_cache
+  
+      - name: Set fact_caching_timeout in ansible.cfg
+        ini_file: dest=/etc/ansible/ansible.cfg section=defaults option=fact_caching_timeout value=86400
+          
+      - name: Set fact_caching_timeout in ansible.cfg
+        ini_file: dest=/etc/ansible/ansible.cfg section=defaults option=gathering value=smart
+  
+      - name: Set roles_path in ansible.cfg
+        ini_file: dest=/etc/ansible/ansible.cfg section=defaults option=roles_path value=/etc/ansible/roles
+  