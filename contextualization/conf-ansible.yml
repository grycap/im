--- conflicted
+++ resolved
@@ -29,28 +29,17 @@
 ################### because they have recent versions of ansible in system repositories ###############################
 ################# Use INDIGO repos from Ubuntu 14 and CentOS 7 to assure a stable version  ############################
 
-<<<<<<< HEAD
-=======
     - name: Ubuntu install Ansible requisites with apt
       apt: name=python-pip,python-jinja2,sshpass,openssh-client,unzip update_cache=yes
       when: ansible_distribution == "Ubuntu"
 
->>>>>>> 13dce5c5
     - apt_key: url=http://repo.indigo-datacloud.eu/repository/RPM-GPG-KEY-indigodc state=present
       when: ansible_distribution == "Ubuntu" and ansible_distribution_major_version|int >= 14
 
     - name: Ubuntu 14 install indigo 1 repo
       apt: deb=http://repo.indigo-datacloud.eu/repository/indigo/1/ubuntu/dists/trusty/main/binary-amd64/indigodc-release_1.0.0-1_amd64.deb
-<<<<<<< HEAD
-      when: ansible_distribution == "Ubuntu" and ansible_distribution_major_version == "14"
-=======
       when: ansible_distribution == "Ubuntu" and ansible_distribution_major_version|int >= 14
       ignore_errors: yes
->>>>>>> 13dce5c5
-
-    - name: Ubuntu 16 install indigo 2 repo
-      apt: deb=http://repo.indigo-datacloud.eu/repository/indigo/2/ubuntu/dists/xenial/main/binary-amd64/indigodc-release_2.0.0-1_amd64.deb
-      when: ansible_distribution == "Ubuntu" and ansible_distribution_major_version == "16"
 
     - name: Ubuntu install requirements
       apt: name=software-properties-common
