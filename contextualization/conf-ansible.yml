--- conflicted
+++ resolved
@@ -168,7 +168,7 @@
       when: ansible_os_family != "RedHat" or ansible_distribution_major_version|int > 6
 
     - name: Ubuntu 14 extra pip packages needed to avoid https issues
-      pip: name=urllib3,ndg-httpsclient,pyasn1
+      pip: name=urllib3,ndg-httpsclient,pyasn1 executable=pip3
       when: ansible_distribution == "Ubuntu" and ansible_distribution_major_version|int <= 14
 
     - name: Ubuntu 14 pip cryptography
@@ -199,13 +199,6 @@
       pip: name=ansible state=latest executable=pip3
       when: ANSIBLE_VERSION == "latest"
 
-<<<<<<< HEAD
-    - name: Ubuntu 14 extra pip packages needed to avoid https issues
-      pip: name=urllib3,ndg-httpsclient,pyasn1 executable=pip3
-      when: ansible_distribution == "Ubuntu" and ansible_distribution_major_version|int <= 14
-
-=======
->>>>>>> dce9f937
 #################################### Now install scp, jmespath and pywinrm with pip  ##################################
 
     - name: Install jmespath with Pip
