---
- hosts: "{{IM_HOST}}"
  become: yes
  become_method: sudo
  gather_facts: false
  vars:
    # Ansible specific Version or "latest"
<<<<<<< HEAD
    ANSIBLE_VERSION: 2.9.13
=======
    ANSIBLE_VERSION: 2.9.15
>>>>>>> 592b2e4b
  tasks:
    - name: Set Ansible version from env if defined
      set_fact: ANSIBLE_VERSION={{ lookup('env','ANSIBLE_VERSION') }}
      when: lookup('env','ANSIBLE_VERSION') != ""

  ################### Some OSs does not have python by default #########################
    - name: Check Python is installed
      raw: python3 -c 'import sys; print(sys.version_info[1])'
      ignore_errors: yes
      register: python3_version
      changed_when: false

    - name: Bootstrap with python Debian/Ubuntu
      raw: sudo apt update && sudo apt install -y python3.5; sudo apt install -y python3
      ignore_errors: yes
      register: python_install
      changed_when: python_install.stdout_lines|length > 1
      when: python3_version is failed or python3_version.stdout|int < 5

    - name: Link correct python version in Ubuntu 14
      raw: ls /usr/bin/python3.5 && sudo rm -f /usr/bin/python3 && sudo ln -s /usr/bin/python3.5 /usr/bin/python3
      when: python3_version is success and python3_version.stdout|int < 5
      ignore_errors: yes

    - name: Bootstrap with python RedHat/CentOS
      raw: sudo yum install -y python3 || { sudo yum install -y epel-release https://repo.ius.io/ius-release-el6.rpm && sudo yum install -y python36 && ln -s /usr/bin/python3.6 /usr/bin/python3; }
      ignore_errors: yes
      register: python_install
      changed_when: python_install.stdout_lines|length > 1
      when: python3_version is failed

    - name: Bootstrap with python SUSE
      raw: sudo zypper -n install python3 python3-xml
      ignore_errors: yes
      register: python_install
      changed_when: python_install.stdout_lines|length > 1
      when: python3_version is failed

     # In some cases python link is not created
    - name: Link python 3 or 2 in case is needed
      raw: ls /usr/bin/python || { ls /usr/bin/python3 && ln -s /usr/bin/python3 /usr/bin/python; } || { ls /usr/bin/python2 && ln -s /usr/bin/python2 /usr/bin/python; }
      become: yes
      ignore_errors: yes

    # In case of redhat systems libselinux-python3 is needed
    - name: Install libselinux-python3 on RH systems
      raw: yum -y install libselinux-python3
      become: yes
      ignore_errors: yes

  ################### Some basic OSs operations #########################
    - name: Get Facts
      setup:

    - name: Install EPEL
      command: yum install -y epel-release
      args:
        creates: /etc/yum.repos.d/epel.repo
      when: ansible_os_family == "RedHat" and ansible_distribution != "Fedora"

    - name: Ensure to Enable EPEL repo
      ini_file:
        dest: /etc/yum.repos.d/epel.repo
        section: epel
        option: enabled
        value: 1
      when: ansible_os_family == "RedHat" and ansible_distribution != "Fedora"
      ignore_errors: yes

    - name: Ubuntu/Debian apt update
      apt: update_cache=yes
      when: ansible_os_family == "Debian"
      ignore_errors: yes
      register: apt_update

    - name: Ubuntu/Debian force apt update (avoid apt lock)
      command: apt update
      when: ansible_os_family == "Debian" and apt_update is failed

  ################### Install Ansible/pip requisites #########################

    - name: Debian/Ubuntu install requisites with apt
      apt: name=python3-pip,wget,python3-setuptools,sshpass,openssh-client,unzip install_recommends=no
      when: ansible_os_family == "Debian" and not (ansible_distribution == "Ubuntu" and ansible_distribution_major_version|int <= 14)

    # We need some hacks to make Ubuntu 14 to work
    - block:

      - name: Ubuntu 14 install requisites with apt
        command: apt install -y --no-install-recommends gcc python3-apt python3.5-dev libffi-dev libssl-dev python3-pip wget python3-setuptools sshpass openssh-client unzip
      
      - name: Ubuntu 14 install pip3.5
        command: python3.5 /usr/lib/python3/dist-packages/easy_install.py "pip>=9.0.3" creates=/usr/local/bin/pip3.5

      - name: Remove old pip3 in Ubuntu 14
        file: path=/usr/bin/pip3 state=absent

      - name: Link pip3.5 in Ubuntu 14
        file: src=/usr/local/bin/pip3.5 dest=/usr/bin/pip3 state=link

      - name: Install python3-apt in Ubuntu 14
        pip:
          name: python-apt
          executable: pip3

      when: ansible_distribution == "Ubuntu" and ansible_distribution_major_version|int <= 14

    - name: Yum install requisites RH 7/8 or Fedora
      command: yum install -y python3-pip python3-setuptools sshpass openssh-clients
      when: (ansible_os_family == "RedHat" and ansible_distribution_major_version|int > 6)

    - name: Yum install requisites RH 6
      command: yum install -y python36-pip python36-setuptools sshpass openssh-clients gcc libffi-devel openssl-devel python36-devel
      when: ansible_os_family == "RedHat" and ansible_distribution_major_version|int <= 6 

    - name: Link pip3 in RH 6
      command: ln -s /usr/bin/pip3.6 /usr/bin/pip3 creates=/usr/bin/pip3
      when: ansible_os_family == "RedHat" and ansible_distribution_major_version|int <= 6 

    - name: Zypper install requirements Suse
      zypper: name=python3-pip,python3-setuptools,gcc,python3-devel,wget,libffi-devel,openssl-devel,python3-cryptography,make state=present
      when: ansible_os_family == "Suse"

<<<<<<< HEAD
=======
    - name: Apk install requirements Alpine
      package: name=py-setuptools,sshpass,openssh-client,unzip,gcc,libffi-dev,openssl-dev,musl-dev,make,wget,python2-dev
      when: ansible_os_family == "Alpine"

    - name: Apk install pip in Alpine 3.11-
      package: name=py-pip
      when: ansible_os_family == "Alpine" and ansible_distribution_version is version('3.12', '<')

    - name: Apk install pip in Alpine 3.12+
      shell: wget https://bootstrap.pypa.io/get-pip.py && python2 get-pip.py warn=false creates=/usr/local/bin/pip2 chdir=/tmp
      when: ansible_os_family == "Alpine" and ansible_distribution_version is version('3.12', '>=')

    - name: Move original ps in Alpine
      command: mv /bin/ps /sbin/ps creates=/sbin/ps
      when: ansible_os_family == "Alpine"

    - name: Install ps with -p support in Alpine
      get_url:
        url: https://gist.githubusercontent.com/micafer/f74de4dc21a636df30d51202cbeee475/raw/388945406b9e9d225a0c7e95b97fc2515f1a17ef/ps_opt_p_enabled_for_alpine.sh
        dest: /bin/ps
        mode: 0755
        owner: root
        group: root
      when: ansible_os_family == "Alpine"

    - name: Pip install cffi Alpine
      pip: name=wheel
      when: ansible_os_family == "Alpine"

    - name: Install pip and setuptools Py3
      package: name=python3-setuptools,python3-pip
      when: ansible_python.version.major > 2
      ignore_errors: yes

>>>>>>> 592b2e4b
  ######################################### Use pip to enable to set the version #############################################

    - name: Upgrade pip
      pip:
        name: pip>=9.0.3
        executable: pip3

    - name: Upgrade setuptools with Pip
      pip: name=setuptools state=latest executable=pip3
      when: ansible_os_family != "RedHat" or ansible_distribution_major_version|int > 6

    - name: Install pyOpenSSL
      pip: name=pyOpenSSL state=latest executable=pip3
      when: ansible_os_family != "RedHat" or ansible_distribution_major_version|int > 6

    - name: Ubuntu 14 pip cryptography
      pip: name=cryptography version=2.9.2 executable=pip3
      when: ansible_distribution == "Ubuntu" and ansible_distribution_major_version|int <= 14

    - name: Install pkgs with Pip in RH6
      pip: name="{{ item.name }}" version="{{ item.version }}" executable=pip3
      when: ansible_os_family == "RedHat" and ansible_distribution_major_version|int <= 6
      with_items:
        - { name: 'setuptools', version: '28.8.1' }
        - { name: 'pyyaml', version: '3.13' }
        - { name: 'idna', version: '2.7' }
        - { name: 'argparse', version: '1.4.0' }
        - { name: 'paramiko', version: '2.2.4' }
        - { name: 'xmltodict', version: '0.11.0' }
        - { name: 'cryptography', version: '2.1.0' }
        - { name: 'pyOpenSSL', version: '17.0.0' }

    - name: Install pyyaml
      pip: name=pyyaml executable=pip3

    - name: Install ansible {{ ANSIBLE_VERSION }} with Pip
      pip: name=ansible version={{ ANSIBLE_VERSION }} executable=pip3
      when: ANSIBLE_VERSION != "latest"

    - name: Install latest ansible version with Pip
      pip: name=ansible state=latest executable=pip3
      when: ANSIBLE_VERSION == "latest"

    - name: Ubuntu 14 extra pip packages needed to avoid https issues
      pip: name=urllib3,ndg-httpsclient,pyasn1 executable=pip3
      when: ansible_distribution == "Ubuntu" and ansible_distribution_major_version|int <= 14

#################################### Now install scp, jmespath and pywinrm with pip  ##################################

    - name: Install jmespath with Pip
      pip: name=jmespath executable=pip3

    - name: Install cffi with Pip in RH6
      pip: name=cffi executable=pip3
      when: ansible_os_family == "RedHat" and ansible_distribution_major_version|int <= 6

    - name: Install scp with Pip
      pip: name=scp executable=pip3

    - name: Install pywinrm with Pip
      pip: name=pywinrm executable=pip3
      ignore_errors: yes

################################################ Configure Ansible  ###################################################

    - name: Create /etc/ansible
      file: path=/etc/ansible state=directory

    - name: Create /etc/ansible/ansible.cfg
      file: path=/etc/ansible/ansible.cfg state=touch owner=root group=root mode=0644

    - name: Set Ansible config file values
      ini_file: dest=/etc/ansible/ansible.cfg section={{ item.section }} option={{ item.option }} value="{{ item.value }}"
      with_items:
      - { section: 'defaults', option: 'host_key_checking', value: 'False' }
      - { section: 'defaults', option: 'interpreter_python ', value: '/usr/bin/python3' }
      - { section: 'defaults', option: 'nocolor', value: '1' }
      - { section: 'ssh_connection', option: 'pipelining', value: 'True' }
      - { section: 'defaults', option: 'jinja2_extensions', value: 'jinja2.ext.do' }
      - { section: 'defaults', option: 'allow_world_readable_tmpfiles', value: 'True' }
      - { section: 'defaults', option: 'fact_caching', value: 'jsonfile' }
      - { section: 'defaults', option: 'fact_caching_connection', value: '/var/tmp/facts_cache' }
      - { section: 'defaults', option: 'fact_caching_timeout', value: '86400' }
      - { section: 'defaults', option: 'gathering', value: 'smart' }
      - { section: 'defaults', option: 'roles_path', value: '/etc/ansible/roles' }
      - { section: 'defaults', option: 'timeout', value: '30' }
 
    - name: Set transport to ssh in ansible.cfg
      ini_file: dest=/etc/ansible/ansible.cfg section=defaults option=transport value=ssh
      when: ansible_os_family == "Debian" or (ansible_os_family == "RedHat" and ansible_distribution_major_version|int >= 6)  or (ansible_os_family == "Suse" and ansible_distribution_major_version|int >= 10)

    - name: Set transport to smart in ansible.cfg
      ini_file: dest=/etc/ansible/ansible.cfg section=defaults option=transport value=smart
      when: (ansible_os_family == "RedHat" and ansible_distribution_major_version|int < 6) or (ansible_os_family == "Suse" and ansible_distribution_major_version|int < 10)

    - name: Change ssh_args to set ControlPersist to 15 min in ansible.cfg
      ini_file: dest=/etc/ansible/ansible.cfg section=ssh_connection option=ssh_args value="-o ControlMaster=auto -o ControlPersist=900s -o UserKnownHostsFile=/dev/null"
      when: ansible_os_family == "Debian" or (ansible_os_family == "RedHat" and ansible_distribution_major_version|int >= 7) or (ansible_os_family == "Suse" and ansible_distribution_major_version|int >= 12)

    - name: Change ssh_args to remove ControlPersist in REL 6 and older in ansible.cfg
      ini_file: dest=/etc/ansible/ansible.cfg section=ssh_connection option=ssh_args value="-o UserKnownHostsFile=/dev/null"
      when: (ansible_os_family == "RedHat" and ansible_distribution_major_version|int < 7) or (ansible_os_family == "Suse" and ansible_distribution_major_version|int < 12)<|MERGE_RESOLUTION|>--- conflicted
+++ resolved
@@ -5,11 +5,7 @@
   gather_facts: false
   vars:
     # Ansible specific Version or "latest"
-<<<<<<< HEAD
-    ANSIBLE_VERSION: 2.9.13
-=======
     ANSIBLE_VERSION: 2.9.15
->>>>>>> 592b2e4b
   tasks:
     - name: Set Ansible version from env if defined
       set_fact: ANSIBLE_VERSION={{ lookup('env','ANSIBLE_VERSION') }}
@@ -133,43 +129,6 @@
       zypper: name=python3-pip,python3-setuptools,gcc,python3-devel,wget,libffi-devel,openssl-devel,python3-cryptography,make state=present
       when: ansible_os_family == "Suse"
 
-<<<<<<< HEAD
-=======
-    - name: Apk install requirements Alpine
-      package: name=py-setuptools,sshpass,openssh-client,unzip,gcc,libffi-dev,openssl-dev,musl-dev,make,wget,python2-dev
-      when: ansible_os_family == "Alpine"
-
-    - name: Apk install pip in Alpine 3.11-
-      package: name=py-pip
-      when: ansible_os_family == "Alpine" and ansible_distribution_version is version('3.12', '<')
-
-    - name: Apk install pip in Alpine 3.12+
-      shell: wget https://bootstrap.pypa.io/get-pip.py && python2 get-pip.py warn=false creates=/usr/local/bin/pip2 chdir=/tmp
-      when: ansible_os_family == "Alpine" and ansible_distribution_version is version('3.12', '>=')
-
-    - name: Move original ps in Alpine
-      command: mv /bin/ps /sbin/ps creates=/sbin/ps
-      when: ansible_os_family == "Alpine"
-
-    - name: Install ps with -p support in Alpine
-      get_url:
-        url: https://gist.githubusercontent.com/micafer/f74de4dc21a636df30d51202cbeee475/raw/388945406b9e9d225a0c7e95b97fc2515f1a17ef/ps_opt_p_enabled_for_alpine.sh
-        dest: /bin/ps
-        mode: 0755
-        owner: root
-        group: root
-      when: ansible_os_family == "Alpine"
-
-    - name: Pip install cffi Alpine
-      pip: name=wheel
-      when: ansible_os_family == "Alpine"
-
-    - name: Install pip and setuptools Py3
-      package: name=python3-setuptools,python3-pip
-      when: ansible_python.version.major > 2
-      ignore_errors: yes
-
->>>>>>> 592b2e4b
   ######################################### Use pip to enable to set the version #############################################
 
     - name: Upgrade pip
