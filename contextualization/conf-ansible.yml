---
- hosts: "{{IM_HOST}}"
  become: yes
  become_method: sudo
  gather_facts: false
  vars:
    # Ansible specific Version or "latest"
    ANSIBLE_VERSION: 2.9.15
  tasks:
    - name: Set Ansible version from env if defined
      set_fact: ANSIBLE_VERSION={{ lookup('env','ANSIBLE_VERSION') }}
      when: lookup('env','ANSIBLE_VERSION') != ""

  ################### Some OSs does not have python by default #########################
    - name: Check Python is installed
      raw: python3 -c 'import sys; print(sys.version_info[1])'
      ignore_errors: yes
      register: python3_version
      changed_when: false

    - name: Bootstrap with python Debian/Ubuntu
      raw: sudo apt update && sudo apt install -y python3.5; sudo apt install -y python3
      ignore_errors: yes
      register: python_install
      changed_when: python_install.stdout_lines|length > 1
      when: python3_version is failed or python3_version.stdout|int < 5

    - name: Link correct python version in Ubuntu 14
      raw: ls /usr/bin/python3.5 && sudo rm -f /usr/bin/python3 && sudo ln -s /usr/bin/python3.5 /usr/bin/python3
      when: python3_version is success and python3_version.stdout|int < 5
      ignore_errors: yes

    - name: Bootstrap with python RedHat/CentOS
      raw: sudo yum install -y python3
      ignore_errors: yes
      register: python_install
      changed_when: python_install.stdout_lines|length > 1
      when: python3_version is failed

    - name: Bootstrap with python SUSE
      raw: sudo zypper -n install python3 python3-xml
      ignore_errors: yes
      register: python_install
      changed_when: python_install.stdout_lines|length > 1
      when: python3_version is failed

     # In some cases python link is not created
    - name: Link python 3 or 2 in case is needed
      raw: ls /usr/bin/python || { ls /usr/bin/python3 && ln -s /usr/bin/python3 /usr/bin/python; } || { ls /usr/bin/python2 && ln -s /usr/bin/python2 /usr/bin/python; }
      ignore_errors: yes

    # In case of redhat systems libselinux-python3 is needed
    - name: Install libselinux-python3 on RH systems
      raw: yum -y install libselinux-python3
      ignore_errors: yes

  ################### Some basic OSs operations #########################
    - name: Get Facts
      setup:

    - name: Install EPEL
      command: yum install -y epel-release
      args:
        creates: /etc/yum.repos.d/epel.repo
      when: ansible_os_family == "RedHat" and ansible_distribution != "Fedora"

    - name: Ensure to Enable EPEL repo
      ini_file:
        dest: /etc/yum.repos.d/epel.repo
        section: epel
        option: enabled
        value: 1
      when: ansible_os_family == "RedHat" and ansible_distribution != "Fedora"
      ignore_errors: yes

    - name: Ubuntu/Debian apt update
      apt: update_cache=yes
      when: ansible_os_family == "Debian"
      ignore_errors: yes
      register: apt_update

    - name: Ubuntu/Debian force apt update (avoid apt lock)
      command: apt update
      when: ansible_os_family == "Debian" and apt_update is failed

  ################### Install Ansible/pip requisites #########################

    - name: Debian/Ubuntu install requisites with apt
      apt: name=python3-pip,wget,python3-setuptools,sshpass,openssh-client,unzip install_recommends=no
      when: ansible_os_family == "Debian" and not (ansible_distribution == "Ubuntu" and ansible_distribution_major_version|int <= 14)

    # We need some hacks to make Ubuntu 14 to work
    - block:

<<<<<<< HEAD
    - name: Install pip in in Ubuntu 20+
      shell: wget https://bootstrap.pypa.io/2.7/get-pip.py && python2 get-pip.py warn=false creates=/usr/local/bin/pip2 chdir=/tmp
      when: ansible_distribution == "Ubuntu" and ansible_distribution_major_version|int >= 20
=======
      - name: Ubuntu 14 install requisites with apt
        command: apt install -y --no-install-recommends gcc python3-apt python3.5-dev libffi-dev libssl-dev python3-pip wget python3-setuptools sshpass openssh-client unzip
      
      - name: Ubuntu 14 install pip3.5
        command: python3.5 /usr/lib/python3/dist-packages/easy_install.py "pip>=18.0,<21.0" creates=/usr/local/bin/pip3.5
>>>>>>> 8da7fcb7

      - name: Remove old pip3 in Ubuntu 14
        file: path=/usr/bin/pip3 state=absent

      - name: Link pip3.5 in Ubuntu 14
        file: src=/usr/local/bin/pip3.5 dest=/usr/bin/pip3 state=link

      - name: Install python3-apt in Ubuntu 14
        pip:
          name: python-apt
          executable: pip3

      when: ansible_distribution == "Ubuntu" and ansible_distribution_major_version|int <= 14

    - name: Yum install requisites RH 7/8 or Fedora
      command: yum install -y python3-pip python3-setuptools sshpass openssh-clients
      when: ansible_os_family == "RedHat"

    - name: Zypper install requirements Suse
      zypper: name=python3-pip,python3-setuptools,gcc,python3-devel,wget,libffi-devel,openssl-devel,python3-cryptography,make state=present
      when: ansible_os_family == "Suse"

  ##################################################### Alpine support #######################################################

    - name: Apk install requirements Alpine
      package: name=py3-pip,py3-setuptools,sshpass,openssh-client,unzip,gcc,libffi-dev,openssl-dev,musl-dev,make,wget,python3-dev
      when: ansible_os_family == "Alpine"

    - name: Move original ps in Alpine
      command: mv /bin/ps /sbin/ps creates=/sbin/ps
      when: ansible_os_family == "Alpine"

    - name: Install ps with -p support in Alpine
      get_url:
        url: https://gist.githubusercontent.com/micafer/f74de4dc21a636df30d51202cbeee475/raw/388945406b9e9d225a0c7e95b97fc2515f1a17ef/ps_opt_p_enabled_for_alpine.sh
        dest: /bin/ps
        mode: 0755
        owner: root
        group: root
      when: ansible_os_family == "Alpine"

    - name: Pip install wheel Alpine
      pip: name=wheel
      when: ansible_os_family == "Alpine"

  ######################################### Use pip to enable to set the version #############################################

<<<<<<< HEAD
    # Version over 21 raises error in older S.O. as ubuntu 16
    - name: Upgrade pip
      pip:
        name: pip>=9.0.3,<21.0
=======
    # Version over 21 does not work with python 3.5 or older
    - name: Upgrade pip in py3.5
      pip:
        name: pip>18.0,<21.0
        executable: pip3
      when: ansible_python_version is version('3.6', '<')

    - name: Upgrade pip in py3.6 +
      pip:
        name: pip>18.0
        executable: pip3
      when: ansible_python_version is version('3.6', '>=')
>>>>>>> 8da7fcb7

    - name: Upgrade setuptools with Pip
      pip: name=setuptools state=latest executable=pip3

    - name: Install cryptography
      pip:
        name: cryptography<3.3
        executable: pip3

<<<<<<< HEAD
=======
    - name: Install pyOpenSSL
      pip:
        name: pyOpenSSL>20.0
        executable: pip3

>>>>>>> 8da7fcb7
    - name: Ubuntu 14 extra pip packages needed to avoid https issues
      pip: name=urllib3,ndg-httpsclient,pyasn1 executable=pip3
      when: ansible_distribution == "Ubuntu" and ansible_distribution_major_version|int <= 14

    - name: Ubuntu 14 pip cryptography
      pip: name=cryptography version=2.9.2 executable=pip3
      when: ansible_distribution == "Ubuntu" and ansible_distribution_major_version|int <= 14

<<<<<<< HEAD
    - name: Install pyOpenSSL
      pip: name=pyOpenSSL state=latest
      when: ansible_os_family != "RedHat" or ansible_distribution_major_version|int > 6

    - name: Install pkgs with Pip in RH6
      pip: name="{{ item.name }}" version="{{ item.version }}"
      when: ansible_os_family == "RedHat" and ansible_distribution_major_version|int <= 6
      with_items:
        - { name: 'setuptools', version: '28.8.1' }
        - { name: 'pyyaml', version: '3.13' }
        - { name: 'idna', version: '2.7' }
        - { name: 'argparse', version: '1.4.0' }
        - { name: 'paramiko', version: '2.2.4' }
        - { name: 'xmltodict', version: '0.11.0' }
        - { name: 'cryptography', version: '2.1.0' }
        - { name: 'pyOpenSSL', version: '17.0.0' }

=======
>>>>>>> 8da7fcb7
    - name: Install pyyaml
      pip: name=pyyaml executable=pip3

    - name: Install ansible {{ ANSIBLE_VERSION }} with Pip
      pip: name=ansible version={{ ANSIBLE_VERSION }} executable=pip3
      when: ANSIBLE_VERSION != "latest"

    - name: Install latest ansible version with Pip
      pip: name=ansible state=latest executable=pip3
      when: ANSIBLE_VERSION == "latest"

#################################### Now install scp, jmespath and pywinrm with pip  ##################################

    - name: Install jmespath with Pip
      pip: name=jmespath executable=pip3

    - name: Install scp with Pip
      pip: name=scp executable=pip3

    - name: Install pywinrm with Pip
      pip: name=pywinrm executable=pip3
      ignore_errors: yes

################################################ Configure Ansible  ###################################################

    - name: Create /etc/ansible
      file: path=/etc/ansible state=directory

    - name: Create /etc/ansible/ansible.cfg
      file: path=/etc/ansible/ansible.cfg state=touch owner=root group=root mode=0644

    - name: Set Ansible config file values
      ini_file: dest=/etc/ansible/ansible.cfg section={{ item.section }} option={{ item.option }} value="{{ item.value }}"
      with_items:
      - { section: 'defaults', option: 'host_key_checking', value: 'False' }
      - { section: 'defaults', option: 'nocolor', value: '1' }
      - { section: 'ssh_connection', option: 'pipelining', value: 'True' }
      - { section: 'defaults', option: 'jinja2_extensions', value: 'jinja2.ext.do' }
      - { section: 'defaults', option: 'allow_world_readable_tmpfiles', value: 'True' }
      - { section: 'defaults', option: 'fact_caching', value: 'jsonfile' }
      - { section: 'defaults', option: 'fact_caching_connection', value: '/var/tmp/facts_cache' }
      - { section: 'defaults', option: 'fact_caching_timeout', value: '86400' }
      - { section: 'defaults', option: 'gathering', value: 'smart' }
      - { section: 'defaults', option: 'roles_path', value: '/etc/ansible/roles' }
      - { section: 'defaults', option: 'timeout', value: '30' }
      - { section: 'defaults', option: 'ansible_python_interpreter', value: 'auto' }
 
    - name: Set transport to ssh in ansible.cfg
      ini_file: dest=/etc/ansible/ansible.cfg section=defaults option=transport value=ssh

    - name: Change ssh_args to set ControlPersist to 15 min in ansible.cfg
      ini_file: dest=/etc/ansible/ansible.cfg section=ssh_connection option=ssh_args value="-o ControlMaster=auto -o ControlPersist=900s -o UserKnownHostsFile=/dev/null"<|MERGE_RESOLUTION|>--- conflicted
+++ resolved
@@ -92,17 +92,11 @@
     # We need some hacks to make Ubuntu 14 to work
     - block:
 
-<<<<<<< HEAD
-    - name: Install pip in in Ubuntu 20+
-      shell: wget https://bootstrap.pypa.io/2.7/get-pip.py && python2 get-pip.py warn=false creates=/usr/local/bin/pip2 chdir=/tmp
-      when: ansible_distribution == "Ubuntu" and ansible_distribution_major_version|int >= 20
-=======
       - name: Ubuntu 14 install requisites with apt
         command: apt install -y --no-install-recommends gcc python3-apt python3.5-dev libffi-dev libssl-dev python3-pip wget python3-setuptools sshpass openssh-client unzip
       
       - name: Ubuntu 14 install pip3.5
         command: python3.5 /usr/lib/python3/dist-packages/easy_install.py "pip>=18.0,<21.0" creates=/usr/local/bin/pip3.5
->>>>>>> 8da7fcb7
 
       - name: Remove old pip3 in Ubuntu 14
         file: path=/usr/bin/pip3 state=absent
@@ -150,12 +144,6 @@
 
   ######################################### Use pip to enable to set the version #############################################
 
-<<<<<<< HEAD
-    # Version over 21 raises error in older S.O. as ubuntu 16
-    - name: Upgrade pip
-      pip:
-        name: pip>=9.0.3,<21.0
-=======
     # Version over 21 does not work with python 3.5 or older
     - name: Upgrade pip in py3.5
       pip:
@@ -168,7 +156,6 @@
         name: pip>18.0
         executable: pip3
       when: ansible_python_version is version('3.6', '>=')
->>>>>>> 8da7fcb7
 
     - name: Upgrade setuptools with Pip
       pip: name=setuptools state=latest executable=pip3
@@ -178,14 +165,11 @@
         name: cryptography<3.3
         executable: pip3
 
-<<<<<<< HEAD
-=======
     - name: Install pyOpenSSL
       pip:
         name: pyOpenSSL>20.0
         executable: pip3
 
->>>>>>> 8da7fcb7
     - name: Ubuntu 14 extra pip packages needed to avoid https issues
       pip: name=urllib3,ndg-httpsclient,pyasn1 executable=pip3
       when: ansible_distribution == "Ubuntu" and ansible_distribution_major_version|int <= 14
@@ -194,26 +178,6 @@
       pip: name=cryptography version=2.9.2 executable=pip3
       when: ansible_distribution == "Ubuntu" and ansible_distribution_major_version|int <= 14
 
-<<<<<<< HEAD
-    - name: Install pyOpenSSL
-      pip: name=pyOpenSSL state=latest
-      when: ansible_os_family != "RedHat" or ansible_distribution_major_version|int > 6
-
-    - name: Install pkgs with Pip in RH6
-      pip: name="{{ item.name }}" version="{{ item.version }}"
-      when: ansible_os_family == "RedHat" and ansible_distribution_major_version|int <= 6
-      with_items:
-        - { name: 'setuptools', version: '28.8.1' }
-        - { name: 'pyyaml', version: '3.13' }
-        - { name: 'idna', version: '2.7' }
-        - { name: 'argparse', version: '1.4.0' }
-        - { name: 'paramiko', version: '2.2.4' }
-        - { name: 'xmltodict', version: '0.11.0' }
-        - { name: 'cryptography', version: '2.1.0' }
-        - { name: 'pyOpenSSL', version: '17.0.0' }
-
-=======
->>>>>>> 8da7fcb7
     - name: Install pyyaml
       pip: name=pyyaml executable=pip3
 
