--- conflicted
+++ resolved
@@ -5,13 +5,8 @@
   gather_facts: false
   tasks:
     # Some OSs does not have python by default
-<<<<<<< HEAD
-    - name: Bootstrap with python
-      raw: which python || (sudo apt update; sudo apt install -y python; sudo yum install -y python)
-=======
     - name: Check Python is installed
       raw: which python
->>>>>>> 266fef36
       ignore_errors: yes
       register: python_exists
       changed_when: false
@@ -30,7 +25,6 @@
       action: yum pkg=libselinux-python state=installed
       when: ansible_os_family == "RedHat"
 
-<<<<<<< HEAD
     - name: EPEL
       yum: name=epel-release,yum-priorities
       when: ansible_os_family == "RedHat" and ansible_distribution != "Fedora"
@@ -41,23 +35,6 @@
 
     - name: Ubuntu apt update
       apt: update_cache=yes cache_valid_time=3600
-=======
-  ################### Install Ansible in Ubuntu RHEL Debian and Fedora systems with apt and yum #########################
-  ################### because they have recent versions of ansible in system repositories ###############################
-  
-    - name: Ubuntu apt update
-      apt: update_cache=yes cache_valid_time=3600
-      when: ansible_distribution == "Ubuntu"
-      ignore_errors: yes
-      register: apt_update
-  
-    - name: Ubuntu force apt update (avoid apt lock)
-      command: apt update
-      when: ansible_distribution == "Ubuntu" and apt_update|failed
-    
-    - name: Ubuntu install requirements
-      apt: name=software-properties-common
->>>>>>> 266fef36
       when: ansible_distribution == "Ubuntu"
       ignore_errors: yes
       register: apt_update
@@ -101,7 +78,6 @@
     - rpm_key: state=present key=http://repo.indigo-datacloud.eu/repository/RPM-GPG-KEY-indigodc
       when: ansible_os_family == "RedHat" and ansible_distribution_major_version|int >= 7 and ansible_distribution != "Fedora"
 
-<<<<<<< HEAD
     - name: RH indigo repos
       yum: state=present name=http://repo.indigo-datacloud.eu/repository/indigo/2/centos7/x86_64/base/indigodc-release-2.0.0-1.el7.centos.noarch.rpm
       when: ansible_os_family == "RedHat" and ansible_distribution_major_version|int >= 7 and ansible_distribution != "Fedora"
@@ -119,68 +95,16 @@
     - name: Yum install requirements RH or Fedora
       yum: name=python-distribute,gcc,python-devel,wget,openssh-clients,sshpass,python-pip,libffi-devel,openssl-devel
       when: ansible_os_family == "RedHat" and ansible_distribution_major_version|int >= 6
-      
-    - name: Yum install requirements RH5
-      yum: name=python26,python26-simplejson,python26-distribute,gcc,python26-devel,openssh-clients,sshpass,libffi-devel,openssl-devel
-      when: ansible_os_family == "RedHat" and ansible_distribution_major_version|int < 6
 
     - name: Zypper install requirements Suse   
       zypper: name=python,python-pip,gcc,python-devel,wget,libffi-devel,openssl-devel state=present
-=======
-    - name: Install requirements Ubuntu 14
-      apt: name=gcc,python-dev,libffi-dev,libssl-dev
-      when: ansible_distribution == "Ubuntu" and ansible_distribution_major_version|int <= 14
-
-  ############################################ In other systems use pip #################################################
-  
-    - name: Yum install requirements RH 6
-      yum: name=ansible,python-jinja2,python-distribute,gcc,python-devel,wget,openssh-clients,sshpass,python-pip,libffi-devel,openssl-devel
-      when: ansible_os_family == "RedHat" and ansible_distribution_major_version|int <= 6
-
-    - name: Zypper install requirements Suse
-      zypper: name=python,python-pip,gcc,python-devel,wget,libffi-devel,openssl-devel,python-cryptography,make state=present
->>>>>>> 266fef36
       when: ansible_os_family == "Suse"
         
 #    - name: Install Pip (alternative)
 #      shell: wget https://bootstrap.pypa.io/get-pip.py && python get-pip.py
-<<<<<<< HEAD
 
-    - name: Link python 
-      file: src=/usr/bin/python dest=/usr/bin/python_ansible state=link
-      when: ansible_os_family == "Suse" or ansible_os_family == "Debian" or (ansible_os_family == "RedHat" and ansible_distribution_major_version|int >= 6)
-
-    - name: Link python 2.6
-      file: src=/usr/bin/python2.6 dest=/usr/bin/python_ansible state=link
-      when: ansible_os_family == "RedHat" and ansible_distribution_major_version|int < 6
-=======
->>>>>>> 266fef36
-
-    # do not upgrade to 10 as it is failing
     - name: Upgrade pip
-<<<<<<< HEAD
       pip: name=pip extra_args="-I" state=latest
-
-    - name: Upgrade setuptools with Pip
-      pip: name=setuptools state=latest
-
-    - name: Upgrade pyOpenSSL with Pip
-      pip: name=pyOpenSSL state=latest
-
-    - name: Install ansible with Pip
-      pip: name=ansible extra_args="-I"
-      when: ansible_os_family == "Suse" or (ansible_os_family == "Debian" and ansible_distribution != "Ubuntu") or ansible_distribution == "Fedora" or (ansible_os_family == "RedHat" and ansible_distribution_major_version|int < 7)
-        
-    - name: Install ansible with Pip 2.6
-      pip: name=ansible executable=pip-2.6
-      when: ansible_os_family == "RedHat" and ansible_distribution_major_version|int < 6
-        
-#################################### Now install jmespath and scp and pywinrm with pip  ########################################
-    - name: Install jmespath with Pip
-      pip: name=jmespath
-        
-=======
-      pip: name=pip extra_args="-I" version=9.0.3
 
     - name: Upgrade setuptools with Pip
       pip: name=setuptools state=latest
@@ -190,34 +114,21 @@
       ignore_errors: yes
 
     - name: Install ansible with Pip
-      pip: name=ansible
-      when: ansible_os_family == "Suse"
-
-#################################### Now install scp, jmespath and pywinrm with pip  ##################################
-
+      pip: name=ansible extra_args="-I"
+      when: ansible_os_family == "Suse" or (ansible_os_family == "Debian" and ansible_distribution != "Ubuntu") or ansible_distribution == "Fedora" or (ansible_os_family == "RedHat" and ansible_distribution_major_version|int < 7)
+        
+#################################### Now install jmespath and scp and pywinrm with pip  ########################################
     - name: Install jmespath with Pip
       pip: name=jmespath
-
-    - name: Install cffi with Pip in RH6
-      pip: name=cffi
-      when: ansible_os_family == "RedHat" and ansible_distribution_major_version|int <= 6
-
->>>>>>> 266fef36
+        
     - name: Install scp with Pip
       pip: name=scp
+      when: ansible_os_family != "RedHat" or (ansible_os_family == "RedHat" and ansible_distribution_major_version|int >= 6)
 
     - name: Install pywinrm with Pip
       pip: name=pywinrm
+      when: ansible_os_family != "RedHat" or (ansible_os_family == "RedHat" and ansible_distribution_major_version|int >= 6)
       ignore_errors: yes
-<<<<<<< HEAD
-        
-    - name: Install scp and pywinrm with Pip 2.6
-      pip: name="scp pywinrm" executable=pip-2.6
-      when: ansible_os_family == "RedHat" and ansible_distribution_major_version|int < 6
-=======
-      
-################################################ Configure Ansible  ###################################################
->>>>>>> 266fef36
 
     - name: Disable SELinux
       selinux: state=disabled
