---
- hosts: "{{IM_HOST}}"
  become: yes
  become_method: sudo
  gather_facts: false
  tasks:
    # Some OSs does not have python by default
    - name: Bootstrap with python
      raw: which python || (sudo apt update; sudo apt install -y python; sudo yum install -y python)
      ignore_errors: yes

    # In case of REL 5 system install python-simplejson
    - name: Install python-simplejson on REL 5
      raw: cat /etc/redhat-release | grep "release 5" && sudo yum -y install python-simplejson
      ignore_errors: yes

<<<<<<< HEAD
    - name: Check if ansible is installed
      stat: path={{item}}
      register: ansible_installed
      with_first_found:
        - "/usr/bin/ansible"
        - "/usr/local/bin/ansible"

    # A block to avoid any step if ansible is installed
    - block:
      - name: Get Facts
        setup:

      - name: Install libselinux-python in RH
        action: yum pkg=libselinux-python state=installed
        when: ansible_os_family == "RedHat"

      - name: EPEL
        yum: name=epel-release,yum-priorities
        when: ansible_os_family == "RedHat" and ansible_distribution != "Fedora"

  ####################### Install Ansible in Ubuntu and RHEL systems with apt and yum ###################################
  ################### because they have recent versions of ansible in system repositories ###############################
  ################# Use INDIGO repos from Ubuntu 14 and CentOS 7 to assure a stable version  ############################

      - name: Ubuntu install indigo list
        get_url: url=http://repo.indigo-datacloud.eu/repos/1/indigo1-ubuntu14_04.list dest=/etc/apt/sources.list.d/indigo1-ubuntu14_04.list
        when: ansible_distribution == "Ubuntu" and ansible_distribution_major_version == "14"

      - apt_key: url=http://repo.indigo-datacloud.eu/repository/RPM-GPG-KEY-indigodc state=present
        when: ansible_distribution == "Ubuntu" and ansible_distribution_major_version == "14"

      - name: Ubuntu install requirements
        apt: name=software-properties-common
        when: ansible_os_family == "Debian" and (ansible_distribution != "Ubuntu" or ansible_distribution_major_version != "14")
        
      - name: Ubuntu install Ansible PPA repo  
        apt_repository: repo='ppa:ansible/ansible'
        when: ansible_os_family == "Debian" and (ansible_distribution != "Ubuntu" or ansible_distribution_major_version != "14")
        
      - name: Apt-get update
        apt: update_cache=yes
        when: ansible_os_family == "Debian"
        
      - name: Ubuntu install Ansible with apt
        apt: name=ansible,python-pip,python-jinja2,sshpass,openssh-client,unzip force=yes
        when: ansible_distribution == "Ubuntu"
        
      - name: RH indigo repos
        get_url: url=http://repo.indigo-datacloud.eu/repos/1/indigo1.repo dest=/etc/yum.repos.d/indigo1.repo
        when: ansible_os_family == "RedHat" and ansible_distribution_major_version|int >= 7 and ansible_distribution != "Fedora"
        
      - rpm_key: state=present key=http://repo.indigo-datacloud.eu/repository/RPM-GPG-KEY-indigodc
        when: ansible_os_family == "RedHat" and ansible_distribution_major_version|int >= 7 and ansible_distribution != "Fedora"
        
      - name: RH7 install Ansible with yum
        yum: name=ansible,python-pip,python-jinja2,sshpass,openssh-clients,unzip
        when: ansible_os_family == "RedHat" and ansible_distribution_major_version|int >= 7 and ansible_distribution != "Fedora"

  ############################################ In other systems use pip #################################################

      - name: Apt install requirements
        apt: name=unzip,gcc,python-dev,openssh-client,sshpass,python-pip,libffi-dev,libssl-dev
        when: ansible_os_family == "Debian" and ansible_distribution != "Ubuntu"
      
      - name: Yum install requirements RH or Fedora
        yum: name=python-distribute,gcc,python-devel,wget,openssh-clients,sshpass,python-pip,libffi-devel,openssl-devel
        when: ansible_os_family == "RedHat" and ansible_distribution_major_version|int >= 6
      
      - name: Yum install requirements RH5
        yum: name=python26,python26-simplejson,python26-distribute,gcc,python26-devel,openssh-clients,sshpass,libffi-devel,openssl-devel
        when: ansible_os_family == "RedHat" and ansible_distribution_major_version|int < 6

      - name: Zypper install requirements Suse   
        zypper: name=python,python-pip,gcc,python-devel,wget,libffi-devel,openssl-devel state=present
        when: ansible_os_family == "Suse"

      - name: Install Pip 2.6
        easy_install: name=pip executable=easy_install-2.6
        when: ansible_os_family == "RedHat" and ansible_distribution_major_version|int < 6
        
  #    - name: Install Pip (alternative)
  #      shell: wget https://bootstrap.pypa.io/get-pip.py && python get-pip.py

      - name: Link python 
        file: src=/usr/bin/python dest=/usr/bin/python_ansible state=link
        when: ansible_os_family == "Suse" or ansible_os_family == "Debian" or (ansible_os_family == "RedHat" and ansible_distribution_major_version|int >= 6)

      - name: Link python 2.6
        file: src=/usr/bin/python2.6 dest=/usr/bin/python_ansible state=link
        when: ansible_os_family == "RedHat" and ansible_distribution_major_version|int < 6

      - name: Install ansible with Pip
        pip: name=ansible extra_args="-I"
        when: ansible_os_family == "Suse" or (ansible_os_family == "Debian" and ansible_distribution != "Ubuntu") or ansible_distribution == "Fedora" or (ansible_os_family == "RedHat" and ansible_distribution_major_version|int < 7)
        
      - name: Install ansible with Pip 2.6
        pip: name=ansible executable=pip-2.6
        when: ansible_os_family == "RedHat" and ansible_distribution_major_version|int < 6
        
  #################################### Now install and scp and pywinrm with pip  ########################################
        
      - name: Install scp and pywinrm with Pip
        pip: name="scp pywinrm"
        when: ansible_os_family != "RedHat" or (ansible_os_family == "RedHat" and ansible_distribution_major_version|int >= 6)
        
      - name: Install scp and pywinrm with Pip 2.6
        pip: name="scp pywinrm" executable=pip-2.6
        when: ansible_os_family == "RedHat" and ansible_distribution_major_version|int < 6

      - name: Disable SELinux
        selinux: state=disabled
        when: ansible_os_family == "RedHat"
        ignore_errors: yes
        
  ################################################ Configure Ansible  ###################################################

      - name: Create /etc/ansible
        file: path=/etc/ansible state=directory
        
      - name: Create /etc/ansible/ansible.cfg
        file: path=/etc/ansible/ansible.cfg state=touch owner=root group=root mode=0644

      - name: Set host_key_checking to false in ansible.cfg
        ini_file: dest=/etc/ansible/ansible.cfg section=defaults option=host_key_checking value=False

      - name: Set nocolor to 1 in ansible.cfg to avoid strange chars in Ansible outputs
        ini_file: dest=/etc/ansible/ansible.cfg section=defaults option=nocolor value=1

      - name: Set transport to ssh in ansible.cfg
        ini_file: dest=/etc/ansible/ansible.cfg section=defaults option=transport value=ssh
        when: ansible_os_family == "Debian" or (ansible_os_family == "RedHat" and ansible_distribution_major_version|int >= 6)  or (ansible_os_family == "Suse" and ansible_distribution_major_version|int >= 10)
        
      - name: Set transport to smart in ansible.cfg
        ini_file: dest=/etc/ansible/ansible.cfg section=defaults option=transport value=smart
        when: (ansible_os_family == "RedHat" and ansible_distribution_major_version|int < 6) or (ansible_os_family == "Suse" and ansible_distribution_major_version|int < 10)

      - name: Change ssh_args to set ControlPersist to 15 min in ansible.cfg
        ini_file: dest=/etc/ansible/ansible.cfg section=ssh_connection option=ssh_args value="-o ControlMaster=auto -o ControlPersist=900s"
        when: ansible_os_family == "Debian" or (ansible_os_family == "RedHat" and ansible_distribution_major_version|int >= 7) or (ansible_os_family == "Suse" and ansible_distribution_major_version|int >= 12)
=======
    - name: Get Facts
      setup:

    - name: Install libselinux-python in RH
      action: yum pkg=libselinux-python state=installed
      when: ansible_os_family == "RedHat"

    - name: EPEL
      yum: name=epel-release
      when: ansible_os_family == "RedHat" and ansible_distribution != "Fedora"

    - name: Fedora install yum with dnf
      dnf: name=python2-rpm,yum
      when: ansible_distribution == "Fedora"
  
  ################### Install Ansible in Ubuntu RHEL Debian and Fedora systems with apt and yum #########################
  ################### because they have recent versions of ansible in system repositories ###############################
  
    - name: Ubuntu install requirements
      apt: name=software-properties-common update_cache=yes cache_valid_time=3600
      when: ansible_distribution == "Ubuntu"

    - name: Ubuntu install Ansible PPA repo
      apt_repository: repo='ppa:ansible/ansible'
      when: ansible_distribution == "Ubuntu"

    - name: Debian install Ansible PPA repo
      lineinfile: dest=/etc/apt/sources.list regexp="deb http://ppa.launchpad.net/ansible/ansible/ubuntu trusty main" line="deb http://ppa.launchpad.net/ansible/ansible/ubuntu trusty main"
      when: ansible_distribution == "Debian"

    - name: Debian install Ansible PPA key
      apt_key: id=93C4A3FD7BB9C367 url="keyserver.ubuntu.com"
      when: ansible_distribution == "Debian"
      
    - name: Debian/Ubuntu install Ansible with apt
      apt: name=ansible,python-pip,python-jinja2,sshpass,openssh-client,unzip update_cache=yes
      when: ansible_os_family == "Debian"

    - name: Yum install Ansible RH 7/Fedora
      yum: name=ansible,python-pip,python-jinja2,sshpass,openssh-clients,wget update_cache=yes
      when: ansible_os_family == "RedHat" and ansible_distribution_major_version|int >= 7
      
  ############################################ In other systems use pip #################################################
  
    - name: Yum install requirements RH 6
      yum: name=python-distribute,gcc,python-devel,wget,openssh-clients,sshpass,python-pip,libffi-devel,openssl-devel
      when: ansible_os_family == "RedHat" and ansible_distribution_major_version|int <= 6

    - name: Yum install requirements RH5
      yum: name=python26,python26-simplejson,python26-distribute,gcc,python26-devel,openssh-clients,sshpass,libffi-devel,openssl-devel
      when: ansible_os_family == "RedHat" and ansible_distribution_major_version|int < 6

    - name: Zypper install requirements Suse
      zypper: name=python,python-pip,gcc,python-devel,wget,libffi-devel,openssl-devel state=present
      when: ansible_os_family == "Suse"

    - name: Install Pip 2.6
      easy_install: name=pip executable=easy_install-2.6
      when: ansible_os_family == "RedHat" and ansible_distribution_major_version|int < 6
        
#    - name: Install Pip (alternative)
#      shell: wget https://bootstrap.pypa.io/get-pip.py && python get-pip.py
  
    - name: Link python
      file: src=/usr/bin/python dest=/usr/bin/python_ansible state=link
      when: ansible_os_family == "Suse" or ansible_os_family == "Debian" or (ansible_os_family == "RedHat" and ansible_distribution_major_version|int >= 6)

    - name: Link python 2.6
      file: src=/usr/bin/python2.6 dest=/usr/bin/python_ansible state=link
      when: ansible_os_family == "RedHat" and ansible_distribution_major_version|int < 6

    - name: Install ansible with Pip
      pip: name=ansible extra_args="-I"
      when: ansible_os_family == "Suse" or (ansible_os_family == "RedHat" and ansible_distribution_major_version|int < 7)

    - name: Install ansible with Pip 2.6
      pip: name=ansible executable=pip-2.6
      when: ansible_os_family == "RedHat" and ansible_distribution_major_version|int < 6

#################################### Now install and scp and pywinrm with pip  ########################################
      
    - name: Install scp with Pip
      pip: name=scp
      when: ansible_os_family != "RedHat" or (ansible_os_family == "RedHat" and ansible_distribution_major_version|int >= 6)

    - name: Install pywinrm with Pip
      pip: name=pywinrm
      when: ansible_os_family != "RedHat" or (ansible_os_family == "RedHat" and ansible_distribution_major_version|int >= 6)
      ignore_errors: yes

    - name: Install scp and pywinrm with Pip 2.6
      pip: name="scp pywinrm" executable=pip-2.6
      when: ansible_os_family == "RedHat" and ansible_distribution_major_version|int < 6
      
################################################ Configure Ansible  ###################################################

    - name: Disable SELinux
      selinux: state=disabled
      when: ansible_os_family == "RedHat"
      ignore_errors: yes
  
    - name: Create /etc/ansible
      file: path=/etc/ansible state=directory
        
    - name: Create /etc/ansible/ansible.cfg
      file: path=/etc/ansible/ansible.cfg state=touch owner=root group=root mode=0644
  
    - name: Set host_key_checking to false in ansible.cfg
      ini_file: dest=/etc/ansible/ansible.cfg section=defaults option=host_key_checking value=False

    - name: Set nocolor to 1 in ansible.cfg to avoid strange chars in Ansible outputs
      ini_file: dest=/etc/ansible/ansible.cfg section=defaults option=nocolor value=1

    - name: Set timeout to 30 in ansible.cfg to avoid problems with some VMs
      ini_file: dest=/etc/ansible/ansible.cfg section=defaults option=timeout value=30
  
    - name: Set transport to ssh in ansible.cfg
      ini_file: dest=/etc/ansible/ansible.cfg section=defaults option=transport value=ssh
      when: ansible_os_family == "Debian" or (ansible_os_family == "RedHat" and ansible_distribution_major_version|int >= 6)  or (ansible_os_family == "Suse" and ansible_distribution_major_version|int >= 10)
        
    - name: Set transport to smart in ansible.cfg
      ini_file: dest=/etc/ansible/ansible.cfg section=defaults option=transport value=smart
      when: (ansible_os_family == "RedHat" and ansible_distribution_major_version|int < 6) or (ansible_os_family == "Suse" and ansible_distribution_major_version|int < 10)
  
    - name: Change ssh_args to set ControlPersist to 15 min in ansible.cfg
      ini_file: dest=/etc/ansible/ansible.cfg section=ssh_connection option=ssh_args value="-o ControlMaster=auto -o ControlPersist=900s"
      when: ansible_os_family == "Debian" or (ansible_os_family == "RedHat" and ansible_distribution_major_version|int >= 7) or (ansible_os_family == "Suse" and ansible_distribution_major_version|int >= 12)
>>>>>>> 01307ec1
        
    - name: Change ssh_args to remove ControlPersist in REL 6 and older in ansible.cfg
      ini_file: dest=/etc/ansible/ansible.cfg section=ssh_connection option=ssh_args value=""
      when: (ansible_os_family == "RedHat" and ansible_distribution_major_version|int < 7) or (ansible_os_family == "Suse" and ansible_distribution_major_version|int < 12)
        
<<<<<<< HEAD
      - name: Activate SSH pipelining in ansible.cfg
        ini_file: dest=/etc/ansible/ansible.cfg section=ssh_connection option=pipelining value=True

      - name: Set jinja2.ext.do to jinja2_extensions in ansible.cfg
        ini_file: dest=/etc/ansible/ansible.cfg section=defaults option=jinja2_extensions value=jinja2.ext.do

      - name: Set allow_world_readable_tmpfiles to True ansible.cfg
        ini_file: dest=/etc/ansible/ansible.cfg section=defaults option=allow_world_readable_tmpfiles value=True

      - name: Set fact_caching in ansible.cfg
        ini_file: dest=/etc/ansible/ansible.cfg section=defaults option=fact_caching value=jsonfile
=======
    - name: Activate SSH pipelining in ansible.cfg
      ini_file: dest=/etc/ansible/ansible.cfg section=ssh_connection option=pipelining value=True
  
    - name: Set jinja2.ext.do to jinja2_extensions in ansible.cfg
      ini_file: dest=/etc/ansible/ansible.cfg section=defaults option=jinja2_extensions value=jinja2.ext.do

    - name: Set fact_caching in ansible.cfg
      ini_file: dest=/etc/ansible/ansible.cfg section=defaults option=fact_caching value=jsonfile
>>>>>>> 01307ec1

    - name: Set fact_caching_connection in ansible.cfg
      ini_file: dest=/etc/ansible/ansible.cfg section=defaults option=fact_caching_connection value=/var/tmp/facts_cache

    - name: Set fact_caching_timeout in ansible.cfg
      ini_file: dest=/etc/ansible/ansible.cfg section=defaults option=fact_caching_timeout value=86400
        
    - name: Set fact_caching_timeout in ansible.cfg
      ini_file: dest=/etc/ansible/ansible.cfg section=defaults option=gathering value=smart<|MERGE_RESOLUTION|>--- conflicted
+++ resolved
@@ -14,147 +14,6 @@
       raw: cat /etc/redhat-release | grep "release 5" && sudo yum -y install python-simplejson
       ignore_errors: yes
 
-<<<<<<< HEAD
-    - name: Check if ansible is installed
-      stat: path={{item}}
-      register: ansible_installed
-      with_first_found:
-        - "/usr/bin/ansible"
-        - "/usr/local/bin/ansible"
-
-    # A block to avoid any step if ansible is installed
-    - block:
-      - name: Get Facts
-        setup:
-
-      - name: Install libselinux-python in RH
-        action: yum pkg=libselinux-python state=installed
-        when: ansible_os_family == "RedHat"
-
-      - name: EPEL
-        yum: name=epel-release,yum-priorities
-        when: ansible_os_family == "RedHat" and ansible_distribution != "Fedora"
-
-  ####################### Install Ansible in Ubuntu and RHEL systems with apt and yum ###################################
-  ################### because they have recent versions of ansible in system repositories ###############################
-  ################# Use INDIGO repos from Ubuntu 14 and CentOS 7 to assure a stable version  ############################
-
-      - name: Ubuntu install indigo list
-        get_url: url=http://repo.indigo-datacloud.eu/repos/1/indigo1-ubuntu14_04.list dest=/etc/apt/sources.list.d/indigo1-ubuntu14_04.list
-        when: ansible_distribution == "Ubuntu" and ansible_distribution_major_version == "14"
-
-      - apt_key: url=http://repo.indigo-datacloud.eu/repository/RPM-GPG-KEY-indigodc state=present
-        when: ansible_distribution == "Ubuntu" and ansible_distribution_major_version == "14"
-
-      - name: Ubuntu install requirements
-        apt: name=software-properties-common
-        when: ansible_os_family == "Debian" and (ansible_distribution != "Ubuntu" or ansible_distribution_major_version != "14")
-        
-      - name: Ubuntu install Ansible PPA repo  
-        apt_repository: repo='ppa:ansible/ansible'
-        when: ansible_os_family == "Debian" and (ansible_distribution != "Ubuntu" or ansible_distribution_major_version != "14")
-        
-      - name: Apt-get update
-        apt: update_cache=yes
-        when: ansible_os_family == "Debian"
-        
-      - name: Ubuntu install Ansible with apt
-        apt: name=ansible,python-pip,python-jinja2,sshpass,openssh-client,unzip force=yes
-        when: ansible_distribution == "Ubuntu"
-        
-      - name: RH indigo repos
-        get_url: url=http://repo.indigo-datacloud.eu/repos/1/indigo1.repo dest=/etc/yum.repos.d/indigo1.repo
-        when: ansible_os_family == "RedHat" and ansible_distribution_major_version|int >= 7 and ansible_distribution != "Fedora"
-        
-      - rpm_key: state=present key=http://repo.indigo-datacloud.eu/repository/RPM-GPG-KEY-indigodc
-        when: ansible_os_family == "RedHat" and ansible_distribution_major_version|int >= 7 and ansible_distribution != "Fedora"
-        
-      - name: RH7 install Ansible with yum
-        yum: name=ansible,python-pip,python-jinja2,sshpass,openssh-clients,unzip
-        when: ansible_os_family == "RedHat" and ansible_distribution_major_version|int >= 7 and ansible_distribution != "Fedora"
-
-  ############################################ In other systems use pip #################################################
-
-      - name: Apt install requirements
-        apt: name=unzip,gcc,python-dev,openssh-client,sshpass,python-pip,libffi-dev,libssl-dev
-        when: ansible_os_family == "Debian" and ansible_distribution != "Ubuntu"
-      
-      - name: Yum install requirements RH or Fedora
-        yum: name=python-distribute,gcc,python-devel,wget,openssh-clients,sshpass,python-pip,libffi-devel,openssl-devel
-        when: ansible_os_family == "RedHat" and ansible_distribution_major_version|int >= 6
-      
-      - name: Yum install requirements RH5
-        yum: name=python26,python26-simplejson,python26-distribute,gcc,python26-devel,openssh-clients,sshpass,libffi-devel,openssl-devel
-        when: ansible_os_family == "RedHat" and ansible_distribution_major_version|int < 6
-
-      - name: Zypper install requirements Suse   
-        zypper: name=python,python-pip,gcc,python-devel,wget,libffi-devel,openssl-devel state=present
-        when: ansible_os_family == "Suse"
-
-      - name: Install Pip 2.6
-        easy_install: name=pip executable=easy_install-2.6
-        when: ansible_os_family == "RedHat" and ansible_distribution_major_version|int < 6
-        
-  #    - name: Install Pip (alternative)
-  #      shell: wget https://bootstrap.pypa.io/get-pip.py && python get-pip.py
-
-      - name: Link python 
-        file: src=/usr/bin/python dest=/usr/bin/python_ansible state=link
-        when: ansible_os_family == "Suse" or ansible_os_family == "Debian" or (ansible_os_family == "RedHat" and ansible_distribution_major_version|int >= 6)
-
-      - name: Link python 2.6
-        file: src=/usr/bin/python2.6 dest=/usr/bin/python_ansible state=link
-        when: ansible_os_family == "RedHat" and ansible_distribution_major_version|int < 6
-
-      - name: Install ansible with Pip
-        pip: name=ansible extra_args="-I"
-        when: ansible_os_family == "Suse" or (ansible_os_family == "Debian" and ansible_distribution != "Ubuntu") or ansible_distribution == "Fedora" or (ansible_os_family == "RedHat" and ansible_distribution_major_version|int < 7)
-        
-      - name: Install ansible with Pip 2.6
-        pip: name=ansible executable=pip-2.6
-        when: ansible_os_family == "RedHat" and ansible_distribution_major_version|int < 6
-        
-  #################################### Now install and scp and pywinrm with pip  ########################################
-        
-      - name: Install scp and pywinrm with Pip
-        pip: name="scp pywinrm"
-        when: ansible_os_family != "RedHat" or (ansible_os_family == "RedHat" and ansible_distribution_major_version|int >= 6)
-        
-      - name: Install scp and pywinrm with Pip 2.6
-        pip: name="scp pywinrm" executable=pip-2.6
-        when: ansible_os_family == "RedHat" and ansible_distribution_major_version|int < 6
-
-      - name: Disable SELinux
-        selinux: state=disabled
-        when: ansible_os_family == "RedHat"
-        ignore_errors: yes
-        
-  ################################################ Configure Ansible  ###################################################
-
-      - name: Create /etc/ansible
-        file: path=/etc/ansible state=directory
-        
-      - name: Create /etc/ansible/ansible.cfg
-        file: path=/etc/ansible/ansible.cfg state=touch owner=root group=root mode=0644
-
-      - name: Set host_key_checking to false in ansible.cfg
-        ini_file: dest=/etc/ansible/ansible.cfg section=defaults option=host_key_checking value=False
-
-      - name: Set nocolor to 1 in ansible.cfg to avoid strange chars in Ansible outputs
-        ini_file: dest=/etc/ansible/ansible.cfg section=defaults option=nocolor value=1
-
-      - name: Set transport to ssh in ansible.cfg
-        ini_file: dest=/etc/ansible/ansible.cfg section=defaults option=transport value=ssh
-        when: ansible_os_family == "Debian" or (ansible_os_family == "RedHat" and ansible_distribution_major_version|int >= 6)  or (ansible_os_family == "Suse" and ansible_distribution_major_version|int >= 10)
-        
-      - name: Set transport to smart in ansible.cfg
-        ini_file: dest=/etc/ansible/ansible.cfg section=defaults option=transport value=smart
-        when: (ansible_os_family == "RedHat" and ansible_distribution_major_version|int < 6) or (ansible_os_family == "Suse" and ansible_distribution_major_version|int < 10)
-
-      - name: Change ssh_args to set ControlPersist to 15 min in ansible.cfg
-        ini_file: dest=/etc/ansible/ansible.cfg section=ssh_connection option=ssh_args value="-o ControlMaster=auto -o ControlPersist=900s"
-        when: ansible_os_family == "Debian" or (ansible_os_family == "RedHat" and ansible_distribution_major_version|int >= 7) or (ansible_os_family == "Suse" and ansible_distribution_major_version|int >= 12)
-=======
     - name: Get Facts
       setup:
 
@@ -163,51 +22,62 @@
       when: ansible_os_family == "RedHat"
 
     - name: EPEL
-      yum: name=epel-release
+      yum: name=epel-release,yum-priorities
       when: ansible_os_family == "RedHat" and ansible_distribution != "Fedora"
 
-    - name: Fedora install yum with dnf
-      dnf: name=python2-rpm,yum
-      when: ansible_distribution == "Fedora"
-  
-  ################### Install Ansible in Ubuntu RHEL Debian and Fedora systems with apt and yum #########################
-  ################### because they have recent versions of ansible in system repositories ###############################
-  
+####################### Install Ansible in Ubuntu and RHEL systems with apt and yum ###################################
+################### because they have recent versions of ansible in system repositories ###############################
+################# Use INDIGO repos from Ubuntu 14 and CentOS 7 to assure a stable version  ############################
+
+    - name: Ubuntu install indigo list
+      get_url: url=http://repo.indigo-datacloud.eu/repos/1/indigo1-ubuntu14_04.list dest=/etc/apt/sources.list.d/indigo1-ubuntu14_04.list
+      when: ansible_distribution == "Ubuntu" and ansible_distribution_major_version == "14"
+
+    - apt_key: url=http://repo.indigo-datacloud.eu/repository/RPM-GPG-KEY-indigodc state=present
+      when: ansible_distribution == "Ubuntu" and ansible_distribution_major_version == "14"
+
     - name: Ubuntu install requirements
-      apt: name=software-properties-common update_cache=yes cache_valid_time=3600
-      when: ansible_distribution == "Ubuntu"
-
-    - name: Ubuntu install Ansible PPA repo
+      apt: name=software-properties-common
+      when: ansible_os_family == "Debian" and (ansible_distribution != "Ubuntu" or ansible_distribution_major_version != "14")
+        
+    - name: Ubuntu install Ansible PPA repo  
       apt_repository: repo='ppa:ansible/ansible'
-      when: ansible_distribution == "Ubuntu"
-
-    - name: Debian install Ansible PPA repo
-      lineinfile: dest=/etc/apt/sources.list regexp="deb http://ppa.launchpad.net/ansible/ansible/ubuntu trusty main" line="deb http://ppa.launchpad.net/ansible/ansible/ubuntu trusty main"
-      when: ansible_distribution == "Debian"
-
-    - name: Debian install Ansible PPA key
-      apt_key: id=93C4A3FD7BB9C367 url="keyserver.ubuntu.com"
-      when: ansible_distribution == "Debian"
-      
-    - name: Debian/Ubuntu install Ansible with apt
-      apt: name=ansible,python-pip,python-jinja2,sshpass,openssh-client,unzip update_cache=yes
+      when: ansible_os_family == "Debian" and (ansible_distribution != "Ubuntu" or ansible_distribution_major_version != "14")
+        
+    - name: Apt-get update
+      apt: update_cache=yes
       when: ansible_os_family == "Debian"
 
-    - name: Yum install Ansible RH 7/Fedora
-      yum: name=ansible,python-pip,python-jinja2,sshpass,openssh-clients,wget update_cache=yes
-      when: ansible_os_family == "RedHat" and ansible_distribution_major_version|int >= 7
+    - name: Ubuntu install Ansible with apt
+      apt: name=ansible,python-pip,python-jinja2,sshpass,openssh-client,unzip force=yes
+      when: ansible_distribution == "Ubuntu"
+        
+    - name: RH indigo repos
+      get_url: url=http://repo.indigo-datacloud.eu/repos/1/indigo1.repo dest=/etc/yum.repos.d/indigo1.repo
+      when: ansible_os_family == "RedHat" and ansible_distribution_major_version|int >= 7 and ansible_distribution != "Fedora"
+        
+    - rpm_key: state=present key=http://repo.indigo-datacloud.eu/repository/RPM-GPG-KEY-indigodc
+      when: ansible_os_family == "RedHat" and ansible_distribution_major_version|int >= 7 and ansible_distribution != "Fedora"
+        
+    - name: RH7 install Ansible with yum
+      yum: name=ansible,python-pip,python-jinja2,sshpass,openssh-clients,unzip
+      when: ansible_os_family == "RedHat" and ansible_distribution_major_version|int >= 7 and ansible_distribution != "Fedora"
+
+############################################ In other systems use pip #################################################
+
+    - name: Apt install requirements
+      apt: name=unzip,gcc,python-dev,openssh-client,sshpass,python-pip,libffi-dev,libssl-dev
+      when: ansible_os_family == "Debian" and ansible_distribution != "Ubuntu"
       
-  ############################################ In other systems use pip #################################################
-  
-    - name: Yum install requirements RH 6
+    - name: Yum install requirements RH or Fedora
       yum: name=python-distribute,gcc,python-devel,wget,openssh-clients,sshpass,python-pip,libffi-devel,openssl-devel
-      when: ansible_os_family == "RedHat" and ansible_distribution_major_version|int <= 6
-
+      when: ansible_os_family == "RedHat" and ansible_distribution_major_version|int >= 6
+      
     - name: Yum install requirements RH5
       yum: name=python26,python26-simplejson,python26-distribute,gcc,python26-devel,openssh-clients,sshpass,libffi-devel,openssl-devel
       when: ansible_os_family == "RedHat" and ansible_distribution_major_version|int < 6
 
-    - name: Zypper install requirements Suse
+    - name: Zypper install requirements Suse   
       zypper: name=python,python-pip,gcc,python-devel,wget,libffi-devel,openssl-devel state=present
       when: ansible_os_family == "Suse"
 
@@ -217,8 +87,8 @@
         
 #    - name: Install Pip (alternative)
 #      shell: wget https://bootstrap.pypa.io/get-pip.py && python get-pip.py
-  
-    - name: Link python
+
+    - name: Link python 
       file: src=/usr/bin/python dest=/usr/bin/python_ansible state=link
       when: ansible_os_family == "Suse" or ansible_os_family == "Debian" or (ansible_os_family == "RedHat" and ansible_distribution_major_version|int >= 6)
 
@@ -228,88 +98,68 @@
 
     - name: Install ansible with Pip
       pip: name=ansible extra_args="-I"
-      when: ansible_os_family == "Suse" or (ansible_os_family == "RedHat" and ansible_distribution_major_version|int < 7)
-
+      when: ansible_os_family == "Suse" or (ansible_os_family == "Debian" and ansible_distribution != "Ubuntu") or ansible_distribution == "Fedora" or (ansible_os_family == "RedHat" and ansible_distribution_major_version|int < 7)
+        
     - name: Install ansible with Pip 2.6
       pip: name=ansible executable=pip-2.6
       when: ansible_os_family == "RedHat" and ansible_distribution_major_version|int < 6
-
+        
 #################################### Now install and scp and pywinrm with pip  ########################################
-      
-    - name: Install scp with Pip
-      pip: name=scp
+        
+    - name: Install scp and pywinrm with Pip
+      pip: name="scp pywinrm"
       when: ansible_os_family != "RedHat" or (ansible_os_family == "RedHat" and ansible_distribution_major_version|int >= 6)
-
-    - name: Install pywinrm with Pip
-      pip: name=pywinrm
-      when: ansible_os_family != "RedHat" or (ansible_os_family == "RedHat" and ansible_distribution_major_version|int >= 6)
-      ignore_errors: yes
-
+        
     - name: Install scp and pywinrm with Pip 2.6
       pip: name="scp pywinrm" executable=pip-2.6
       when: ansible_os_family == "RedHat" and ansible_distribution_major_version|int < 6
-      
-################################################ Configure Ansible  ###################################################
 
     - name: Disable SELinux
       selinux: state=disabled
       when: ansible_os_family == "RedHat"
       ignore_errors: yes
-  
+        
+################################################ Configure Ansible  ###################################################
+
     - name: Create /etc/ansible
       file: path=/etc/ansible state=directory
-        
+
     - name: Create /etc/ansible/ansible.cfg
       file: path=/etc/ansible/ansible.cfg state=touch owner=root group=root mode=0644
-  
+
     - name: Set host_key_checking to false in ansible.cfg
       ini_file: dest=/etc/ansible/ansible.cfg section=defaults option=host_key_checking value=False
 
     - name: Set nocolor to 1 in ansible.cfg to avoid strange chars in Ansible outputs
       ini_file: dest=/etc/ansible/ansible.cfg section=defaults option=nocolor value=1
 
-    - name: Set timeout to 30 in ansible.cfg to avoid problems with some VMs
-      ini_file: dest=/etc/ansible/ansible.cfg section=defaults option=timeout value=30
-  
     - name: Set transport to ssh in ansible.cfg
       ini_file: dest=/etc/ansible/ansible.cfg section=defaults option=transport value=ssh
       when: ansible_os_family == "Debian" or (ansible_os_family == "RedHat" and ansible_distribution_major_version|int >= 6)  or (ansible_os_family == "Suse" and ansible_distribution_major_version|int >= 10)
-        
+
     - name: Set transport to smart in ansible.cfg
       ini_file: dest=/etc/ansible/ansible.cfg section=defaults option=transport value=smart
       when: (ansible_os_family == "RedHat" and ansible_distribution_major_version|int < 6) or (ansible_os_family == "Suse" and ansible_distribution_major_version|int < 10)
-  
+
     - name: Change ssh_args to set ControlPersist to 15 min in ansible.cfg
       ini_file: dest=/etc/ansible/ansible.cfg section=ssh_connection option=ssh_args value="-o ControlMaster=auto -o ControlPersist=900s"
       when: ansible_os_family == "Debian" or (ansible_os_family == "RedHat" and ansible_distribution_major_version|int >= 7) or (ansible_os_family == "Suse" and ansible_distribution_major_version|int >= 12)
->>>>>>> 01307ec1
         
     - name: Change ssh_args to remove ControlPersist in REL 6 and older in ansible.cfg
       ini_file: dest=/etc/ansible/ansible.cfg section=ssh_connection option=ssh_args value=""
       when: (ansible_os_family == "RedHat" and ansible_distribution_major_version|int < 7) or (ansible_os_family == "Suse" and ansible_distribution_major_version|int < 12)
         
-<<<<<<< HEAD
-      - name: Activate SSH pipelining in ansible.cfg
-        ini_file: dest=/etc/ansible/ansible.cfg section=ssh_connection option=pipelining value=True
-
-      - name: Set jinja2.ext.do to jinja2_extensions in ansible.cfg
-        ini_file: dest=/etc/ansible/ansible.cfg section=defaults option=jinja2_extensions value=jinja2.ext.do
-
-      - name: Set allow_world_readable_tmpfiles to True ansible.cfg
-        ini_file: dest=/etc/ansible/ansible.cfg section=defaults option=allow_world_readable_tmpfiles value=True
-
-      - name: Set fact_caching in ansible.cfg
-        ini_file: dest=/etc/ansible/ansible.cfg section=defaults option=fact_caching value=jsonfile
-=======
     - name: Activate SSH pipelining in ansible.cfg
       ini_file: dest=/etc/ansible/ansible.cfg section=ssh_connection option=pipelining value=True
-  
+
     - name: Set jinja2.ext.do to jinja2_extensions in ansible.cfg
       ini_file: dest=/etc/ansible/ansible.cfg section=defaults option=jinja2_extensions value=jinja2.ext.do
 
+    - name: Set allow_world_readable_tmpfiles to True ansible.cfg
+      ini_file: dest=/etc/ansible/ansible.cfg section=defaults option=allow_world_readable_tmpfiles value=True
+
     - name: Set fact_caching in ansible.cfg
       ini_file: dest=/etc/ansible/ansible.cfg section=defaults option=fact_caching value=jsonfile
->>>>>>> 01307ec1
 
     - name: Set fact_caching_connection in ansible.cfg
       ini_file: dest=/etc/ansible/ansible.cfg section=defaults option=fact_caching_connection value=/var/tmp/facts_cache
@@ -318,4 +168,4 @@
       ini_file: dest=/etc/ansible/ansible.cfg section=defaults option=fact_caching_timeout value=86400
         
     - name: Set fact_caching_timeout in ansible.cfg
-      ini_file: dest=/etc/ansible/ansible.cfg section=defaults option=gathering value=smart+      ini_file: dest=/etc/ansible/ansible.cfg section=defaults option=gathering value=smart
