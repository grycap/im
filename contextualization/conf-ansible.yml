---
- hosts: "{{IM_HOST}}"
  become: yes
  become_method: sudo
  gather_facts: false
  vars:
    # Ansible specific Version or "latest"
    ANSIBLE_VERSION: 2.4.6
  tasks:
    # Some OSs does not have python by default
    - name: Check Python is installed
      raw: which python
      ignore_errors: yes
      register: python_exists
      changed_when: false

    - name: Bootstrap with python
      raw: sudo apt update; sudo apt install -y python; sudo yum install -y python; sudo zypper -n install python python-xml
      ignore_errors: yes
      register: python_install
      changed_when: python_install.stdout_lines|length > 1
      when: python_exists is failed

    - name: Get Facts
      setup:

    - name: EPEL
      yum: name=epel-release
      when: ansible_os_family == "RedHat" and ansible_distribution != "Fedora"
      
    - name: Ensure to Enable EPEL repo
      ini_file:
        dest: /etc/yum.repos.d/epel.repo
        section: epel
        option: enabled
        value: 1
      when: ansible_os_family == "RedHat" and ansible_distribution != "Fedora"
      ignore_errors: yes

    - name: Fedora install yum with dnf
      dnf: name=python2-rpm,yum
      when: ansible_distribution == "Fedora"

    - name: Install libselinux-python in RH
      action: yum pkg=libselinux-python state=installed
      when: ansible_os_family == "RedHat"

    - name: EPEL
      yum: name=epel-release,yum-priorities
      when: ansible_os_family == "RedHat" and ansible_distribution != "Fedora"

####################### Install Ansible in Ubuntu and RHEL systems with apt and yum ###################################
################### because they have recent versions of ansible in system repositories ###############################
################# Use INDIGO repos from Ubuntu 14 and CentOS 7 to assure a stable version  ############################

    - name: Ubuntu apt update
      apt: update_cache=yes cache_valid_time=3600
      when: ansible_distribution == "Ubuntu"
      ignore_errors: yes
      register: apt_update

    - name: Ubuntu force apt update (avoid apt lock)
      command: apt update
      when: ansible_distribution == "Ubuntu" and apt_update is failed
<<<<<<< HEAD

    - name: Ubuntu install Ansible requisites with apt
      apt: name=python-pip,python-jinja2,sshpass,openssh-client,unzip,python-pyasn1
      when: ansible_distribution == "Ubuntu"

    - apt_key: url=http://repo.indigo-datacloud.eu/repository/RPM-GPG-KEY-indigodc state=present
      when: ansible_distribution == "Ubuntu" and ansible_distribution_major_version|int >= 14

    - name: Ubuntu 14 install indigo 1 repo
      apt: deb=http://repo.indigo-datacloud.eu/repository/indigo/1/ubuntu/dists/trusty/main/binary-amd64/indigodc-release_1.0.0-1_amd64.deb
      when: ansible_distribution == "Ubuntu" and ansible_distribution_major_version|int >= 14
      ignore_errors: yes

    - name: Apt Install requirements Ubuntu 14
      apt: name=gcc,python-dev,libffi-dev,libssl-dev
      when: ansible_distribution == "Ubuntu" and ansible_distribution_major_version|int <= 14

    - name: Pip Install requirements Ubuntu
      pip: name=ndg-httpsclient,urllib3
      when: ansible_distribution == "Ubuntu"

    - name: Ubuntu install requirements
      apt: name=software-properties-common
      when: ansible_os_family == "Debian" and (ansible_distribution != "Ubuntu" or (ansible_distribution_major_version != "14" and ansible_distribution_major_version != "16"))
        
    - name: Ubuntu install Ansible PPA repo  
      apt_repository: repo='ppa:ansible/ansible'
      when: ansible_os_family == "Debian" and (ansible_distribution != "Ubuntu" or (ansible_distribution_major_version != "14" and ansible_distribution_major_version != "16"))
        
    - name: Apt-get update
      apt: update_cache=yes
      when: ansible_os_family == "Debian"

    - name: Ubuntu install Ansible with apt
      apt: name=ansible force=yes
      when: ansible_distribution == "Ubuntu"
=======
    
    - name: Debian/Ubuntu install requisites with apt
      apt: name=python-pip,python-jinja2,sshpass,openssh-client,unzip,gcc,python-dev,libffi-dev,libssl-dev update_cache=yes
      when: ansible_os_family == "Debian"

    - name: Yum install requisites RH 7/Fedora
      yum: name=python-pip,python-jinja2,sshpass,openssh-clients,wget,gcc,python-devel,libffi-devel,openssl-devel update_cache=yes
      when: ansible_os_family == "RedHat" and ansible_distribution_major_version|int >= 7
>>>>>>> a71ecdd8

    - rpm_key: state=present key=http://repo.indigo-datacloud.eu/repository/RPM-GPG-KEY-indigodc
      when: ansible_os_family == "RedHat" and ansible_distribution_major_version|int >= 7 and ansible_distribution != "Fedora"

<<<<<<< HEAD
    - name: RH indigo repos
      yum: state=present name=http://repo.indigo-datacloud.eu/repository/indigo/2/centos7/x86_64/base/indigodc-release-2.0.0-1.el7.centos.noarch.rpm
      when: ansible_os_family == "RedHat" and ansible_distribution_major_version|int >= 7 and ansible_distribution != "Fedora"
        
    - name: RH7 install Ansible with yum
      yum: name=ansible,python-pip,python-jinja2,sshpass,openssh-clients,unzip
      when: ansible_os_family == "RedHat" and ansible_distribution_major_version|int >= 7 and ansible_distribution != "Fedora"

############################################ In other systems use pip #################################################

    - name: Apt install requirements
      apt: name=unzip,gcc,python-dev,openssh-client,sshpass,python-pip,libffi-dev,libssl-dev
      when: ansible_os_family == "Debian" and ansible_distribution != "Ubuntu"
      
    - name: Yum install requirements RH or Fedora
      yum: name=python-distribute,gcc,python-devel,wget,openssh-clients,sshpass,python-pip,libffi-devel,openssl-devel
      when: ansible_os_family == "RedHat" and ansible_distribution_major_version|int >= 6
=======
  ############################################ In other systems use pip #################################################
>>>>>>> a71ecdd8

    - name: Zypper install requirements Suse   
      zypper: name=python,python-pip,gcc,python-devel,wget,libffi-devel,openssl-devel state=present
      when: ansible_os_family == "Suse"

#    - name: Install Pip (alternative)
#      shell: wget https://bootstrap.pypa.io/get-pip.py && python get-pip.py creates=/usr/local/bin/pip

    - name: Upgrade pip
      pip: name=pip version=9.0.3

    - name: Upgrade setuptools with Pip
      pip: name=setuptools state=latest

    - name: Upgrade pyOpenSSL with Pip
      pip: name=pyOpenSSL state=latest
      ignore_errors: yes

<<<<<<< HEAD
    - name: Install ansible with Pip
      pip: name=ansible extra_args="-I"
      when: ansible_os_family == "Suse" or (ansible_os_family == "Debian" and ansible_distribution != "Ubuntu") or ansible_distribution == "Fedora" or (ansible_os_family == "RedHat" and ansible_distribution_major_version|int < 7)
        
#################################### Now install jmespath and scp and pywinrm with pip  ########################################
=======
    - name: Install ansible {{ ANSIBLE_VERSION }} with Pip
      pip: name=ansible version={{ ANSIBLE_VERSION }}
      when: ANSIBLE_VERSION != "latest"
      
    - name: Install latest ansible version with Pip
      pip: name=ansible state=latest
      when: ANSIBLE_VERSION == "latest"

#################################### Now install scp, jmespath and pywinrm with pip  ##################################

>>>>>>> a71ecdd8
    - name: Install jmespath with Pip
      pip: name=jmespath
        
    - name: Install scp with Pip
      pip: name=scp
      when: ansible_os_family != "RedHat" or (ansible_os_family == "RedHat" and ansible_distribution_major_version|int >= 6)

    - name: Install pywinrm with Pip
      pip: name=pywinrm
      when: ansible_os_family != "RedHat" or (ansible_os_family == "RedHat" and ansible_distribution_major_version|int >= 6)
      ignore_errors: yes

    - name: Disable SELinux
      selinux: state=disabled
      when: ansible_os_family == "RedHat"
      ignore_errors: yes
        
################################################ Configure Ansible  ###################################################

    - name: Create /etc/ansible
      file: path=/etc/ansible state=directory

    - name: Create /etc/ansible/ansible.cfg
      file: path=/etc/ansible/ansible.cfg state=touch owner=root group=root mode=0644

    - name: Set host_key_checking to false in ansible.cfg
      ini_file: dest=/etc/ansible/ansible.cfg section=defaults option=host_key_checking value=False

    - name: Set nocolor to 1 in ansible.cfg to avoid strange chars in Ansible outputs
      ini_file: dest=/etc/ansible/ansible.cfg section=defaults option=nocolor value=1

    - name: Set transport to ssh in ansible.cfg
      ini_file: dest=/etc/ansible/ansible.cfg section=defaults option=transport value=ssh
      when: ansible_os_family == "Debian" or (ansible_os_family == "RedHat" and ansible_distribution_major_version|int >= 6)  or (ansible_os_family == "Suse" and ansible_distribution_major_version|int >= 10)

    - name: Set transport to smart in ansible.cfg
      ini_file: dest=/etc/ansible/ansible.cfg section=defaults option=transport value=smart
      when: (ansible_os_family == "RedHat" and ansible_distribution_major_version|int < 6) or (ansible_os_family == "Suse" and ansible_distribution_major_version|int < 10)

    - name: Change ssh_args to set ControlPersist to 15 min in ansible.cfg
      ini_file: dest=/etc/ansible/ansible.cfg section=ssh_connection option=ssh_args value="-o ControlMaster=auto -o ControlPersist=900s -o UserKnownHostsFile=/dev/null"
      when: ansible_os_family == "Debian" or (ansible_os_family == "RedHat" and ansible_distribution_major_version|int >= 7) or (ansible_os_family == "Suse" and ansible_distribution_major_version|int >= 12)
        
    - name: Change ssh_args to remove ControlPersist in REL 6 and older in ansible.cfg
      ini_file: dest=/etc/ansible/ansible.cfg section=ssh_connection option=ssh_args value="-o UserKnownHostsFile=/dev/null"
      when: (ansible_os_family == "RedHat" and ansible_distribution_major_version|int < 7) or (ansible_os_family == "Suse" and ansible_distribution_major_version|int < 12)
        
    - name: Activate SSH pipelining in ansible.cfg
      ini_file: dest=/etc/ansible/ansible.cfg section=ssh_connection option=pipelining value=True

    - name: Set jinja2.ext.do to jinja2_extensions in ansible.cfg
      ini_file: dest=/etc/ansible/ansible.cfg section=defaults option=jinja2_extensions value=jinja2.ext.do

    - name: Set allow_world_readable_tmpfiles to True ansible.cfg
      ini_file: dest=/etc/ansible/ansible.cfg section=defaults option=allow_world_readable_tmpfiles value=True

    - name: Set fact_caching in ansible.cfg
      ini_file: dest=/etc/ansible/ansible.cfg section=defaults option=fact_caching value=jsonfile

    - name: Set fact_caching_connection in ansible.cfg
      ini_file: dest=/etc/ansible/ansible.cfg section=defaults option=fact_caching_connection value=/var/tmp/facts_cache

    - name: Set fact_caching_timeout in ansible.cfg
      ini_file: dest=/etc/ansible/ansible.cfg section=defaults option=fact_caching_timeout value=86400
        
    - name: Set fact_caching_timeout in ansible.cfg
      ini_file: dest=/etc/ansible/ansible.cfg section=defaults option=gathering value=smart

    - name: Set roles_path in ansible.cfg
      ini_file: dest=/etc/ansible/ansible.cfg section=defaults option=roles_path value=/etc/ansible/roles<|MERGE_RESOLUTION|>--- conflicted
+++ resolved
@@ -3,9 +3,6 @@
   become: yes
   become_method: sudo
   gather_facts: false
-  vars:
-    # Ansible specific Version or "latest"
-    ANSIBLE_VERSION: 2.4.6
   tasks:
     # Some OSs does not have python by default
     - name: Check Python is installed
@@ -23,23 +20,6 @@
 
     - name: Get Facts
       setup:
-
-    - name: EPEL
-      yum: name=epel-release
-      when: ansible_os_family == "RedHat" and ansible_distribution != "Fedora"
-      
-    - name: Ensure to Enable EPEL repo
-      ini_file:
-        dest: /etc/yum.repos.d/epel.repo
-        section: epel
-        option: enabled
-        value: 1
-      when: ansible_os_family == "RedHat" and ansible_distribution != "Fedora"
-      ignore_errors: yes
-
-    - name: Fedora install yum with dnf
-      dnf: name=python2-rpm,yum
-      when: ansible_distribution == "Fedora"
 
     - name: Install libselinux-python in RH
       action: yum pkg=libselinux-python state=installed
@@ -62,10 +42,9 @@
     - name: Ubuntu force apt update (avoid apt lock)
       command: apt update
       when: ansible_distribution == "Ubuntu" and apt_update is failed
-<<<<<<< HEAD
 
     - name: Ubuntu install Ansible requisites with apt
-      apt: name=python-pip,python-jinja2,sshpass,openssh-client,unzip,python-pyasn1
+      apt: name=python-pip,python-jinja2,sshpass,openssh-client,unzip
       when: ansible_distribution == "Ubuntu"
 
     - apt_key: url=http://repo.indigo-datacloud.eu/repository/RPM-GPG-KEY-indigodc state=present
@@ -76,13 +55,9 @@
       when: ansible_distribution == "Ubuntu" and ansible_distribution_major_version|int >= 14
       ignore_errors: yes
 
-    - name: Apt Install requirements Ubuntu 14
+    - name: Install requirements Ubuntu 14
       apt: name=gcc,python-dev,libffi-dev,libssl-dev
       when: ansible_distribution == "Ubuntu" and ansible_distribution_major_version|int <= 14
-
-    - name: Pip Install requirements Ubuntu
-      pip: name=ndg-httpsclient,urllib3
-      when: ansible_distribution == "Ubuntu"
 
     - name: Ubuntu install requirements
       apt: name=software-properties-common
@@ -99,21 +74,10 @@
     - name: Ubuntu install Ansible with apt
       apt: name=ansible force=yes
       when: ansible_distribution == "Ubuntu"
-=======
-    
-    - name: Debian/Ubuntu install requisites with apt
-      apt: name=python-pip,python-jinja2,sshpass,openssh-client,unzip,gcc,python-dev,libffi-dev,libssl-dev update_cache=yes
-      when: ansible_os_family == "Debian"
-
-    - name: Yum install requisites RH 7/Fedora
-      yum: name=python-pip,python-jinja2,sshpass,openssh-clients,wget,gcc,python-devel,libffi-devel,openssl-devel update_cache=yes
-      when: ansible_os_family == "RedHat" and ansible_distribution_major_version|int >= 7
->>>>>>> a71ecdd8
 
     - rpm_key: state=present key=http://repo.indigo-datacloud.eu/repository/RPM-GPG-KEY-indigodc
       when: ansible_os_family == "RedHat" and ansible_distribution_major_version|int >= 7 and ansible_distribution != "Fedora"
 
-<<<<<<< HEAD
     - name: RH indigo repos
       yum: state=present name=http://repo.indigo-datacloud.eu/repository/indigo/2/centos7/x86_64/base/indigodc-release-2.0.0-1.el7.centos.noarch.rpm
       when: ansible_os_family == "RedHat" and ansible_distribution_major_version|int >= 7 and ansible_distribution != "Fedora"
@@ -131,19 +95,16 @@
     - name: Yum install requirements RH or Fedora
       yum: name=python-distribute,gcc,python-devel,wget,openssh-clients,sshpass,python-pip,libffi-devel,openssl-devel
       when: ansible_os_family == "RedHat" and ansible_distribution_major_version|int >= 6
-=======
-  ############################################ In other systems use pip #################################################
->>>>>>> a71ecdd8
 
     - name: Zypper install requirements Suse   
       zypper: name=python,python-pip,gcc,python-devel,wget,libffi-devel,openssl-devel state=present
       when: ansible_os_family == "Suse"
-
+        
 #    - name: Install Pip (alternative)
-#      shell: wget https://bootstrap.pypa.io/get-pip.py && python get-pip.py creates=/usr/local/bin/pip
+#      shell: wget https://bootstrap.pypa.io/get-pip.py && python get-pip.py
 
     - name: Upgrade pip
-      pip: name=pip version=9.0.3
+      pip: name=pip extra_args="-I" state=latest
 
     - name: Upgrade setuptools with Pip
       pip: name=setuptools state=latest
@@ -152,24 +113,11 @@
       pip: name=pyOpenSSL state=latest
       ignore_errors: yes
 
-<<<<<<< HEAD
     - name: Install ansible with Pip
       pip: name=ansible extra_args="-I"
       when: ansible_os_family == "Suse" or (ansible_os_family == "Debian" and ansible_distribution != "Ubuntu") or ansible_distribution == "Fedora" or (ansible_os_family == "RedHat" and ansible_distribution_major_version|int < 7)
         
 #################################### Now install jmespath and scp and pywinrm with pip  ########################################
-=======
-    - name: Install ansible {{ ANSIBLE_VERSION }} with Pip
-      pip: name=ansible version={{ ANSIBLE_VERSION }}
-      when: ANSIBLE_VERSION != "latest"
-      
-    - name: Install latest ansible version with Pip
-      pip: name=ansible state=latest
-      when: ANSIBLE_VERSION == "latest"
-
-#################################### Now install scp, jmespath and pywinrm with pip  ##################################
-
->>>>>>> a71ecdd8
     - name: Install jmespath with Pip
       pip: name=jmespath
         
