#!/bin/sh

distribution_id() {
    RETVAL=""
    if [ -z "${RETVAL}" -a -e "/etc/os-release" ]; then
        . /etc/os-release
        RETVAL="${ID}"
    fi

    if [ -z "${RETVAL}" -a -e "/etc/centos-release" ]; then
        RETVAL="centos"
    fi

    if [ -z "${RETVAL}" -a -e "/etc/fedora-release" ]; then
        RETVAL="fedora"
    fi

    if [ -z "${RETVAL}" -a -e "/etc/redhat-release" ]; then
        RELEASE_OUT=$(head -n1 /etc/redhat-release)
        case "${RELEASE_OUT}" in
            Red\ Hat\ Enterprise\ Linux*)
                RETVAL="rhel"
                ;;
            CentOS*)
                RETVAL="centos"
                ;;
            Fedora*)
                RETVAL="fedora"
                ;;
        esac
    fi

    if [ -z "${RETVAL}" ]; then
        RETVAL="unknown"
    fi

    echo ${RETVAL}
}

distribution_major_version() {
	if [ -f /etc/lsb-release ]; then
		. /etc/lsb-release
		echo ${DISTRIB_RELEASE} | sed -e 's|\([0-9]\+\)\([0-9.]*\).*|\1|'
	else
	    for RELEASE_FILE in /etc/system-release \
	                        /etc/centos-release \
	                        /etc/fedora-release \
	                        /etc/redhat-release
	    do
	        if [ -e "${RELEASE_FILE}" ]; then
	            RELEASE_VERSION=$(head -n1 ${RELEASE_FILE})
	            break
	        fi
	    done
	    echo ${RELEASE_VERSION} | sed -e 's|\(.\+\) release \([0-9]\+\)\([0-9.]*\).*|\2|'
	fi
}

SSH2_PYHTON_VERSION=0.18.0_1_ge5fdd3e
SSH2_PYHTON_URL=http://ftpgrycap.i3m.upv.es/ssh2-python

if [ $(which ansible-playbook) ]; then
    echo "Ansible installed. Do not install."
else
    echo "Ansible not installed. Installing ..."
    DISTRO=$(distribution_id)
    case $DISTRO in
        debian)
            echo "deb http://ppa.launchpad.net/ansible/ansible/ubuntu trusty main" >> /etc/apt/sources.list
            apt-key adv --keyserver keyserver.ubuntu.com --recv-keys 93C4A3FD7BB9C367
            apt-get update
            apt-get -y install wget ansible
<<<<<<< HEAD
            wget $SSH2_PYHTON_URL/python-ssh2-python-$SSH2_PYHTON_VERSION-1.debian8.x86_64.rpm
            dpkg -i python-ssh2-python-0.18.0_1_ge5fdd3e-1.debian8.x86_64.rpm
            apt install -f -y
=======
>>>>>>> 02096053
            ;;
        ubuntu)
            apt-get -y install software-properties-common
            apt-add-repository -y ppa:ansible/ansible
            apt-get update
            apt-get -y install wget ansible
<<<<<<< HEAD
            wget $SSH2_PYHTON_URL/python-ssh2-python-$SSH2_PYHTON_VERSION-1.ubuntu$(distribution_major_version).x86_64.rpm
            dpkg -i python-ssh2-python-0.18.0_1_ge5fdd3e-1.ubuntu$(distribution_major_version).x86_64.rpm
            apt install -f -y
=======
>>>>>>> 02096053
            ;;
        rhel)
            yum install -y http://dl.fedoraproject.org/pub/epel/epel-release-latest-$(distribution_major_version).noarch.rpm
            yum install -y wget ansible
<<<<<<< HEAD
            yum install -y $SSH2_PYHTON_URL/python-ssh2-python-$SSH2_PYHTON_VERSION-1.el7.x86_64.rpm
=======
>>>>>>> 02096053
            ;;
        centos)
            yum install -y epel-release wget
            yum install -y ansible
<<<<<<< HEAD
            yum install -y $SSH2_PYHTON_URL/python-ssh2-python-$SSH2_PYHTON_VERSION-1.el7.x86_64.rpm
            ;;
        fedora)
            yum install -y wget ansible python2-rpm yum
            yum install -y $SSH2_PYHTON_URL/python-ssh2-python-$SSH2_PYHTON_VERSION-1.fc$(distribution_major_version).x86_64.rpm
=======
            ;;
        fedora)
            yum install -y wget ansible python2-rpm yum
>>>>>>> 02096053
            ;;
    	*)
            echo "Unsupported distribution: $DISTRO"
            ;;
    esac
fi

# Create the config file
cat > /etc/ansible/ansible.cfg <<EOL
[defaults]
transport  = smart
host_key_checking = False
nocolor = 1
become_user = root
become_method = sudo
fact_caching = jsonfile
fact_caching_connection = /var/tmp/facts_cache
fact_caching_timeout = 86400
gathering = smart
[paramiko_connection]
record_host_keys=False
[ssh_connection]
pipelining = True
EOL

if [ $(which ansible-playbook) ]; then
	echo '{"OK" : true}' > $1
else
	echo '{"OK" : false}' > $1
fi

chmod 666 $1<|MERGE_RESOLUTION|>--- conflicted
+++ resolved
@@ -56,9 +56,6 @@
 	fi
 }
 
-SSH2_PYHTON_VERSION=0.18.0_1_ge5fdd3e
-SSH2_PYHTON_URL=http://ftpgrycap.i3m.upv.es/ssh2-python
-
 if [ $(which ansible-playbook) ]; then
     echo "Ansible installed. Do not install."
 else
@@ -70,47 +67,23 @@
             apt-key adv --keyserver keyserver.ubuntu.com --recv-keys 93C4A3FD7BB9C367
             apt-get update
             apt-get -y install wget ansible
-<<<<<<< HEAD
-            wget $SSH2_PYHTON_URL/python-ssh2-python-$SSH2_PYHTON_VERSION-1.debian8.x86_64.rpm
-            dpkg -i python-ssh2-python-0.18.0_1_ge5fdd3e-1.debian8.x86_64.rpm
-            apt install -f -y
-=======
->>>>>>> 02096053
             ;;
         ubuntu)
             apt-get -y install software-properties-common
             apt-add-repository -y ppa:ansible/ansible
             apt-get update
             apt-get -y install wget ansible
-<<<<<<< HEAD
-            wget $SSH2_PYHTON_URL/python-ssh2-python-$SSH2_PYHTON_VERSION-1.ubuntu$(distribution_major_version).x86_64.rpm
-            dpkg -i python-ssh2-python-0.18.0_1_ge5fdd3e-1.ubuntu$(distribution_major_version).x86_64.rpm
-            apt install -f -y
-=======
->>>>>>> 02096053
             ;;
         rhel)
             yum install -y http://dl.fedoraproject.org/pub/epel/epel-release-latest-$(distribution_major_version).noarch.rpm
             yum install -y wget ansible
-<<<<<<< HEAD
-            yum install -y $SSH2_PYHTON_URL/python-ssh2-python-$SSH2_PYHTON_VERSION-1.el7.x86_64.rpm
-=======
->>>>>>> 02096053
             ;;
         centos)
             yum install -y epel-release wget
             yum install -y ansible
-<<<<<<< HEAD
-            yum install -y $SSH2_PYHTON_URL/python-ssh2-python-$SSH2_PYHTON_VERSION-1.el7.x86_64.rpm
             ;;
         fedora)
             yum install -y wget ansible python2-rpm yum
-            yum install -y $SSH2_PYHTON_URL/python-ssh2-python-$SSH2_PYHTON_VERSION-1.fc$(distribution_major_version).x86_64.rpm
-=======
-            ;;
-        fedora)
-            yum install -y wget ansible python2-rpm yum
->>>>>>> 02096053
             ;;
     	*)
             echo "Unsupported distribution: $DISTRO"
