# IM - Infrastructure Manager

<<<<<<< HEAD
* Build Status [![Build Status](http://jenkins.i3m.upv.es/buildStatus/icon?job=indigo/im-unit)](http://jenkins.i3m.upv.es/job/indigo/job/im-unit/) [![Build Status](https://jenkins.indigo-datacloud.eu:8080/buildStatus/icon?job=Pipeline-as-code/im/master)](https://jenkins.indigo-datacloud.eu:8080/job/Pipeline-as-code/im/master)
=======
[![PyPI](https://img.shields.io/pypi/v/im.svg)](https://pypi.org/project/im)  [![Build Status](http://jenkins.i3m.upv.es/buildStatus/icon?job=grycap/im-unit)](http://jenkins.i3m.upv.es/job/grycap/job/im-unit/) [![Codacy Badge](https://api.codacy.com/project/badge/Grade/54da6332b53945cebd57867d4d61ab69)](https://www.codacy.com/app/micafer/im?utm_source=github.com&amp;utm_medium=referral&amp;utm_content=grycap/im&amp;utm_campaign=Badge_Grade)  [![Codacy Badge](https://api.codacy.com/project/badge/Coverage/54da6332b53945cebd57867d4d61ab69)](https://www.codacy.com/app/micafer/im?utm_source=github.com&utm_medium=referral&utm_content=grycap/im&utm_campaign=Badge_Coverage) [![License](https://img.shields.io/badge/license-GPL%20v3.0-brightgreen.svg)](LICENSE) [![Docs](https://img.shields.io/badge/docs-latest-brightgreen.svg)](https://imdocs.readthedocs.io/en/latest/)
>>>>>>> 51806a67

IM is a tool that deploys complex and customized virtual infrastructures on IaaS
Cloud deployments (such as AWS, OpenStack, etc.). It eases the access and the
usability of IaaS clouds by automating the VMI (Virtual Machine Image)
selection, deployment, configuration, software installation, monitoring and
update of the virtual infrastructure. It supports APIs from a large number of virtual
platforms, making user applications cloud-agnostic. In addition it integrates a
contextualization system to enable the installation and configuration of all the
user required applications providing the user with a fully functional
infrastructure.

This version evolved in the projects INDIGO-Datacloud (https://www.indigo-datacloud.eu/) and DEEP – Hybrid DataCloud
(https://deep-hybrid-datacloud.eu/). It is used by the [INDIGO Orchestrator](https://github.com/indigo-dc/orchestrator) to contact Cloud sites to finally deploy the VMs/containers.

New features added in both projects:

+ Support for TOSCA 1.0 YAML specification with the custom node types described in https://github.com/indigo-dc/tosca-types/blob/master/custom_types.yaml
+ Support for the Identity and Access Management Service (IAM).
+ Support for the Token Translation Service (TTS) to support IAM authetication on OpenNebula Clouds.
+ Improvements to access OpenStack Clouds that support IAM.
+ Improvements to enable hybrid deployments.

Read the documentation and more at http://www.grycap.upv.es/im.

There is also an Infrastructure Manager YouTube reproduction list with a set of videos with demos
of the functionality of the platform: https://www.youtube.com/playlist?list=PLgPH186Qwh_37AMhEruhVKZSfoYpHkrUp.

## 1 DOCKER IMAGE

The recommended option to use the Infrastructure Manager service is using the available docker image.
A Docker image named `indigodatacloud/im` has been created to make easier the deployment of an IM service using the
default configuration. Information about this image can be found here: https://registry.hub.docker.com/u/indigodatacloud/im/.

How to launch the IM service using docker::

```sh
$ sudo docker run -d -p 8899:8899 -p 8800:8800 --name im indigodatacloud/im
```

To make the IM data persistent you also have to specify a persistent location for the IM database using the IM_DATA_DB environment variable and adding a volume::

```sh
$ sudo docker run -d -p 8899:8899 -p 8800:8800 -v "/some_local_path/db:/db" -e IM_DATA_DB=/db/inf.dat --name im indigodatacloud/im
```

You can also specify an external MySQL server to store IM data using the IM_DATA_DB environment variable::

```sh
$ sudo docker run -d -p 8899:8899 -p 8800:8800 -e IM_DATA_DB=mysql://username:password@server/db_name --name im indigodatacloud/im
```

Or you can also add a volume with all the IM configuration::

```sh
$ sudo docker run -d -p 8899:8899 -p 8800:8800 -v "/some_local_path/im.cfg:/etc/im/im.cfg" --name im indigodatacloud/im
```


## 2 INSTALLATION

<<<<<<< HEAD
=======
### 2.1 REQUISITES

IM is based on Python, so Python 2.6 or higher runtime and standard library must
be installed in the system.

If you use pip to install the IM, all the requisites will be installed.
However, if you install IM from sources you should install:

 * The RADL parser (https://github.com/grycap/radl), available in pip
   as the ``RADL`` package.

 * The paramiko ssh2 protocol library for python version 1.14 or later
(http://www.lag.net/paramiko/), typically available as the ``python-paramiko`` package.

 * The YAML library for Python, typically available as the ``python-yaml`` or ``PyYAML`` package.

 * The suds library for Python, typically available as the ``python-suds`` package.

 * The Netaddr library for Python, typically available as the ``python-netaddr`` package.

 * The Requests library for Python, typically available as the ``python-requests`` package.

 * TOSCA parser library for Python, available as the ``tosca-parser`` package in pip.

 * Ansible (http://www.ansibleworks.com/) to configure nodes in the infrastructures.
   In particular, Ansible 2.0.0+ must be installed.
   To ensure the functionality the following values must be set in the ansible.cfg file (usually found in /etc/ansible/):

```yml
[defaults]
transport  = smart
host_key_checking = False
nocolor = 1

become_user      = root
become_method    = sudo

[paramiko_connection]

record_host_keys=False

[ssh_connection]

# Only in systems with OpenSSH support to ControlPersist
ssh_args = -o ControlMaster=auto -o ControlPersist=900s -o UserKnownHostsFile=/dev/null
# In systems with older versions of OpenSSH (RHEL 6, CentOS 6, SLES 10 or SLES 11) 
#ssh_args = -o UserKnownHostsFile=/dev/null
pipelining = True
```

### 2.2 OPTIONAL PACKAGES

The Bottle framework (http://bottlepy.org/) is used for the REST API. 
It is typically available as the ``python-bottle`` system package or ``bottle`` pip package.

The CherryPy Web framework (http://www.cherrypy.org/), is needed for the REST API. 
It is typically available as the ``python-cherrypy`` or ``python-cherrypy3`` system package
or ``CherryPy`` pip package.
In newer versions (9.0 and later) the functionality has been moved to the ``cheroot`` library
(https://github.com/cherrypy/cheroot) it can be installed using pip.

Apache-libcloud (http://libcloud.apache.org/) 2.0 or later is used in the
LibCloud, OpenStack and GCE connectors. It is typically available as the ``python-libcloud`` 
system package or ``apache-libcloud`` pip package.

Boto (http://boto.readthedocs.org) 2.29.0 or later is used as interface to
Amazon EC2. It is available as package named ``python-boto`` in Debian based
distributions or ``boto`` pip package. It can also be downloaded from boto GitHub repository (https://github.com/boto/boto).
Download the file and copy the boto subdirectory into the IM install path.

In case of using the a MySQL DB as the backend to store IM data. The Python interface to MySQL
must be installed, typically available as the package ``python-mysqldb`` or ``MySQL-python`` package.
In case of using Python 3 use the PyMySQL package, available as the package ``python3-pymysql`` on 
debian systems or ``PyMySQL`` package in pip.  

In case of using the a MongoDB as the backend to store IM data. The Python interface to MongoDB
must be installed, typically available as the package ``python-pymongo``package in most distributions
or ``pymongo`` pip package.

In case of using the SSL secured version of the REST API pyOpenSSL (https://pyopenssl.org/) must be installed.
available as ``pyOpenSSL`` package in pip.  

Azure python SDK (https://azure.microsoft.com/es-es/develop/python/) is used to connect with the 
Microsoft Azure platform. The easiest way is to install all the required packages with pip:

```sh
$ pip install msrest msrestazure azure-common azure-mgmt-storage azure-mgmt-compute azure-mgmt-network azure-mgmt-resource azure-mgmt-dns azure-storage 
```

The VMware vSphere API Python Bindings (https://github.com/vmware/pyvmomi/) are needed by the vSphere
connector. It is available as the package ``pyvmomi`` at the pip repository.  


### 2.3 INSTALLING

#### 2.3.1 Using installer (Recommended option)

>>>>>>> 51806a67
The IM provides a script to install the IM in one single step (using pip).
You only need to execute the following command:

```sh
$ wget -qO- https://raw.githubusercontent.com/indigodatacloud/im/master/install.sh | bash
```

It works for the most recent version of the main Linux distributions (RHEL, CentOS, Fedora, Ubuntu, Debian).
In case that you O.S. does not work with this install script see next sections.

<<<<<<< HEAD
=======
#### 2.3.2 From PIP

First you need to install pip tool and some packages needed to compile some of the IM requirements.
To install them in Debian and Ubuntu based distributions, do::

```sh
$ apt update
$ apt install gcc python-dev libffi-dev libssl-dev python-pip sshpass python-pysqlite2
```

In Red Hat based distributions (RHEL, CentOS, Amazon Linux, Oracle Linux,
Fedora, etc.), do:

```sh
$ yum install epel-release
$ yum install which gcc python-devel libffi-devel openssl-devel python-pip sshpass python-sqlite3dbm
```

Then you only have to call the install command of the pip tool with the IM package:

```sh
$ pip install IM
```

Pip will also install the, non installed, pre-requisites needed. So Ansible  2.0.0 or later will 
be installed in the system. Some of the optional packages are also installed please check if some
of IM features that you need requires to install some of the packages of section OPTIONAL PACKAGES. 

You must also remember to modify the ansible.cfg file setting as specified in the 
REQUISITES section.

#### 2.3.3 From RPM packages (RH7)

Download the RPM package from [GitHub](https://github.com/grycap/im/releases/latest).
Also remember to download the RPMs of the RADL and TOSCA parser packages from its corresponding GitHub repositories: [RADL](https://github.com/grycap/radl/releases/latest) and [TOSCA parser](https://github.com/indigo-dc/tosca-parser/releases/latest).


You must have the epel repository enabled:

```sh
$ yum install epel-release
```

Then install the downloaded RPMs:

```sh
$ yum localinstall IM-*.rpm RADL-*.rpm
```

Azure python SDK is not available in CentOS. So if you need the Azure plugin you have to manually install them using pip as
shown in the OPTIONAL PACKAGES section.


#### 2.3.4 From Deb package (Tested with Ubuntu 14.04, 16.04 and 18.04)

Download the Deb package from [GitHub](https://github.com/grycap/im/releases/latest).
Also remember to download the Debs of the RADL and TOSCA parser packages from its corresponding GitHub repositories: [RADL](https://github.com/grycap/radl/releases/latest) and [TOSCA parser](https://github.com/indigo-dc/tosca-parser/releases/latest).


In Ubuntu 14.04 there are some requisites not available for the "trusty" version or are too old, so you have to manually install them manually.
You can download it from their corresponding PPAs. But here you have some links:
 
 * python-backports.ssl-match-hostname: [download](http://archive.ubuntu.com/ubuntu/pool/universe/b/backports.ssl-match-hostname/python-backports.ssl-match-hostname_3.4.0.2-1_all.deb)
 * python-scp: [download](http://archive.ubuntu.com/ubuntu/pool/universe/p/python-scp/python-scp_0.10.2-1_all.deb)
 * python-libcloud: [download](http://archive.ubuntu.com/ubuntu/pool/universe/libc/libcloud/python-libcloud_2.2.1-1_all.deb)
 * python-xmltodict: [download](http://archive.ubuntu.com/ubuntu/pool/universe/p/python-xmltodict/python-xmltodict_0.11.0-1_all.deb)

Also Azure python SDK is not available in Ubuntu 16.04. So if you need the Azure plugin you have to manually install them.
You can download it from their corresponding PPAs. But here you have some links:

 * python-msrestazure: [download](https://launchpad.net/ubuntu/+archive/primary/+files/python-msrestazure_0.4.3-1_all.deb)
 * python-msrest: [download](https://launchpad.net/ubuntu/+archive/primary/+files/python-msrest_0.4.4-1_all.deb)
 * python-azure: [download](https://launchpad.net/ubuntu/+archive/primary/+files/python-azure_2.0.0~rc6+dfsg-2_all.deb)

It is also recommended to configure the Ansible PPA to install the newest versions of Ansible (see [Ansible installation](http://docs.ansible.com/ansible/intro_installation.html#latest-releases-via-apt-ubuntu)):

```sh
$ sudo apt-get install software-properties-common
$ sudo apt-add-repository ppa:ansible/ansible
$ sudo apt-get update
```

Put all the .deb files in the same directory and do::

```sh
$ sudo dpkg -i *.deb
$ sudo apt install -f -y
```

#### 2.3.5 FROM SOURCE

Select a proper path where the IM service will be installed (i.e. /usr/local/im,
/opt/im or other). This path will be called IM_PATH

```sh
$ tar xvzf IM-X.XX.tar.gz
$ chown -R root:root IM-X.XX
$ mv IM-X.XX /usr/local
```

Finally you must copy (or link) $IM_PATH/scripts/im file to /etc/init.d directory.

```sh
$ ln -s /usr/local/im/scripts/im /etc/init.d/im
```

### 2.4 START IM ON BOOT

In case that you want the IM service to be started at boot time, you must
execute the next set of commands:

On Debian Systems:

```sh
$ chkconfig im on
```

Or for newer systems like ubuntu 14.04:

```sh
$ sysv-rc-conf im on
```

On RedHat Systems:

```sh
$ update-rc.d im start 99 2 3 4 5 . stop 05 0 1 6 .
```

Or you can do it manually:

```sh
$ ln -s /etc/init.d/im /etc/rc2.d/S99im
$ ln -s /etc/init.d/im /etc/rc3.d/S99im
$ ln -s /etc/init.d/im /etc/rc5.d/S99im
$ ln -s /etc/init.d/im /etc/rc1.d/K05im
$ ln -s /etc/init.d/im /etc/rc6.d/K05im
```

Adjust the installation path by setting the IMDAEMON variable at /etc/init.d/im
to the path where the IM im_service.py file is installed (e.g. /usr/local/im/im_service.py),
or set the name of the script file (im_service.py) if the file is in the PATH
(pip puts the im_service.py file in the PATH as default).

>>>>>>> 51806a67
### 3 CONFIGURATION

Check the parameters in $IM_PATH/etc/im.cfg or /etc/im/im.cfg.
See [IM Manual](https://imdocs.readthedocs.io/en/latest/manual.html#configuration) to get a full
reference of the configuration variables.

Please pay attention to the next configuration variables, as they are the most important:

<<<<<<< HEAD
=======
DATA_DB - must be set to the URL to access the database to store the IM data. 
         Be careful if you have two different instances of the IM service running in the same machine!!.
         It can be a MySQL DB: `mysql://username:password@server/db_name`,
         SQLite: `sqlite:///etc/im/inf.dat` or MongoDB: `mongodb://username:password@server/db_name`,


>>>>>>> 51806a67
#### 3.1 SECURITY

Security is disabled by default. Please notice that someone with local network access can "sniff" the traffic and
get the messages with the IM with the authorisation data with the cloud providers.

Security can be activated both in the XMLRPC and REST APIs. Setting this variables:

```sh
XMLRCP_SSL = True
```

or

```sh
REST_SSL = True
```

And then set the variables: XMLRCP_SSL_* or REST_SSL_* to your certificates paths.<|MERGE_RESOLUTION|>--- conflicted
+++ resolved
@@ -1,10 +1,6 @@
 # IM - Infrastructure Manager
 
-<<<<<<< HEAD
 * Build Status [![Build Status](http://jenkins.i3m.upv.es/buildStatus/icon?job=indigo/im-unit)](http://jenkins.i3m.upv.es/job/indigo/job/im-unit/) [![Build Status](https://jenkins.indigo-datacloud.eu:8080/buildStatus/icon?job=Pipeline-as-code/im/master)](https://jenkins.indigo-datacloud.eu:8080/job/Pipeline-as-code/im/master)
-=======
-[![PyPI](https://img.shields.io/pypi/v/im.svg)](https://pypi.org/project/im)  [![Build Status](http://jenkins.i3m.upv.es/buildStatus/icon?job=grycap/im-unit)](http://jenkins.i3m.upv.es/job/grycap/job/im-unit/) [![Codacy Badge](https://api.codacy.com/project/badge/Grade/54da6332b53945cebd57867d4d61ab69)](https://www.codacy.com/app/micafer/im?utm_source=github.com&amp;utm_medium=referral&amp;utm_content=grycap/im&amp;utm_campaign=Badge_Grade)  [![Codacy Badge](https://api.codacy.com/project/badge/Coverage/54da6332b53945cebd57867d4d61ab69)](https://www.codacy.com/app/micafer/im?utm_source=github.com&utm_medium=referral&utm_content=grycap/im&utm_campaign=Badge_Coverage) [![License](https://img.shields.io/badge/license-GPL%20v3.0-brightgreen.svg)](LICENSE) [![Docs](https://img.shields.io/badge/docs-latest-brightgreen.svg)](https://imdocs.readthedocs.io/en/latest/)
->>>>>>> 51806a67
 
 IM is a tool that deploys complex and customized virtual infrastructures on IaaS
 Cloud deployments (such as AWS, OpenStack, etc.). It eases the access and the
@@ -65,106 +61,6 @@
 
 ## 2 INSTALLATION
 
-<<<<<<< HEAD
-=======
-### 2.1 REQUISITES
-
-IM is based on Python, so Python 2.6 or higher runtime and standard library must
-be installed in the system.
-
-If you use pip to install the IM, all the requisites will be installed.
-However, if you install IM from sources you should install:
-
- * The RADL parser (https://github.com/grycap/radl), available in pip
-   as the ``RADL`` package.
-
- * The paramiko ssh2 protocol library for python version 1.14 or later
-(http://www.lag.net/paramiko/), typically available as the ``python-paramiko`` package.
-
- * The YAML library for Python, typically available as the ``python-yaml`` or ``PyYAML`` package.
-
- * The suds library for Python, typically available as the ``python-suds`` package.
-
- * The Netaddr library for Python, typically available as the ``python-netaddr`` package.
-
- * The Requests library for Python, typically available as the ``python-requests`` package.
-
- * TOSCA parser library for Python, available as the ``tosca-parser`` package in pip.
-
- * Ansible (http://www.ansibleworks.com/) to configure nodes in the infrastructures.
-   In particular, Ansible 2.0.0+ must be installed.
-   To ensure the functionality the following values must be set in the ansible.cfg file (usually found in /etc/ansible/):
-
-```yml
-[defaults]
-transport  = smart
-host_key_checking = False
-nocolor = 1
-
-become_user      = root
-become_method    = sudo
-
-[paramiko_connection]
-
-record_host_keys=False
-
-[ssh_connection]
-
-# Only in systems with OpenSSH support to ControlPersist
-ssh_args = -o ControlMaster=auto -o ControlPersist=900s -o UserKnownHostsFile=/dev/null
-# In systems with older versions of OpenSSH (RHEL 6, CentOS 6, SLES 10 or SLES 11) 
-#ssh_args = -o UserKnownHostsFile=/dev/null
-pipelining = True
-```
-
-### 2.2 OPTIONAL PACKAGES
-
-The Bottle framework (http://bottlepy.org/) is used for the REST API. 
-It is typically available as the ``python-bottle`` system package or ``bottle`` pip package.
-
-The CherryPy Web framework (http://www.cherrypy.org/), is needed for the REST API. 
-It is typically available as the ``python-cherrypy`` or ``python-cherrypy3`` system package
-or ``CherryPy`` pip package.
-In newer versions (9.0 and later) the functionality has been moved to the ``cheroot`` library
-(https://github.com/cherrypy/cheroot) it can be installed using pip.
-
-Apache-libcloud (http://libcloud.apache.org/) 2.0 or later is used in the
-LibCloud, OpenStack and GCE connectors. It is typically available as the ``python-libcloud`` 
-system package or ``apache-libcloud`` pip package.
-
-Boto (http://boto.readthedocs.org) 2.29.0 or later is used as interface to
-Amazon EC2. It is available as package named ``python-boto`` in Debian based
-distributions or ``boto`` pip package. It can also be downloaded from boto GitHub repository (https://github.com/boto/boto).
-Download the file and copy the boto subdirectory into the IM install path.
-
-In case of using the a MySQL DB as the backend to store IM data. The Python interface to MySQL
-must be installed, typically available as the package ``python-mysqldb`` or ``MySQL-python`` package.
-In case of using Python 3 use the PyMySQL package, available as the package ``python3-pymysql`` on 
-debian systems or ``PyMySQL`` package in pip.  
-
-In case of using the a MongoDB as the backend to store IM data. The Python interface to MongoDB
-must be installed, typically available as the package ``python-pymongo``package in most distributions
-or ``pymongo`` pip package.
-
-In case of using the SSL secured version of the REST API pyOpenSSL (https://pyopenssl.org/) must be installed.
-available as ``pyOpenSSL`` package in pip.  
-
-Azure python SDK (https://azure.microsoft.com/es-es/develop/python/) is used to connect with the 
-Microsoft Azure platform. The easiest way is to install all the required packages with pip:
-
-```sh
-$ pip install msrest msrestazure azure-common azure-mgmt-storage azure-mgmt-compute azure-mgmt-network azure-mgmt-resource azure-mgmt-dns azure-storage 
-```
-
-The VMware vSphere API Python Bindings (https://github.com/vmware/pyvmomi/) are needed by the vSphere
-connector. It is available as the package ``pyvmomi`` at the pip repository.  
-
-
-### 2.3 INSTALLING
-
-#### 2.3.1 Using installer (Recommended option)
-
->>>>>>> 51806a67
 The IM provides a script to install the IM in one single step (using pip).
 You only need to execute the following command:
 
@@ -175,153 +71,6 @@
 It works for the most recent version of the main Linux distributions (RHEL, CentOS, Fedora, Ubuntu, Debian).
 In case that you O.S. does not work with this install script see next sections.
 
-<<<<<<< HEAD
-=======
-#### 2.3.2 From PIP
-
-First you need to install pip tool and some packages needed to compile some of the IM requirements.
-To install them in Debian and Ubuntu based distributions, do::
-
-```sh
-$ apt update
-$ apt install gcc python-dev libffi-dev libssl-dev python-pip sshpass python-pysqlite2
-```
-
-In Red Hat based distributions (RHEL, CentOS, Amazon Linux, Oracle Linux,
-Fedora, etc.), do:
-
-```sh
-$ yum install epel-release
-$ yum install which gcc python-devel libffi-devel openssl-devel python-pip sshpass python-sqlite3dbm
-```
-
-Then you only have to call the install command of the pip tool with the IM package:
-
-```sh
-$ pip install IM
-```
-
-Pip will also install the, non installed, pre-requisites needed. So Ansible  2.0.0 or later will 
-be installed in the system. Some of the optional packages are also installed please check if some
-of IM features that you need requires to install some of the packages of section OPTIONAL PACKAGES. 
-
-You must also remember to modify the ansible.cfg file setting as specified in the 
-REQUISITES section.
-
-#### 2.3.3 From RPM packages (RH7)
-
-Download the RPM package from [GitHub](https://github.com/grycap/im/releases/latest).
-Also remember to download the RPMs of the RADL and TOSCA parser packages from its corresponding GitHub repositories: [RADL](https://github.com/grycap/radl/releases/latest) and [TOSCA parser](https://github.com/indigo-dc/tosca-parser/releases/latest).
-
-
-You must have the epel repository enabled:
-
-```sh
-$ yum install epel-release
-```
-
-Then install the downloaded RPMs:
-
-```sh
-$ yum localinstall IM-*.rpm RADL-*.rpm
-```
-
-Azure python SDK is not available in CentOS. So if you need the Azure plugin you have to manually install them using pip as
-shown in the OPTIONAL PACKAGES section.
-
-
-#### 2.3.4 From Deb package (Tested with Ubuntu 14.04, 16.04 and 18.04)
-
-Download the Deb package from [GitHub](https://github.com/grycap/im/releases/latest).
-Also remember to download the Debs of the RADL and TOSCA parser packages from its corresponding GitHub repositories: [RADL](https://github.com/grycap/radl/releases/latest) and [TOSCA parser](https://github.com/indigo-dc/tosca-parser/releases/latest).
-
-
-In Ubuntu 14.04 there are some requisites not available for the "trusty" version or are too old, so you have to manually install them manually.
-You can download it from their corresponding PPAs. But here you have some links:
- 
- * python-backports.ssl-match-hostname: [download](http://archive.ubuntu.com/ubuntu/pool/universe/b/backports.ssl-match-hostname/python-backports.ssl-match-hostname_3.4.0.2-1_all.deb)
- * python-scp: [download](http://archive.ubuntu.com/ubuntu/pool/universe/p/python-scp/python-scp_0.10.2-1_all.deb)
- * python-libcloud: [download](http://archive.ubuntu.com/ubuntu/pool/universe/libc/libcloud/python-libcloud_2.2.1-1_all.deb)
- * python-xmltodict: [download](http://archive.ubuntu.com/ubuntu/pool/universe/p/python-xmltodict/python-xmltodict_0.11.0-1_all.deb)
-
-Also Azure python SDK is not available in Ubuntu 16.04. So if you need the Azure plugin you have to manually install them.
-You can download it from their corresponding PPAs. But here you have some links:
-
- * python-msrestazure: [download](https://launchpad.net/ubuntu/+archive/primary/+files/python-msrestazure_0.4.3-1_all.deb)
- * python-msrest: [download](https://launchpad.net/ubuntu/+archive/primary/+files/python-msrest_0.4.4-1_all.deb)
- * python-azure: [download](https://launchpad.net/ubuntu/+archive/primary/+files/python-azure_2.0.0~rc6+dfsg-2_all.deb)
-
-It is also recommended to configure the Ansible PPA to install the newest versions of Ansible (see [Ansible installation](http://docs.ansible.com/ansible/intro_installation.html#latest-releases-via-apt-ubuntu)):
-
-```sh
-$ sudo apt-get install software-properties-common
-$ sudo apt-add-repository ppa:ansible/ansible
-$ sudo apt-get update
-```
-
-Put all the .deb files in the same directory and do::
-
-```sh
-$ sudo dpkg -i *.deb
-$ sudo apt install -f -y
-```
-
-#### 2.3.5 FROM SOURCE
-
-Select a proper path where the IM service will be installed (i.e. /usr/local/im,
-/opt/im or other). This path will be called IM_PATH
-
-```sh
-$ tar xvzf IM-X.XX.tar.gz
-$ chown -R root:root IM-X.XX
-$ mv IM-X.XX /usr/local
-```
-
-Finally you must copy (or link) $IM_PATH/scripts/im file to /etc/init.d directory.
-
-```sh
-$ ln -s /usr/local/im/scripts/im /etc/init.d/im
-```
-
-### 2.4 START IM ON BOOT
-
-In case that you want the IM service to be started at boot time, you must
-execute the next set of commands:
-
-On Debian Systems:
-
-```sh
-$ chkconfig im on
-```
-
-Or for newer systems like ubuntu 14.04:
-
-```sh
-$ sysv-rc-conf im on
-```
-
-On RedHat Systems:
-
-```sh
-$ update-rc.d im start 99 2 3 4 5 . stop 05 0 1 6 .
-```
-
-Or you can do it manually:
-
-```sh
-$ ln -s /etc/init.d/im /etc/rc2.d/S99im
-$ ln -s /etc/init.d/im /etc/rc3.d/S99im
-$ ln -s /etc/init.d/im /etc/rc5.d/S99im
-$ ln -s /etc/init.d/im /etc/rc1.d/K05im
-$ ln -s /etc/init.d/im /etc/rc6.d/K05im
-```
-
-Adjust the installation path by setting the IMDAEMON variable at /etc/init.d/im
-to the path where the IM im_service.py file is installed (e.g. /usr/local/im/im_service.py),
-or set the name of the script file (im_service.py) if the file is in the PATH
-(pip puts the im_service.py file in the PATH as default).
-
->>>>>>> 51806a67
 ### 3 CONFIGURATION
 
 Check the parameters in $IM_PATH/etc/im.cfg or /etc/im/im.cfg.
@@ -330,15 +79,6 @@
 
 Please pay attention to the next configuration variables, as they are the most important:
 
-<<<<<<< HEAD
-=======
-DATA_DB - must be set to the URL to access the database to store the IM data. 
-         Be careful if you have two different instances of the IM service running in the same machine!!.
-         It can be a MySQL DB: `mysql://username:password@server/db_name`,
-         SQLite: `sqlite:///etc/im/inf.dat` or MongoDB: `mongodb://username:password@server/db_name`,
-
-
->>>>>>> 51806a67
 #### 3.1 SECURITY
 
 Security is disabled by default. Please notice that someone with local network access can "sniff" the traffic and
