--- conflicted
+++ resolved
@@ -106,11 +106,7 @@
 # This are the default values: 
 # PRIVATE_NET_MASKS = 10.0.0.0/8,172.16.0.0/12,192.168.0.0/16,169.254.0.0/16,100.64.0.0/10,192.0.0.0/24,198.18.0.0/15
 
-<<<<<<< HEAD
-# Flag to use the IM as interface to a single site
-=======
 # Flag to use the IM as interface to a single site (OpenNebula or OpenStack site)
->>>>>>> 266fef36
 SINGLE_SITE = False
 # Set the type of the single site
 SINGLE_SITE_TYPE = OpenNebula
@@ -120,11 +116,7 @@
 SINGLE_SITE_IMAGE_URL_PREFIX = one://server.com/
 
 # List of OIDC issuers supported
-<<<<<<< HEAD
-OIDC_ISSUERS = https://iam-test.indigo-datacloud.eu/
-=======
 OIDC_ISSUERS = 
->>>>>>> 266fef36
 # If set the IM will check that the string defined here appear in the "aud" claim of the OpenID access token 
 #OIDC_AUDIENCE =
 # OIDC client ID and secret of the IM service
@@ -147,9 +139,5 @@
 TEMPLATE_OTHER = GRAPHICS = [type="vnc",listen="0.0.0.0", keymap="es"] 
 # Set the IMAGE_UNAME value in case of using the name of the disk image in the Template
 IMAGE_UNAME = oneadmin
-<<<<<<< HEAD
-# URL of the Indigo TTS
-=======
 # URL of the OpenNebula TTS endpoint (https://www.gitbook.com/book/indigo-dc/token-translation-service)
->>>>>>> 266fef36
 TTS_URL = https://localhost:8443