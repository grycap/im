--- conflicted
+++ resolved
@@ -16,6 +16,10 @@
       action: yum pkg=libselinux-python state=installed
       when: ansible_os_family == "RedHat"
 
+    - name: Ubuntu install Ansible requisites with apt
+      apt: name=python-pip,python-jinja2,sshpass,openssh-client,unzip,python-mysqldb,python-sqlite update_cache=yes
+      when: ansible_distribution == "Ubuntu"
+
     - name: Ubuntu 14 install indigo 1 list
       get_url: url=http://repo.indigo-datacloud.eu/repos/1/indigo1-ubuntu14_04.list dest=/etc/apt/sources.list.d/indigo1-ubuntu14_04.list
       when: ansible_distribution == "Ubuntu" and ansible_distribution_major_version == "14"
@@ -31,8 +35,8 @@
       apt: update_cache=yes
       when: ansible_os_family == "Debian"
 
-    - name: Ubuntu install Ansible with apt
-      apt: name=python-im,ansible,python-pip,python-jinja2,sshpass,openssh-client,unzip,python-mysqldb,python-sqlite force=yes
+    - name: Ubuntu install IM and Ansible with apt
+      apt: name=python-im,ansible force=yes
       when: ansible_distribution == "Ubuntu"
       
     - name: RH indigo repos
@@ -85,7 +89,6 @@
       ini_file: dest=/etc/im/im.cfg section=im option=SINGLE_SITE value=True
       when: SINGLE_SITE
 
-<<<<<<< HEAD
     - name: Set SINGLE_SITE_AUTH_HOST in the IM
       ini_file: dest=/etc/im/im.cfg section=im option=SINGLE_SITE_AUTH_HOST value="http://{{SINGLE_SITE_HOST}}:2633"
       when: SINGLE_SITE
@@ -95,58 +98,4 @@
       when: SINGLE_SITE
 
     - name: Set TTS_URL in the IM
-      ini_file: dest=/etc/im/im.cfg section=OpenNebula option=TTS_URL value="{{TTS_URL}}"
-=======
-    - name: Apt install requirements Ubuntu/Debian
-      apt: name=python-pip,gcc,python-dev,python-pysqlite2,openssh-client,sshpass,libssl-dev,libffi-dev
-      when: ansible_os_family == "Debian"
-
-    - name: Apt install requirements Debian
-      apt: name=libmariadbd-dev
-      when: ansible_distribution == "Debian"
-
-    - name: Apt install requirements Ubuntu
-      apt: name=libmysqld-dev
-      when: ansible_distribution == "Ubuntu"
-
-    - name: Yum install requirements RH
-      yum: name=python-pip,python-distribute,gcc,python-devel,wget,openssh-clients,sshpass,libffi-devel,openssl-devel,mysql-devel,sqlite-devel
-      when: ansible_os_family == "RedHat" and ansible_distribution != "Fedora"
-
-    - name: Yum install requirements Fedora
-      yum: name=python-pip,redhat-rpm-config,gcc,python-devel,wget,openssh-clients,sshpass,libffi-devel,openssl-devel,mysql-devel,sqlite-devel
-      when: ansible_distribution == "Fedora"
-
-    - name: Install setuptools with pip
-      pip: executable=pip name=setuptools,six extra_args="-I"
-
-    - name: Install last pip version
-      easy_install: name=pip state=latest
-      ignore_errors: yes
-
-    - name: Install pip libraries
-      pip: executable=pip name=pyOpenSSL,MySQL-python,msrest,msrestazure,azure-common,azure-mgmt-storage,azure-mgmt-compute,azure-mgmt-network,azure-mgmt-resource,azure-mgmt-dns
-      
-    - name: Install IM dependencies for CentOS 6
-      pip: name=pysqlite version=2.7.0
-      when: ansible_os_family == "RedHat" and ansible_distribution_major_version == "6"
-
-    - name: Install xmltodict
-      pip: executable=pip name=xmltodict
-
-    - name: Install IM
-      pip: executable=pip name=IM
-
-    # Pip requests package have a bug in debian systems, remove it and force reinstall python-requests
-    - name: Pip uninstall requests Ubuntu/Debian
-      pip: executable=pip name=requests state=absent
-      when: ansible_os_family == "Debian"
-
-    - name: Apt install requests Ubuntu/Debian
-      apt: name=python-requests state=absent
-      when: ansible_os_family == "Debian"
-
-    - name: Apt install requests Ubuntu/Debian
-      apt: name=python-requests state=present
-      when: ansible_os_family == "Debian"
->>>>>>> a3671e1c
+      ini_file: dest=/etc/im/im.cfg section=OpenNebula option=TTS_URL value="{{TTS_URL}}"