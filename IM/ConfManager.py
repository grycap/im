# IM - Infrastructure Manager
# Copyright (C) 2011 - GRyCAP - Universitat Politecnica de Valencia
#
# This program is free software: you can redistribute it and/or modify
# it under the terms of the GNU General Public License as published by
# the Free Software Foundation, either version 3 of the License, or
# (at your option) any later version.
#
# This program is distributed in the hope that it will be useful,
# but WITHOUT ANY WARRANTY; without even the implied warranty of
# MERCHANTABILITY or FITNESS FOR A PARTICULAR PURPOSE.  See the
# GNU General Public License for more/etc/sudoers details.
#
# You should have received a copy of the GNU General Public License
# along with this program.  If not, see <http://www.gnu.org/licenses/>.

import yaml
import threading
import os
import time
import tempfile
import logging
import shutil
import json
import copy
from StringIO import StringIO

from IM.ansible.ansible_launcher import AnsibleThread

import InfrastructureManager
from VirtualMachine import VirtualMachine
from SSH import AuthenticationException
from SSHRetry import SSHRetry
from recipe import Recipe
from radl.radl import system, contextualize_item
import ServiceRequests

from config import Config


class ConfManager(threading.Thread):
    """
    Class to manage the contextualization steps
    """

    logger = logging.getLogger('ConfManager')
    """ Logger object """
    MASTER_YAML = "conf-ansible.yml"
    """ The file with the ansible steps to configure the master node """
    SECOND_STEP_YAML = 'conf-ansible-s2.yml'
    """ The file with the ansible steps to configure the second step of the the master node """

    def __init__(self, inf, auth, max_ctxt_time=1e9):
        threading.Thread.__init__(self)
        self.daemon = True
        self.inf = inf
        self.auth = auth
        self.init_time = time.time()
        self.max_ctxt_time = max_ctxt_time
        self._stop = False

    def check_running_pids(self, vms_configuring):
        """
        Update the status of the configuration processes
        """
        res = {}
        for step, vm_list in vms_configuring.iteritems():
            for vm in vm_list:
                if isinstance(vm, VirtualMachine):
                    # Update the info of the VM to check it is in a correct
                    # state
                    vm.update_status(self.auth)
                    if vm.is_ctxt_process_running():
                        if step not in res:
                            res[step] = []
                        res[step].append(vm)
                        ConfManager.logger.debug("Inf ID: " + str(self.inf.id) +
                                                 ": Ansible process to configure " + str(
                            vm.im_id) + " with PID " + vm.ctxt_pid + " is still running.")
                    else:
                        ConfManager.logger.debug(
                            "Inf ID: " + str(self.inf.id) + ": Configuration process in VM: " +
                            str(vm.im_id) + " finished.")
                        # Force to save the data to store the log data ()
                        ServiceRequests.IMBaseRequest.create_request(
                            ServiceRequests.IMBaseRequest.SAVE_DATA, (self.inf.id))
                else:
                    # General Infrastructure tasks
                    if vm.is_ctxt_process_running():
                        if step not in res:
                            res[step] = []
                        res[step].append(vm)
                        ConfManager.logger.debug("Inf ID: " + str(self.inf.id) +
                                                 ": Configuration process of master node: " +
                                                 str(vm.get_ctxt_process_names()) + " is still running.")
                    else:
                        if vm.configured:
                            ConfManager.logger.debug("Inf ID: " + str(self.inf.id) +
                                                     ": Configuration process of master node successfully finished.")
                        else:
                            ConfManager.logger.debug(
                                "Inf ID: " + str(self.inf.id) + ": Configuration process of master node failed.")
                        # Force to save the data to store the log data
                        ServiceRequests.IMBaseRequest.create_request(
                            ServiceRequests.IMBaseRequest.SAVE_DATA, (self.inf.id))

        return res

    def stop(self):
        self._stop = True
        # put a task to assure to wake up the thread
        self.inf.ctxt_tasks.put((-10, 0, None, None))
        ConfManager.logger.debug(
            "Inf ID: " + str(self.inf.id) + ": Stop Configuration thread.")

    def check_vm_ips(self, timeout=Config.WAIT_RUNNING_VM_TIMEOUT):

        wait = 0
        # Assure that all the VMs of the Inf. have one IP
        success = False
        while not success and wait < timeout:
            success = True
            for vm in self.inf.get_vm_list():
                if vm.hasPublicNet():
                    ip = vm.getPublicIP()
                else:
                    ip = vm.getPrivateIP()

                if not ip:
                    # If the IP is not Available try to update the info
                    vm.update_status(self.auth)

                    # If the VM is not in a "running" state, ignore it
                    if vm.state in VirtualMachine.NOT_RUNNING_STATES:
                        ConfManager.logger.warn("Inf ID: " + str(self.inf.id) + ": The VM ID: " + str(
                            vm.id) + " is not running, do not wait it to have an IP.")
                        continue

                    if vm.hasPublicNet():
                        ip = vm.getPublicIP()
                    else:
                        ip = vm.getPrivateIP()

                    if not ip:
                        success = False
                        break

            if not success:
                ConfManager.logger.warn(
                    "Inf ID: " + str(self.inf.id) + ": Error waiting all the VMs to have a correct IP")
                wait += Config.CONFMAMAGER_CHECK_STATE_INTERVAL
                time.sleep(Config.CONFMAMAGER_CHECK_STATE_INTERVAL)
            else:
                self.inf.set_configured(True)

        return success

    def kill_ctxt_processes(self):
        """
            Kill all the ctxt processes
        """
        for vm in self.inf.get_vm_list():
            ConfManager.logger.debug(
                "Inf ID: " + str(self.inf.id) + ": Killing ctxt processes.")
            vm.kill_check_ctxt_process()

    def run(self):
        ConfManager.logger.debug(
            "Inf ID: " + str(self.inf.id) + ": Starting the ConfManager Thread")

        last_step = None
        vms_configuring = {}

        while not self._stop:
            if self.init_time + self.max_ctxt_time < time.time():
                ConfManager.logger.debug(
                    "Inf ID: " + str(self.inf.id) + ": Max contextualization time passed. Exit thread.")
                # Kill the ansible processes
                self.kill_ctxt_processes()
                return

            vms_configuring = self.check_running_pids(vms_configuring)

            # If the queue is empty but there are vms configuring wait and test
            # again
            if self.inf.ctxt_tasks.empty() and vms_configuring:
                time.sleep(Config.CONFMAMAGER_CHECK_STATE_INTERVAL)
                continue

            (step, prio, vm, tasks) = self.inf.ctxt_tasks.get()

            # stop the thread if the stop method has been called
            if self._stop:
                ConfManager.logger.debug(
                    "Inf ID: " + str(self.inf.id) + ": Exit Configuration thread.")
                return

            # if this task is from a next step
            if last_step is not None and last_step < step:
                if vm.is_configured() is False:
                    ConfManager.logger.debug("Inf ID: " + str(self.inf.id) + ": Configuration process of step " + str(
                        last_step) + " failed, ignoring tasks of later steps.")
                else:
                    # Add the task again to the queue only if the last step was
                    # OK
                    self.inf.add_ctxt_tasks([(step, prio, vm, tasks)])

                    # If there are any process running of last step, wait
                    if last_step in vms_configuring and len(vms_configuring[last_step]) > 0:
                        ConfManager.logger.debug("Inf ID: " + str(self.inf.id) + ": Waiting processes of step " +
                                                 str(last_step) + " to finish.")
                        time.sleep(Config.CONFMAMAGER_CHECK_STATE_INTERVAL)
                    else:
                        # if not, update the step, to go ahead with the new
                        # step
                        ConfManager.logger.debug("Inf ID: " + str(self.inf.id) + ": Step " + str(
                            last_step) + " finished. Go to step: " + str(step))
                        last_step = step
            else:
                if isinstance(vm, VirtualMachine):
                    if vm.destroy:
                        ConfManager.logger.warn("Inf ID: " + str(self.inf.id) + ": VM ID " + str(
                            vm.im_id) + " has been destroyed. Not launching new tasks for it.")
                    elif vm.is_configured() is False:
                        ConfManager.logger.debug("Inf ID: " + str(self.inf.id) + ": Configuration process of step " +
                                                 str(last_step) + " failed, ignoring tasks of later steps.")
                        # Check that the VM has no other ansible process
                        # running
                    elif vm.ctxt_pid:
                        ConfManager.logger.debug("Inf ID: " + str(self.inf.id) + ": VM ID " +
                                                 str(vm.im_id) + " has running processes, wait.")
                        # If there are, add the tasks again to the queue
                        # Set the priority to a higher number to decrease the
                        # priority enabling to select other items of the queue
                        # before
                        self.inf.add_ctxt_tasks([(step, prio + 1, vm, tasks)])
                        # Sleep to check this later
                        time.sleep(Config.CONFMAMAGER_CHECK_STATE_INTERVAL)
                    else:
                        # If not, launch it
                        # Mark this VM as configuring
                        vm.configured = None
                        # Launch the ctxt_agent using a thread
                        t = threading.Thread(name="launch_ctxt_agent_" + str(
                            vm.id), target=eval("self.launch_ctxt_agent"), args=(vm, tasks))
                        t.daemon = True
                        t.start()
                        vm.inf.conf_threads.append(t)
                        if step not in vms_configuring:
                            vms_configuring[step] = []
                        vms_configuring[step].append(vm.inf)
                        # Add the VM to the list of configuring vms
                        vms_configuring[step].append(vm)
                        # Set the "special pid" to wait untill the real pid is
                        # assigned
                        vm.ctxt_pid = VirtualMachine.WAIT_TO_PID
                        # Force to save the data to store the log data
                        ServiceRequests.IMBaseRequest.create_request(
                            ServiceRequests.IMBaseRequest.SAVE_DATA, (self.inf.id))
                else:
                    # Launch the Infrastructure tasks
                    vm.configured = None
                    for task in tasks:
                        t = threading.Thread(
                            name=task, target=eval("self." + task))
                        t.daemon = True
                        t.start()
                        vm.conf_threads.append(t)
                    if step not in vms_configuring:
                        vms_configuring[step] = []
                    vms_configuring[step].append(vm)
                    # Force to save the data to store the log data
                    ServiceRequests.IMBaseRequest.create_request(
                        ServiceRequests.IMBaseRequest.SAVE_DATA, (self.inf.id))

                last_step = step

    def launch_ctxt_agent(self, vm, tasks):
        """
        Launch the ctxt agent to configure the specified tasks in the specified VM
        """
        pid = None
        tmp_dir = None
        try:
            ip = vm.getPublicIP()
            if not ip:
                ip = vm.getPrivateIP()

            if not ip:
                ConfManager.logger.error("Inf ID: " + str(self.inf.id) +
                                         ": VM with ID %s (%s) does not have an IP!!. "
                                         "We cannot launch the ansible process!!" % (str(vm.im_id), vm.id))
            else:
                remote_dir = Config.REMOTE_CONF_DIR + "/" + \
                    str(self.inf.id) + "/" + ip + "_" + \
                    str(vm.getRemoteAccessPort())
                tmp_dir = tempfile.mkdtemp()

                ConfManager.logger.debug(
                    "Inf ID: " + str(self.inf.id) + ": Create the configuration file for the contextualization agent")
                conf_file = tmp_dir + "/config.cfg"
                self.create_vm_conf_file(conf_file, vm, tasks, remote_dir)

                ConfManager.logger.debug(
                    "Inf ID: " + str(self.inf.id) + ": Copy the contextualization agent config file")

                # Copy the contextualization agent config file
                ssh = vm.get_ssh_ansible_master()
                ssh.sftp_mkdir(remote_dir)
                ssh.sftp_put(conf_file, remote_dir + "/" +
                             os.path.basename(conf_file))

                if vm.configured is None:
                    (pid, _, _) = ssh.execute("nohup python_ansible " + Config.REMOTE_CONF_DIR + "/" +
                                              str(self.inf.id) + "/" + "/ctxt_agent.py " +
                                              Config.REMOTE_CONF_DIR + "/" + str(self.inf.id) + "/" +
                                              "/general_info.cfg " + remote_dir + "/" + os.path.basename(conf_file) +
                                              " > " + remote_dir + "/stdout" + " 2> " + remote_dir +
                                              "/stderr < /dev/null & echo -n $!")

                    ConfManager.logger.debug("Inf ID: " + str(self.inf.id) + ": Ansible process to configure " +
                                             str(vm.im_id) + " launched with pid: " + pid)

                    vm.ctxt_pid = pid
                    vm.launch_check_ctxt_process()
                else:
                    ConfManager.logger.warn("Inf ID: " + str(self.inf.id) + ": Ansible process to configure " +
                                            str(vm.im_id) + " NOT launched")
        except:
            pid = None
            ConfManager.logger.exception("Inf ID: " + str(self.inf.id) + ": Error launching the ansible process "
                                         "to configure VM with ID %s" % str(vm.im_id))
        finally:
            if tmp_dir:
                shutil.rmtree(tmp_dir, ignore_errors=True)

        # If the process is not correctly launched the configuration of this VM
        # fails
        if pid is None:
            vm.ctxt_pid = None
            vm.configured = False
            vm.cont_out = "Error launching the contextualization agent to configure the VM. Check the SSH connection."

        return pid

    def generate_inventory(self, tmp_dir):
        """
        Generate the ansible inventory file
        """
        ConfManager.logger.debug(
            "Inf ID: " + str(self.inf.id) + ": create the ansible configuration file")
        res_filename = "hosts"
        ansible_file = tmp_dir + "/" + res_filename
        out = open(ansible_file, 'w')

        # get the master node name
        if self.inf.radl.ansible_hosts:
            (master_name, masterdom) = (
                self.inf.radl.ansible_hosts[0].getHost(), "")
        else:
            (master_name, masterdom) = self.inf.vm_master.getRequestedName(
                default_hostname=Config.DEFAULT_VM_NAME, default_domain=Config.DEFAULT_DOMAIN)

        no_windows = ""
        windows = ""
        all_vars = ""
        vm_group = self.inf.get_vm_list_by_system_name()
        for group in vm_group:
            vm = vm_group[group][0]
            user = vm.getCredentialValues()[0]
            out.write('[' + group + ':vars]\n')
            out.write('ansible_user=' + user + '\n')
            # For compatibility with Ansible 1.X versions
            out.write('ansible_ssh_user=' + user + '\n')

            if vm.getOS().lower() == "windows":
                out.write('ansible_connection=winrm\n')
                out.write('ansible_winrm_server_cert_validation=ignore\n')

            out.write('[' + group + ']\n')

            # Set the vars with the number of nodes of each type
            all_vars += 'IM_' + group.upper() + '_NUM_VMS=' + \
                str(len(vm_group[group])) + '\n'

            for vm in vm_group[group]:
                # first try to use the public IP
                ip = vm.getPublicIP()
                if not ip:
                    ip = vm.getPrivateIP()

                if not ip:
                    ConfManager.logger.warn("Inf ID: " + str(self.inf.id) + ": The VM ID: " + str(
                        vm.id) + " does not have an IP. It will not be included in the inventory file.")
                    continue

                if vm.state in VirtualMachine.NOT_RUNNING_STATES:
                    ConfManager.logger.warn("Inf ID: " + str(self.inf.id) + ": The VM ID: " + str(
                        vm.id) + " is not running. It will not be included in the inventory file.")
                    continue

                if vm.getOS().lower() == "windows":
                    windows += "%s_%d\n" % (ip, vm.getRemoteAccessPort())
                else:
                    no_windows += "%s_%d\n" % (ip, vm.getRemoteAccessPort())

                ifaces_im_vars = ''
                for i in range(vm.getNumNetworkIfaces()):
                    iface_ip = vm.getIfaceIP(i)
                    if iface_ip:
                        ifaces_im_vars += ' IM_NODE_NET_' + \
                            str(i) + '_IP=' + iface_ip
                        if vm.getRequestedNameIface(i):
                            (nodename, nodedom) = vm.getRequestedNameIface(
                                i, default_domain=Config.DEFAULT_DOMAIN)
                            ifaces_im_vars += ' IM_NODE_NET_' + \
                                str(i) + '_HOSTNAME=' + nodename
                            ifaces_im_vars += ' IM_NODE_NET_' + \
                                str(i) + '_DOMAIN=' + nodedom
                            ifaces_im_vars += ' IM_NODE_NET_' + \
                                str(i) + '_FQDN=' + nodename + "." + nodedom

                # the master node
                # TODO: Known issue: the master VM must set the public network
                # in the iface 0
                (nodename, nodedom) = system.replaceTemplateName(
                    Config.DEFAULT_VM_NAME + "." + Config.DEFAULT_DOMAIN, str(vm.im_id))
                if vm.getRequestedName():
                    (nodename, nodedom) = vm.getRequestedName(
                        default_domain=Config.DEFAULT_DOMAIN)

                node_line = "%s_%d" % (ip, vm.getRemoteAccessPort())
                node_line += ' ansible_host=%s' % ip
                # For compatibility with Ansible 1.X versions
                node_line += ' ansible_ssh_host=%s' % ip

                node_line += ' ansible_port=%d' % vm.getRemoteAccessPort()
                # For compatibility with Ansible 1.X versions
                node_line += ' ansible_ssh_port=%d' % vm.getRemoteAccessPort()

                if self.inf.vm_master and vm.id == self.inf.vm_master.id:
                    node_line += ' ansible_connection=local'

                if vm.getPublicIP():
                    node_line += ' IM_NODE_PUBLIC_IP=' + vm.getPublicIP()
                if vm.getPrivateIP():
                    node_line += ' IM_NODE_PRIVATE_IP=' + vm.getPrivateIP()
                node_line += ' IM_NODE_HOSTNAME=' + nodename
                node_line += ' IM_NODE_FQDN=' + nodename + "." + nodedom
                node_line += ' IM_NODE_DOMAIN=' + nodedom
                node_line += ' IM_NODE_NUM=' + str(vm.im_id)
                node_line += ' IM_NODE_VMID=' + str(vm.id)
                node_line += ' IM_NODE_CLOUD_TYPE=' + vm.cloud.type
                node_line += ifaces_im_vars

                for app in vm.getInstalledApplications():
                    if app.getValue("path"):
                        node_line += ' IM_APP_' + \
                            app.getValue("name").upper() + \
                            '_PATH=' + app.getValue("path")
                    if app.getValue("version"):
                        node_line += ' IM_APP_' + \
                            app.getValue("name").upper() + \
                            '_VERSION=' + app.getValue("version")

                node_line += "\n"
                out.write(node_line)

            out.write("\n")

        # set the IM global variables
        out.write('[all:vars]\n')
        out.write(all_vars)
        out.write('IM_MASTER_HOSTNAME=' + master_name + '\n')
        out.write('IM_MASTER_FQDN=' + master_name + "." + masterdom + '\n')
        out.write('IM_MASTER_DOMAIN=' + masterdom + '\n')
        out.write('IM_INFRASTRUCTURE_ID=' + self.inf.id + '\n\n')

        if windows:
            out.write('[windows]\n' + windows + "\n")

        # create the allnowindows group to launch the "all" tasks
        if no_windows:
            out.write('[allnowindows]\n' + no_windows + "\n")

        out.close()

        return res_filename

    def generate_etc_hosts(self, tmp_dir):
        """
        Generate the /etc/hosts file to the infrastructure
        """
        res_filename = "etc_hosts"
        hosts_file = tmp_dir + "/" + res_filename
        hosts_out = open(hosts_file, 'w')
        hosts_out.write("127.0.0.1 localhost localhost.localdomain\r\n")

        vm_group = self.inf.get_vm_list_by_system_name()
        for group in vm_group:
            vm = vm_group[group][0]

            for vm in vm_group[group]:
                # first try to use the public IP
                ip = vm.getPublicIP()
                if not ip:
                    ip = vm.getPrivateIP()

                if not ip:
                    ConfManager.logger.warn("Inf ID: " + str(self.inf.id) + ": The VM ID: " + str(
                        vm.id) + " does not have an IP. It will not be included in the /etc/hosts file.")
                    continue

                for i in range(vm.getNumNetworkIfaces()):
                    if vm.getRequestedNameIface(i):
                        if vm.getIfaceIP(i):
                            (nodename, nodedom) = vm.getRequestedNameIface(
                                i, default_domain=Config.DEFAULT_DOMAIN)
                            hosts_out.write(vm.getIfaceIP(
                                i) + " " + nodename + "." + nodedom + " " + nodename + "\r\n")
                        else:
                            ConfManager.logger.warn("Inf ID: " + str(self.inf.id) + ": Net interface " + str(
                                i) + " request a name, but it does not have an IP.")

                    # the master node
                    # TODO: Known issue: the master VM must set the public
                    # network in the iface 0
                    (nodename, nodedom) = system.replaceTemplateName(
                        Config.DEFAULT_VM_NAME + "." + Config.DEFAULT_DOMAIN, str(vm.im_id))
                    if not vm.getRequestedName():
                        hosts_out.write(ip + " " + nodename +
                                        "." + nodedom + " " + nodename + "\r\n")

        hosts_out.close()
        return res_filename

    def generate_basic_playbook(self, tmp_dir):
        """
        Generate the basic playbook to be launched in all the VMs
        """
        recipe_files = []
        pk_file = Config.REMOTE_CONF_DIR + "/" + \
            str(self.inf.id) + "/ansible_key"
        shutil.copy(Config.CONTEXTUALIZATION_DIR + "/basic.yml",
                    tmp_dir + "/basic_task_all.yml")
        f = open(tmp_dir + '/basic_task_all.yml', 'a')
        f.write("\n  vars:\n")
        f.write("    - pk_file: " + pk_file + ".pub\n")
        f.write("  hosts: '{{IM_HOST}}'\n")
        f.close()
        recipe_files.append("basic_task_all.yml")
        return recipe_files

    def generate_mount_disks_tasks(self, system):
        """
        Generate a set of tasks to format and mount the specified disks
        """
        res = ""
        cont = 1

        while system.getValue("disk." + str(cont) + ".size") and system.getValue("disk." + str(cont) + ".device"):
            disk_device = system.getValue("disk." + str(cont) + ".device")
            disk_mount_path = system.getValue(
                "disk." + str(cont) + ".mount_path")
            disk_fstype = system.getValue("disk." + str(cont) + ".fstype")

            # Only add the tasks if the user has specified a moun_path and a
            # filesystem
            if disk_mount_path and disk_fstype:
                # This recipe works with EC2 and OpenNebula. It must be
                # tested/completed with other providers
                condition = "    when: ansible_os_family != 'Windows' and item.key.endswith('" + disk_device[
                    -1] + "')\n"
                condition += "    with_dict: ansible_devices\n"

                res += '  # Tasks to format and mount disk %d from device %s in %s\n' % (
                    cont, disk_device, disk_mount_path)
                res += '  - shell: (echo n; echo p; echo 1; echo ; echo; echo w) |'
                res += ' fdisk /dev/{{item.key}} creates=/dev/{{item.key}}1\n'
                res += condition
                res += '  - filesystem: fstype=' + \
                    disk_fstype + ' dev=/dev/{{item.key}}1\n'
                res += condition
                res += '  - file: path=' + disk_mount_path + ' state=directory recurse=yes\n'
                res += '  - mount: name=' + disk_mount_path + \
                    ' src=/dev/{{item.key}}1 state=mounted fstype=' + \
                    disk_fstype + '\n'
                res += condition
                res += '\n'

            cont += 1

        return res

    def generate_main_playbook(self, vm, group, tmp_dir):
        """
        Generate the main playbook to be launched in all the VMs.
        This playbook basically install the apps specified in the RADL
        (as apps not in the configure section)
        """
        recipe_files = []
        # Get the info about the apps from the recipes DB
        _, recipes = Recipe.getInfoApps(vm.getAppsToInstall())

        conf_out = open(tmp_dir + "/main_" + group + "_task.yml", 'w')
        conf_content = self.add_ansible_header(group, vm.getOS().lower())

        conf_content += "  pre_tasks: \n"
        # Basic tasks set copy /etc/hosts ...
        conf_content += "  - include: utils/tasks/main.yml\n"

        conf_content += "  tasks: \n"
        conf_content += "  - debug: msg='Install user requested apps'\n"

        # Generate a set of tasks to format and mount the specified disks
        conf_content += self.generate_mount_disks_tasks(vm.info.systems[0])

        for app_name, recipe in recipes:
            self.inf.add_cont_msg("App: " + app_name + " set to be installed.")

            # If there are a recipe, use it
            if recipe:
                conf_content = self.mergeYAML(conf_content, recipe)
                conf_content += "\n\n"
            else:
                # use the app name as the package to install
                parts = app_name.split(".")
                short_app_name = parts[len(parts) - 1]
                install_app = "- tasks: \n"
                # TODO set other packagers: pacman, zypper ...
                install_app += "  - name: Apt install " + short_app_name + "\n"
                install_app += "    action: apt pkg=" + short_app_name + \
                    " state=installed update_cache=yes cache_valid_time=604800\n"
                install_app += "    when: \"ansible_os_family == 'Debian'\"\n"
                install_app += "    ignore_errors: yes\n"
                install_app += "  - name: Yum install " + short_app_name + "\n"
                install_app += "    action: yum pkg=" + short_app_name + " state=installed\n"
                install_app += "    when: \"ansible_os_family == 'RedHat'\"\n"
                install_app += "    ignore_errors: yes\n"
                conf_content = self.mergeYAML(conf_content, install_app)

        conf_out.write(conf_content)
        conf_out.close()
        recipe_files.append("main_" + group + "_task.yml")

        # create the "all" to enable this playbook to see the facts of all the
        # nodes
        all_filename = self.create_all_recipe(
            tmp_dir, "main_" + group + "_task")
        recipe_files.append(all_filename)
        # all_windows_filename =  self.create_all_recipe(tmp_dir, "main_" + group + "_task", "windows", "_all_win.yml")
        # recipe_files.append(all_windows_filename)

        return recipe_files

    def generate_playbook(self, vm, ctxt_elem, tmp_dir):
        """
        Generate the playbook for the specified configure section
        """
        recipe_files = []

        conf_filename = tmp_dir + "/" + ctxt_elem.configure + \
            "_" + ctxt_elem.system + "_task.yml"
        if not os.path.isfile(conf_filename):
            configure = self.inf.radl.get_configure_by_name(
                ctxt_elem.configure)
            conf_content = self.add_ansible_header(
                ctxt_elem.system, vm.getOS().lower())
            conf_content = self.mergeYAML(conf_content, configure.recipes)

            conf_out = open(conf_filename, 'w')
            conf_out.write(conf_content + "\n\n")
            conf_out.close()
            recipe_files.append(ctxt_elem.configure + "_" +
                                ctxt_elem.system + "_task.yml")

            # create the "all" to enable this playbook to see the facts of all
            # the nodes
            all_filename = self.create_all_recipe(
                tmp_dir, ctxt_elem.configure + "_" + ctxt_elem.system + "_task")
            recipe_files.append(all_filename)
            # all_windows_filename =  self.create_all_recipe(tmp_dir, ctxt_elem.configure + "_" +
            #                                               ctxt_elem.system + "_task", "windows", "_all_win.yml")
            # recipe_files.append(all_windows_filename)

        return recipe_files

    def configure_master(self):
        """
        Perform all the tasks to configure the master VM.
          * Change the password
          * Install ansible
          * Copy the contextualization agent files
        """
        success = True
        tmp_dir = None
        if not self.inf.ansible_configured:
            success = False
            cont = 0
            while not self._stop and not success and cont < Config.PLAYBOOK_RETRIES:
                time.sleep(cont * 5)
                cont += 1
                try:
                    ConfManager.logger.info(
                        "Inf ID: " + str(self.inf.id) + ": Start the contextualization process.")

                    if self.inf.radl.ansible_hosts:
                        configured_ok = True
                    else:
                        ssh = self.inf.vm_master.get_ssh(retry=True)
                        # Activate tty mode to avoid some problems with sudo in
                        # REL
                        ssh.tty = True

                        # configuration dir os th emaster node to copy all the
                        # contextualization files
                        tmp_dir = tempfile.mkdtemp()
                        # Now call the ansible installation process on the
                        # master node
                        configured_ok = self.configure_ansible(ssh, tmp_dir)

                        if not configured_ok:
                            ConfManager.logger.error(
                                "Inf ID: " + str(self.inf.id) + ": Error in the ansible installation process")
                            if not self.inf.ansible_configured:
                                self.inf.ansible_configured = False
                        else:
                            ConfManager.logger.info(
                                "Inf ID: " + str(self.inf.id) + ": Ansible installation finished successfully")

                    remote_dir = Config.REMOTE_CONF_DIR + \
                        "/" + str(self.inf.id) + "/"
                    ConfManager.logger.debug(
                        "Inf ID: " + str(self.inf.id) + ": Copy the contextualization agent files")
                    files = []
                    files.append(
                        (Config.IM_PATH + "/SSH.py", remote_dir + "/SSH.py"))
                    files.append(
                        (Config.IM_PATH + "/ansible/ansible_callbacks.py", remote_dir + "/ansible_callbacks.py"))
                    files.append((Config.IM_PATH + "/ansible/ansible_executor_v2.py",
                                  remote_dir + "/ansible_executor_v2.py"))
                    files.append(
                        (Config.IM_PATH + "/ansible/ansible_launcher.py", remote_dir + "/ansible_launcher.py"))
                    files.append((Config.CONTEXTUALIZATION_DIR +
                                  "/ctxt_agent.py", remote_dir + "/ctxt_agent.py"))

                    if self.inf.radl.ansible_hosts:
                        for ansible_host in self.inf.radl.ansible_hosts:
                            (user, passwd, private_key) = ansible_host.getCredentialValues()
                            ssh = SSHRetry(ansible_host.getHost(),
                                           user, passwd, private_key)
                            ssh.sftp_mkdir(remote_dir)
                            ssh.sftp_put_files(files)
                            # Copy the utils helper files
                            ssh.sftp_mkdir(remote_dir + "/" + "/utils")
                            ssh.sftp_put_dir(
                                Config.RECIPES_DIR + "/utils", remote_dir + "/" + "/utils")
                    else:
                        ssh.sftp_mkdir(remote_dir)
                        ssh.sftp_put_files(files)
                        # Copy the utils helper files
                        ssh.sftp_mkdir(remote_dir + "/" + "/utils")
                        ssh.sftp_put_dir(Config.RECIPES_DIR +
                                         "/utils", remote_dir + "/" + "/utils")

                    success = configured_ok

                except Exception, ex:
                    ConfManager.logger.exception(
                        "Inf ID: " + str(self.inf.id) + ": Error in the ansible installation process")
                    self.inf.add_cont_msg(
                        "Error in the ansible installation process: " + str(ex))
                    if not self.inf.ansible_configured:
                        self.inf.ansible_configured = False
                    success = False
                finally:
                    if tmp_dir:
                        shutil.rmtree(tmp_dir, ignore_errors=True)

            if success:
                self.inf.ansible_configured = True
                self.inf.set_configured(True)
                # Force to save the data to store the log data
                ServiceRequests.IMBaseRequest.create_request(
                    ServiceRequests.IMBaseRequest.SAVE_DATA, (self.inf.id))
            else:
                self.inf.ansible_configured = False
                self.inf.set_configured(False)

        return success

    def wait_master(self):
        """
            - Select the master VM
            - Wait it to boot and has the SSH port open
        """
        if self.inf.radl.ansible_hosts:
            ConfManager.logger.debug("Inf ID: " + str(self.inf.id) +
                                     ": Usign ansible host: " + self.inf.radl.ansible_hosts[0].getHost())
            self.inf.set_configured(True)
            return True

        # First assure that ansible is installed in the master
        if not self.inf.vm_master or self.inf.vm_master.destroy:
            # If the user has deleted the master vm, it must be configured
            # again
            self.inf.ansible_configured = None

        success = True
        if not self.inf.ansible_configured:
            # Select the master VM
            try:
                self.inf.add_cont_msg("Select master VM")
                self.inf.select_vm_master()

                if not self.inf.vm_master:
                    # If there are not a valid master VM, exit
                    ConfManager.logger.error("Inf ID: " + str(self.inf.id) + ": No correct Master VM found. Exit")
                    self.inf.add_cont_msg("Contextualization Error: No correct Master VM found. Check if there a "
                                          "linux VM with Public IP and connected with the rest of VMs.")
                    self.inf.set_configured(False)
                    return

                ConfManager.logger.info("Inf ID: " + str(self.inf.id) + ": Wait the master VM to be running")

                self.inf.add_cont_msg("Wait master VM to boot")
                all_running = self.wait_vm_running(
                    self.inf.vm_master, Config.WAIT_RUNNING_VM_TIMEOUT, True)

                if not all_running:
                    ConfManager.logger.error(
                        "Inf ID: " + str(self.inf.id) + ":  Error Waiting the Master VM to boot, exit")
                    self.inf.add_cont_msg("Contextualization Error: Error Waiting the Master VM to boot")
                    self.inf.set_configured(False)
                    return

                # To avoid problems with the known hosts of previous calls
                if os.path.isfile(os.path.expanduser("~/.ssh/known_hosts")):
                    ConfManager.logger.debug("Remove " + os.path.expanduser("~/.ssh/known_hosts"))
                    os.remove(os.path.expanduser("~/.ssh/known_hosts"))

                self.inf.add_cont_msg("Wait master VM to have the SSH active.")
                is_connected = self.wait_vm_ssh_acccess(
                    self.inf.vm_master, Config.WAIT_RUNNING_VM_TIMEOUT)
                if not is_connected:
                    ConfManager.logger.error("Inf ID: " + str(self.inf.id) +
                                             ": Error Waiting the Master VM to have the SSH active, exit")
                    self.inf.add_cont_msg("Contextualization Error: Error Waiting the Master VM to have the SSH"
                                          " active (Check credentials)")
                    self.inf.set_configured(False)
                    return

                ConfManager.logger.info(
                    "Inf ID: " + str(self.inf.id) + ": VMs available.")

                # Check and change if necessary the credentials of the master
                # vm
                ssh = self.inf.vm_master.get_ssh(retry=True)
                # Activate tty mode to avoid some problems with sudo in REL
                ssh.tty = True
                self.change_master_credentials(ssh)

                # Force to save the data to store the log data
                ServiceRequests.IMBaseRequest.create_request(
                    ServiceRequests.IMBaseRequest.SAVE_DATA, (self.inf.id))

                self.inf.set_configured(True)
            except:
                ConfManager.logger.exception(
                    "Inf ID: " + str(self.inf.id) + ": Error waiting the master VM to be running")
                self.inf.set_configured(False)
        else:
            self.inf.set_configured(True)

        return success

    def generate_playbooks_and_hosts(self):
        """
        Generate all the files needed in the contextualization, playbooks, /etc/hosts, inventory
        """
        tmp_dir = None
        try:
            tmp_dir = tempfile.mkdtemp()
            remote_dir = Config.REMOTE_CONF_DIR + "/" + str(self.inf.id) + "/"
            # Get the groups for the different VM types
            vm_group = self.inf.get_vm_list_by_system_name()

            ConfManager.logger.debug(
                "Inf ID: " + str(self.inf.id) + ": Generating YAML, hosts and inventory files.")
            # Create the other configure sections (it may be included in other
            # configure)
            filenames = []
            if self.inf.radl.configures:
                for elem in self.inf.radl.configures:
                    if elem is not None and not os.path.isfile(tmp_dir + "/" + elem.name + ".yml"):
                        conf_out = open(
                            tmp_dir + "/" + elem.name + ".yml", 'w')
                        conf_out.write(elem.recipes)
                        conf_out.write("\n\n")
                        conf_out.close()
                        filenames.append(elem.name + ".yml")

            filenames.extend(self.generate_basic_playbook(tmp_dir))

            # Create the YAML file with the basic steps and the apps to install
            for group in vm_group:
                # Use the first VM as the info used is the same for all the VMs
                # in the group
                vm = vm_group[group][0]
                filenames.extend(
                    self.generate_main_playbook(vm, group, tmp_dir))

            # get the default ctxts in case of the RADL has not specified them
            ctxts = [contextualize_item(
                group, group, 1) for group in vm_group if self.inf.radl.get_configure_by_name(group)]
            # get the contextualize steps specified in the RADL, or use the
            # default value
            contextualizes = self.inf.radl.contextualize.get_contextualize_items_by_step({
                                                                                         1: ctxts})

            # create the files for the configure sections that appears in the contextualization steps
            # and add the ansible information and modules
            for ctxt_num in contextualizes.keys():
                for ctxt_elem in contextualizes[ctxt_num]:
                    if ctxt_elem.system in vm_group and ctxt_elem.get_ctxt_tool() == "Ansible":
                        vm = vm_group[ctxt_elem.system][0]
                        filenames.extend(self.generate_playbook(
                            vm, ctxt_elem, tmp_dir))

            filenames.append(self.generate_etc_hosts(tmp_dir))
            filenames.append(self.generate_inventory(tmp_dir))

            conf_file = "general_info.cfg"
            self.create_general_conf_file(
                tmp_dir + "/" + conf_file, self.inf.get_vm_list())
            filenames.append(conf_file)

            recipe_files = []
            for f in filenames:
                recipe_files.append((tmp_dir + "/" + f, remote_dir + "/" + f))

            self.inf.add_cont_msg("Copying YAML, hosts and inventory files.")
            ConfManager.logger.debug(
                "Inf ID: " + str(self.inf.id) + ": Copying YAML files.")
            if self.inf.radl.ansible_hosts:
                for ansible_host in self.inf.radl.ansible_hosts:
                    (user, passwd, private_key) = ansible_host.getCredentialValues()
                    ssh = SSHRetry(ansible_host.getHost(),
                                   user, passwd, private_key)
                    ssh.sftp_mkdir(remote_dir)
                    ssh.sftp_put_files(recipe_files)
            else:
                ssh = self.inf.vm_master.get_ssh(retry=True)
                ssh.sftp_mkdir(remote_dir)
                ssh.sftp_put_files(recipe_files)

                # Change the permissions of the conf_file because inside is the
                # password of the sudo user
                success = ssh.sftp_chmod(remote_dir + "/" + conf_file, 384)
                if not success:
                    ConfManager.logger.warn(
                        "Inf ID: " + str(self.inf.id) + ": Error setting conf file permissions.")

            self.inf.set_configured(True)
        except Exception, ex:
            self.inf.set_configured(False)
            ConfManager.logger.exception(
                "Inf ID: " + str(self.inf.id) + ": Error generating playbooks.")
            self.inf.add_cont_msg("Error generating playbooks: " + str(ex))
        finally:
            if tmp_dir:
                shutil.rmtree(tmp_dir, ignore_errors=True)

    def relaunch_vm(self, vm, failed_cloud=False):
        """
        Remove and launch again the specified VM
        """
        try:
            removed = InfrastructureManager.InfrastructureManager.RemoveResource(
                self.inf.id, vm.im_id, self.auth)
        except:
            ConfManager.logger.exception(
                "Inf ID: " + str(self.inf.id) + ": Error removing a failed VM.")
            removed = 0

        if removed != 1:
            ConfManager.logger.error(
                "Inf ID: " + str(self.inf.id) + ": Error removing a failed VM. Not launching a new one.")
            return

        new_radl = ""
        for net in vm.info.networks:
            new_radl += "network " + net.id + "\n"
        new_radl += "system " + vm.getRequestedSystem().name + "\n"
        new_radl += "deploy " + vm.getRequestedSystem().name + " 1"

        failed_clouds = []
        if failed_cloud:
            failed_clouds = [vm.cloud]
        InfrastructureManager.InfrastructureManager.AddResource(
            self.inf.id, new_radl, self.auth, False, failed_clouds)

    def wait_vm_running(self, vm, timeout, relaunch=False):
        """
        Wait for a VM to be running

        Arguments:
           - vm(:py:class:`IM.VirtualMachine`): VM to be running.
           - timeout(int): Max time to wait the VM to be running.
           - relaunch(bool, optional): Flag to specify if the VM must be relaunched in case of failure.
        Returns: True if all the VMs are running or false otherwise
        """
        timeout_retries = 0
        retries = 1
        delay = 10
        wait = 0
        while not self._stop and wait < timeout:
            if not vm.destroy:
                vm.update_status(self.auth)

                if vm.state == VirtualMachine.RUNNING:
                    return True
                elif vm.state == VirtualMachine.FAILED:
                    ConfManager.logger.warn(
                        "Inf ID: " + str(self.inf.id) + ": VM " + str(vm.id) + " is FAILED")

                    if relaunch and retries < Config.MAX_VM_FAILS:
                        ConfManager.logger.info(
                            "Inf ID: " + str(self.inf.id) + ": Launching new VM")
                        self.relaunch_vm(vm, True)
                        # Set the wait counter to 0
                        wait = 0
                        retries += 1
                    else:
                        ConfManager.logger.error(
                            "Inf ID: " + str(self.inf.id) + ": Relaunch is not enabled. Exit")
                        return False
            else:
                ConfManager.logger.warn(
                    "Inf ID: " + str(self.inf.id) + ": VM deleted by the user, Exit")
                return False

            ConfManager.logger.debug(
                "Inf ID: " + str(self.inf.id) + ": VM " + str(vm.id) + " is not running yet.")
            time.sleep(delay)
            wait += delay

            # if the timeout is passed
            # try to relaunch max_retries times, and restart the counter
            if wait > timeout and timeout_retries < Config.MAX_VM_FAILS:
                timeout_retries += 1
                # Set the wait counter to 0
                wait = 0
                if not vm.destroy:
                    vm.update_status(self.auth)

                    if vm.state == VirtualMachine.RUNNING:
                        return True
                    else:
                        ConfManager.logger.warn(
                            "VM " + str(vm.id) + " timeout")

                        if relaunch:
                            ConfManager.logger.info("Launch a new VM")
                            self.relaunch_vm(vm)
                        else:
                            ConfManager.logger.error(
                                "Relaunch is not available. Exit")
                            return False
                else:
                    ConfManager.logger.warn(
                        "Inf ID: " + str(self.inf.id) + ": VM deleted by the user, Exit")
                    return False

        # Timeout, return False
        return False

    def wait_vm_ssh_acccess(self, vm, timeout):
        """
        Wait for the VM to have the SSH port opened

        Arguments:
           - vm(:py:class:`IM.VirtualMachine`): VM to check.
           - timeout(int): Max time to wait the VM to be to have the SSH port opened.
        Returns: True if the VM have the SSH port open or false otherwise
        """
        delay = 10
        wait = 0
        auth_errors = 0
        auth_error_retries = 3
        connected = False
        while not self._stop and wait < timeout:
            if vm.destroy:
                # in this case ignore it
                return False
            else:
                ip = vm.getPublicIP()
                if ip is not None:
                    ssh = vm.get_ssh()
                    ConfManager.logger.debug("Inf ID: " + str(self.inf.id) + ": " + 'SSH Connecting with: ' +
                                             ip + ' to the VM: ' + str(vm.id))

                    try:
                        connected = ssh.test_connectivity(5)
                    except AuthenticationException:
                        ConfManager.logger.warn(
                            "Error connecting with ip: " + ip + " incorrect credentials.")
                        auth_errors += 1

                        if auth_errors >= auth_error_retries:
                            ConfManager.logger.error(
                                "Too many authentication errors")
                            return False

                    if connected:
                        ConfManager.logger.debug(
                            "Inf ID: " + str(self.inf.id) + ": " + 'Works!')
                        return True
                    else:
                        ConfManager.logger.debug(
                            "Inf ID: " + str(self.inf.id) + ": " + 'do not connect, wait ...')
                        wait += delay
                        time.sleep(delay)
                else:
                    ConfManager.logger.debug(
                        "Inf ID: " + str(self.inf.id) + ": " + 'VM ' + str(vm.id) + ' with no IP')
                    # Update the VM info and wait to have a valid public IP
                    wait += delay
                    time.sleep(delay)
                    vm.update_status(self.auth)

        # Timeout, return False
        return False

    def change_master_credentials(self, ssh):
        """
        Chech the RADL of the VM master to see if we must change the user credentials

        Arguments:
           - ssh(:py:class:`IM.SSH`): Object with the authentication data to access the master VM.
        """
        change_creds = False
        try:
            creds = self.inf.vm_master.getCredentialValues()
            (user, passwd, _, _) = creds
            new_creds = self.inf.vm_master.getCredentialValues(new=True)
            if len(list(set(new_creds))) > 1 or list(set(new_creds))[0] is not None:
                change_creds = False
                if cmp(new_creds, creds) != 0:
                    (_, new_passwd, new_public_key, new_private_key) = new_creds
                    # only change to the new password if there are a previous
                    # passwd value
                    if passwd and new_passwd:
                        ConfManager.logger.info(
                            "Changing password to master VM")
                        (out, err, code) = ssh.execute('sudo bash -c \'echo "' + user + ':' + new_passwd +
                                                       '" | /usr/sbin/chpasswd && echo "OK"\' 2> /dev/null')

                        if code == 0:
                            change_creds = True
                            ssh.password = new_passwd
                        else:
                            ConfManager.logger.error(
                                "Error changing password to master VM. " + out + err)

                    if new_public_key and new_private_key:
                        ConfManager.logger.info(
                            "Changing public key to master VM")
                        (out, err, code) = ssh.execute('echo ' +
                                                       new_public_key + ' >> .ssh/authorized_keys')
                        if code != 0:
                            ConfManager.logger.error(
                                "Error changing public key to master VM. " + out + err)
                        else:
                            change_creds = True
                            ssh.private_key = new_private_key

                if change_creds:
                    self.inf.vm_master.info.systems[
                        0].updateNewCredentialValues()
        except:
            ConfManager.logger.exception(
                "Error changing credentials to master VM.")

        return change_creds

    def call_ansible(self, tmp_dir, inventory, playbook, ssh):
        """
        Call the AnsibleThread to execute an Ansible playbook

        Arguments:
           - tmp_dir(str): Temp directory where all the playbook files will be stored.
           - inventory(str): Filename with the ansible inventory file (related to the tmp_dir)
           - playbook(str): Filename with the ansible playbook file (related to the tmp_dir)
           - ssh(:py:class:`IM.SSH`): Object with the authentication data to access the node to be configured.
        Returns: a tuple (sucess, msg) with:
           - sucess: True if the process finished sucessfully, False otherwise.
           - msg: Log messages of the contextualization process.
        """

        if ssh.private_key:
            gen_pk_file = tmp_dir + "/pk_" + ssh.host + ".pem"
            # If the file exists, does not create again
            if not os.path.isfile(gen_pk_file):
                pk_out = open(gen_pk_file, 'w')
                pk_out.write(ssh.private_key)
                pk_out.close()
                os.chmod(gen_pk_file, 0400)
        else:
            gen_pk_file = None

        if not os.path.exists(tmp_dir + "/utils"):
            os.symlink(os.path.abspath(
                Config.RECIPES_DIR + "/utils"), tmp_dir + "/utils")

        ConfManager.logger.debug(
            "Inf ID: " + str(self.inf.id) + ": " + 'Lanzamos ansible.')
        output = StringIO()
        t = AnsibleThread(output, tmp_dir + "/" + playbook, None, 1, gen_pk_file,
                          ssh.password, 1, tmp_dir + "/" + inventory, ssh.username)
        t.start()
        t.join()
        (return_code, _) = t.results

        if return_code == 0:
            return (True, output.getvalue())
        else:
            return (False, output.getvalue())

    def add_ansible_header(self, host, os):
        """
        Add the IM needed header in the contextualization playbooks

        Arguments:
           - host(str): Hostname of VM.
           - os(str): OS of the VM.
        Returns: True if the process finished sucessfully, False otherwise.
        """
        conf_content = "---\n"
        conf_content += "- hosts: \"{{IM_HOST}}\"\n"
        if os != 'windows':
            conf_content += "  become: yes\n"

        return conf_content

    def create_all_recipe(self, tmp_dir, filename, group="allnowindows", suffix="_all.yml"):
        """
        Create the recipe "all" enabling to access all the ansible variables from all hosts
        Arguments:
           - tmp_dir(str): Temp directory where all the playbook files will be stored.
           - filename(str): name of he yaml to include (without the extension)
        """
        all_filename = filename + suffix
        conf_all_out = open(tmp_dir + "/" + all_filename, 'w')
        conf_all_out.write("---\n")
        conf_all_out.write("- hosts: " + group + "\n")
        conf_all_out.write("- include: " + filename + ".yml\n")
        conf_all_out.write("\n\n")
        conf_all_out.close()
        return all_filename

    def configure_ansible(self, ssh, tmp_dir):
        """
        Install ansible in the master node

        Arguments:
           - ssh(:py:class:`IM.SSH`): Object to connect with the master node.
           - tmp_dir(str): Temp directory where all the playbook files will be stored.
        Returns: True if the process finished sucessfully, False otherwise.
        """
        try:
            # Get the groups for the different VM types
            vm_group = self.inf.get_vm_list_by_system_name()

            # Create the ansible inventory file
            with open(tmp_dir + "/inventory.cfg", 'w') as inv_out:
                inv_out.write("%s  ansible_port=%d  ansible_ssh_port=%d" % (
                    ssh.host, ssh.port, ssh.port))

            shutil.copy(Config.CONTEXTUALIZATION_DIR + "/" +
                        ConfManager.MASTER_YAML, tmp_dir + "/" + ConfManager.MASTER_YAML)

            # Add all the modules needed in the RADL
            modules = []
            for group in vm_group:
                # Use the first VM as the info used is the same for all the VMs
                # in the group
                vm = vm_group[group][0]

                # Get the modules specified by the user in the RADL
                modules.extend(vm.getModulesToInstall())
                # Get the info about the apps from the recipes DB
                vm_modules, _ = Recipe.getInfoApps(vm.getAppsToInstall())
                modules.extend(vm_modules)

            # avoid duplicates
            modules = set(modules)

            self.inf.add_cont_msg(
                "Creating and copying Ansible playbook files")
            ConfManager.logger.debug("Inf ID: " + str(self.inf.id) +
                                     ": Preparing Ansible playbook to copy Ansible modules: " + str(modules))

            ssh.sftp_mkdir(Config.REMOTE_CONF_DIR)
            ssh.sftp_mkdir(Config.REMOTE_CONF_DIR +
                           "/" + str(self.inf.id) + "/")

            for galaxy_name in modules:
                if galaxy_name:
                    ConfManager.logger.debug(
                        "Inf ID: " + str(self.inf.id) + ": Install " + galaxy_name + " with ansible-galaxy.")
                    self.inf.add_cont_msg(
                        "Galaxy role " + galaxy_name + " detected setting to install.")

                    recipe_out = open(
                        tmp_dir + "/" + ConfManager.MASTER_YAML, 'a')

                    parts = galaxy_name.split("|")
                    if len(parts) > 1:
                        url = parts[0]
                        rolename = parts[1]

                        recipe_out.write(
                            '    - name: Create YAML file to install the %s role with ansible-galaxy\n' % rolename)
                        recipe_out.write('      copy:\n')
                        recipe_out.write(
                            '        dest: "/tmp/%s.yml"\n' % rolename)
                        recipe_out.write(
                            '        content: "- src: %s\\n  name: %s"\n' % (url, rolename))
                        url = "-r /tmp/%s.yml" % rolename
                    else:
                        url = rolename = galaxy_name

                    if galaxy_name.startswith("git"):
                        recipe_out.write("    - yum: name=git\n")
                        recipe_out.write(
                            '      when: ansible_os_family == "RedHat"\n')
                        recipe_out.write("    - apt: name=git\n")
                        recipe_out.write(
                            '      when: ansible_os_family == "Debian"\n')

                    recipe_out.write(
                        "    - name: Install the % role with ansible-galaxy\n" % rolename)
                    recipe_out.write(
<<<<<<< HEAD
                        "      command: ansible-galaxy install -f %s\n" % url)
=======
                        "      command: ansible-galaxy -f install %s\n" % url)
>>>>>>> f58debe7

                    recipe_out.close()

            self.inf.add_cont_msg(
                "Performing preliminary steps to configure Ansible.")
            # TODO: check to do it with ansible
            ConfManager.logger.debug("Inf ID: " + str(self.inf.id) +
                                     ": Check if python-simplejson is installed in REL 5 systems")
            (stdout, stderr, _) = ssh.execute(
                "cat /etc/redhat-release | grep \"release 5\" &&  sudo yum -y install python-simplejson", 120)
            ConfManager.logger.debug(
                "Inf ID: " + str(self.inf.id) + ": " + stdout + stderr)

            ConfManager.logger.debug(
                "Inf ID: " + str(self.inf.id) + ": Remove requiretty in sshd config")
            (stdout, stderr, _) = ssh.execute(
                "sudo sed -i 's/.*requiretty$/#Defaults requiretty/' /etc/sudoers", 120)
            ConfManager.logger.debug(
                "Inf ID: " + str(self.inf.id) + ": " + stdout + stderr)

            self.inf.add_cont_msg("Configure Ansible in the master VM.")
            ConfManager.logger.debug(
                "Inf ID: " + str(self.inf.id) + ": Call Ansible to (re)configure in the master node")
            (success, msg) = self.call_ansible(
                tmp_dir, "inventory.cfg", ConfManager.MASTER_YAML, ssh)

            if not success:
                ConfManager.logger.error("Inf ID: " + str(self.inf.id) +
                                         ": Error configuring master node: " + msg + "\n\n")
                self.inf.add_cont_msg("Error configuring the master VM: " + msg + " " + tmp_dir)
            else:
                ConfManager.logger.debug("Inf ID: " + str(self.inf.id) +
                                         ": Ansible successfully configured in the master VM:\n" + msg + "\n\n")
                self.inf.add_cont_msg("Ansible successfully configured in the master VM.")
        except Exception, ex:
            ConfManager.logger.exception(
                "Inf ID: " + str(self.inf.id) + ": Error configuring master node.")
            self.inf.add_cont_msg("Error configuring master node: " + str(ex))
            success = False

        return success

    def create_general_conf_file(self, conf_file, vm_list):
        """
        Create the configuration file needed by the contextualization agent
        """
        conf_data = {}

        conf_data['playbook_retries'] = Config.PLAYBOOK_RETRIES
        conf_data['vms'] = []
        for vm in vm_list:
            if vm.state in VirtualMachine.NOT_RUNNING_STATES:
                ConfManager.logger.warn("Inf ID: " + str(self.inf.id) + ": The VM ID: " + str(
                    vm.id) + " is not running, do not include in the general conf file.")
            else:
                vm_conf_data = {}
                vm_conf_data['id'] = vm.im_id
                if vm.getOS():
                    vm_conf_data['os'] = vm.getOS().lower()
                if self.inf.vm_master and vm.im_id == self.inf.vm_master.im_id:
                    vm_conf_data['master'] = True
                else:
                    vm_conf_data['master'] = False
                # first try to use the public IP as the default IP
                vm_conf_data['ip'] = vm.getPublicIP()
                if not vm_conf_data['ip']:
                    vm_conf_data['ip'] = vm.getPrivateIP()
                if vm.getPublicIP() and vm.getPrivateIP():
                    vm_conf_data['private_ip'] = vm.getPrivateIP()
                vm_conf_data['remote_port'] = vm.getRemoteAccessPort()
                creds = vm.getCredentialValues()
                new_creds = vm.getCredentialValues(new=True)
                (vm_conf_data['user'], vm_conf_data['passwd'],
                 _, vm_conf_data['private_key']) = creds
                # If there are new creds to set to the VM
                if len(list(set(new_creds))) > 1 or list(set(new_creds))[0] is not None:
                    if cmp(new_creds, creds) != 0:
                        (_, vm_conf_data['new_passwd'], vm_conf_data[
                         'new_public_key'], vm_conf_data['new_private_key']) = new_creds

                if not vm_conf_data['ip']:
                    # if the vm does not have an IP, do not iclude it to avoid
                    # errors configurin gother VMs
                    ConfManager.logger.warn("Inf ID: " + str(self.inf.id) + ": The VM ID: " + str(
                        vm.id) + " does not have an IP, do not include in the general conf file.")
                else:
                    conf_data['vms'].append(vm_conf_data)

        conf_data['conf_dir'] = Config.REMOTE_CONF_DIR + \
            "/" + str(self.inf.id) + "/"

        conf_out = open(conf_file, 'w')
        ConfManager.logger.debug(
            "Ctxt agent general configuration file: " + json.dumps(conf_data))
        json.dump(conf_data, conf_out, indent=2)
        conf_out.close()

    def create_vm_conf_file(self, conf_file, vm, tasks, remote_dir):
        """
        Create the configuration file needed by the contextualization agent
        """
        conf_data = {}

        conf_data['id'] = vm.im_id
        conf_data['tasks'] = tasks
        conf_data['remote_dir'] = remote_dir

        new_creds = vm.getCredentialValues(new=True)
        if len(list(set(new_creds))) > 1 or list(set(new_creds))[0] is not None:
            # If there are data in the new credentials, they has not been
            # changed
            conf_data['changed_pass'] = False
        else:
            conf_data['changed_pass'] = True

        conf_out = open(conf_file, 'w')
        ConfManager.logger.debug(
            "Ctxt agent vm configuration file: " + json.dumps(conf_data))
        json.dump(conf_data, conf_out, indent=2)
        conf_out.close()

    @staticmethod
    def mergeYAML(yaml1, yaml2):
        """
        Merge two ansible yaml docs

        Arguments:
           - yaml1(str): string with the first YAML
           - yaml1(str): string with the second YAML
        Returns: The merged YAML. In case of errors, it concatenates both strings
        """
        yamlo1o = {}
        try:
            yamlo1o = yaml.load(yaml1)[0]
            if not isinstance(yamlo1o, dict):
                yamlo1o = {}
        except Exception:
            ConfManager.logger.exception(
                "Error parsing YAML: " + yaml1 + "\n Ignore it")

        try:
            yamlo2s = yaml.load(yaml2)
            if not isinstance(yamlo2s, list) or any([not isinstance(d, dict) for d in yamlo2s]):
                yamlo2s = {}
        except Exception:
            ConfManager.logger.exception(
                "Error parsing YAML: " + yaml2 + "\n Ignore it")
            yamlo2s = {}

        if not yamlo2s and not yamlo1o:
            return ""

        result = []
        for yamlo2 in yamlo2s:
            yamlo1 = copy.deepcopy(yamlo1o)
            all_keys = []
            all_keys.extend(yamlo1.keys())
            all_keys.extend(yamlo2.keys())
            all_keys = set(all_keys)

            for key in all_keys:
                if key in yamlo1 and yamlo1[key]:
                    if key in yamlo2 and yamlo2[key]:
                        if isinstance(yamlo1[key], dict):
                            yamlo1[key].update(yamlo2[key])
                        elif isinstance(yamlo1[key], list):
                            yamlo1[key].extend(yamlo2[key])
                        else:
                            # Both use have the same key with merge in a lists
                            v1 = yamlo1[key]
                            v2 = yamlo2[key]
                            yamlo1[key] = [v1, v2]
                elif key in yamlo2 and yamlo2[key]:
                    yamlo1[key] = yamlo2[key]
            result.append(yamlo1)

        return yaml.dump(result, default_flow_style=False, explicit_start=True, width=256)<|MERGE_RESOLUTION|>--- conflicted
+++ resolved
@@ -1342,11 +1342,7 @@
                     recipe_out.write(
                         "    - name: Install the % role with ansible-galaxy\n" % rolename)
                     recipe_out.write(
-<<<<<<< HEAD
-                        "      command: ansible-galaxy install -f %s\n" % url)
-=======
                         "      command: ansible-galaxy -f install %s\n" % url)
->>>>>>> f58debe7
 
                     recipe_out.close()
 
