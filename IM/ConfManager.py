--- conflicted
+++ resolved
@@ -819,11 +819,7 @@
                             for ansible_host in self.inf.radl.ansible_hosts:
                                 (user, passwd, private_key) = ansible_host.getCredentialValues()
                                 ssh = SSHRetry(ansible_host.getHost(), user, passwd, private_key)
-<<<<<<< HEAD
-                                ssh.sftp_mkdir(remote_dir, 448)
-=======
                                 ssh.sftp_mkdir(remote_dir, 0o700)
->>>>>>> d259decd
                                 ssh.sftp_mkdir(remote_dir + "/IM")
                                 ssh.sftp_put_files(files)
                                 # Copy the utils helper files
@@ -833,11 +829,7 @@
                                 ssh.sftp_mkdir(remote_dir + "/IM/ansible_utils")
                                 ssh.sftp_put_dir(Config.IM_PATH + "/ansible_utils", remote_dir + "/IM/ansible_utils")
                         else:
-<<<<<<< HEAD
-                            ssh.sftp_mkdir(remote_dir, 448)
-=======
                             ssh.sftp_mkdir(remote_dir, 0o700)
->>>>>>> d259decd
                             ssh.sftp_mkdir(remote_dir + "/IM")
                             ssh.sftp_put_files(files)
                             # Copy the utils helper files
@@ -1326,13 +1318,8 @@
 
             self.inf.add_cont_msg("Creating and copying Ansible playbook files")
 
-<<<<<<< HEAD
             ssh.sftp_mkdir(Config.REMOTE_CONF_DIR)
-            ssh.sftp_mkdir(Config.REMOTE_CONF_DIR + "/" + str(self.inf.id) + "/", 448)
-=======
-            ssh.sftp_mkdir(Config.REMOTE_CONF_DIR, 0o777)
             ssh.sftp_mkdir(Config.REMOTE_CONF_DIR + "/" + str(self.inf.id) + "/", 0o700)
->>>>>>> d259decd
 
             for galaxy_name in modules:
                 if galaxy_name:
