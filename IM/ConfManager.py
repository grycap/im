--- conflicted
+++ resolved
@@ -1380,16 +1380,10 @@
                         recipe_out.write('      when: ansible_os_family == "RedHat"\n')
                         recipe_out.write("    - apt: name=git\n")
                         recipe_out.write('      when: ansible_os_family == "Debian"\n')
-
-<<<<<<< HEAD
-                    recipe_out.write("    - name: Install the % role with ansible-galaxy\n" % rolename)
-                    recipe_out.write("      command: ansible-galaxy -f install %s\n" % url)
-=======
                     recipe_out.write(
                         "    - name: Install the %s role with ansible-galaxy\n" % rolename)
                     recipe_out.write(
                         "      command: ansible-galaxy -f install %s\n" % url)
->>>>>>> cd22af9b
 
                     recipe_out.close()
 
