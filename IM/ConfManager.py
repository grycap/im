# IM - Infrastructure Manager
# Copyright (C) 2011 - GRyCAP - Universitat Politecnica de Valencia
#
# This program is free software: you can redistribute it and/or modify
# it under the terms of the GNU General Public License as published by
# the Free Software Foundation, either version 3 of the License, or
# (at your option) any later version.
#
# This program is distributed in the hope that it will be useful,
# but WITHOUT ANY WARRANTY; without even the implied warranty of
# MERCHANTABILITY or FITNESS FOR A PARTICULAR PURPOSE.  See the
# GNU General Public License for more/etc/sudoers details.
#
# You should have received a copy of the GNU General Public License
# along with this program.  If not, see <http://www.gnu.org/licenses/>.

import copy
import json
import logging
import os
import threading
import time
import tempfile
import shutil
import yaml

try:
    from StringIO import StringIO
except ImportError:
    from io import StringIO
from multiprocessing import Queue

try:
    from ansible.parsing.vault import VaultEditor
except:
    from ansible.utils.vault import VaultEditor

from IM.ansible_utils.ansible_launcher import AnsibleThread

import IM.InfrastructureManager
import IM.InfrastructureList
from IM.VirtualMachine import VirtualMachine
from IM.SSH import AuthenticationException
from IM.SSHRetry import SSHRetry
from IM.recipe import Recipe
from IM.config import Config
from radl.radl import system, contextualize_item


class ConfManager(threading.Thread):
    """
    Class to manage the contextualization steps
    """

    MASTER_YAML = "conf-ansible.yml"
    """ The file with the ansible steps to configure the master node """

    def __init__(self, inf, auth, max_ctxt_time=1e9):
        threading.Thread.__init__(self)
        self.daemon = True
        self.inf = inf
        self.auth = auth
        self.init_time = time.time()
        self.max_ctxt_time = max_ctxt_time
        self._stop_thread = False
        self.ansible_process = None
        self.logger = logging.getLogger('ConfManager')

    def check_running_pids(self, vms_configuring):
        """
        Update the status of the configuration processes
        """
        cont_vms = 0
        res = {}
        for step, vm_list in vms_configuring.items():
            for vm in vm_list:
                if isinstance(vm, VirtualMachine):
                    if vm.is_ctxt_process_running():
                        if step not in res:
                            res[step] = []
                        res[step].append(vm)
                        cont_vms += 1
                        self.log_debug("Ansible process to configure " + str(vm.im_id) +
                                       " with PID " + vm.ctxt_pid + " is still running.")
                    else:
                        self.log_debug("Configuration process in VM: " + str(vm.im_id) + " finished.")
                        # Force to save the data to store the log data ()
                        IM.InfrastructureList.InfrastructureList.save_data(self.inf.id)
                else:
                    # General Infrastructure tasks
                    if vm.is_ctxt_process_running():
                        if step not in res:
                            res[step] = []
                        res[step].append(vm)
                        self.log_debug("Configuration process of master node: " +
                                       str(vm.get_ctxt_process_names()) + " is still running.")
                    else:
                        if vm.configured:
                            self.log_debug("Configuration process of master node successfully finished.")
                        else:
                            self.log_debug("Configuration process of master node failed.")
                        # Force to save the data to store the log data
                        IM.InfrastructureList.InfrastructureList.save_data(self.inf.id)

        return cont_vms, res

    def stop(self):
        self._stop_thread = True
        # put a task to assure to wake up the thread
        self.inf.add_ctxt_tasks([(-10, 0, None, None)])
        self.log_debug("Stop Configuration thread.")
        if self.ansible_process and self.ansible_process.is_alive():
            self.log_debug("Stopping pending Ansible process.")
            self.ansible_process.terminate()

    def check_vm_ips(self, timeout=Config.WAIT_RUNNING_VM_TIMEOUT):

        wait = 0
        # Assure that all the VMs of the Inf. have one IP
        success = False
        while not success and wait < timeout and not self._stop_thread:
            success = True
            for vm in self.inf.get_vm_list():
                if vm.hasPublicNet():
                    ip = vm.getPublicIP()
                else:
                    ip = vm.getPrivateIP()
                    if not ip:
                        ip = vm.getPublicIP()

                if not ip:
                    # If the IP is not Available try to update the info
                    vm.update_status(self.auth)

                    # If the VM is not in a "running" state, ignore it
                    if vm.state in VirtualMachine.NOT_RUNNING_STATES:
                        self.log_warn("The VM ID: " + str(vm.id) +
                                      " is not running, do not wait it to have an IP.")
                        continue

                    if vm.hasPublicNet():
                        ip = vm.getPublicIP()
                    else:
                        ip = vm.getPrivateIP()
                        if not ip:
                            ip = vm.getPublicIP()

                    if not ip:
                        success = False
                        break

            if not success:
                self.log_warn("Still waiting all the VMs to have a correct IP")
                wait += Config.CONFMAMAGER_CHECK_STATE_INTERVAL
                time.sleep(Config.CONFMAMAGER_CHECK_STATE_INTERVAL)

        if not success:
            self.log_error("Error waiting all the VMs to have a correct IP")
            self.inf.set_configured(False)
        else:
            self.log_debug("All the VMs have a correct IP")
            self.inf.set_configured(True)

        return success

    def kill_ctxt_processes(self):
        """
            Kill all the ctxt processes
        """
        for vm in self.inf.get_vm_list():
            self.log_debug("Killing ctxt processes in VM: %s" % vm.id)
            try:
                vm.kill_check_ctxt_process()
            except:
                self.log_exception("Error killing ctxt processes in VM: %s" % vm.id)

    def run(self):
        self.log_debug("Starting the ConfManager Thread")

        last_step = None
        vms_configuring = {}

        while not self._stop_thread:
            if self.init_time + self.max_ctxt_time < time.time():
                self.log_debug("Max contextualization time passed. Exit thread.")
                self.inf.add_cont_msg("ERROR: Max contextualization time passed.")
                # Remove tasks from queue
                self.inf.reset_ctxt_tasks()
                # Kill the ansible processes
                self.kill_ctxt_processes()
                if self.ansible_process and self.ansible_process.is_alive():
                    self.log_debug("Stopping pending Ansible process.")
                    self.ansible_process.terminate()
                return

            cont_vms, vms_configuring = self.check_running_pids(vms_configuring)

            self.log_debug("There are %d VMs contextualizing" % cont_vms)
            if cont_vms >= Config.MAX_PARALLEL_VMS_CTXT:
                self.log_debug("Do not launch more ctxt processes.")
                time.sleep(Config.CONFMAMAGER_CHECK_STATE_INTERVAL)
                continue

            # If the queue is empty but there are vms configuring wait and test
            # again
            if self.inf.ctxt_tasks.empty() and vms_configuring:
                time.sleep(Config.CONFMAMAGER_CHECK_STATE_INTERVAL)
                continue

            (step, prio, vm, tasks) = self.inf.ctxt_tasks.get()

            # stop the thread if the stop method has been called
            if self._stop_thread:
                self.log_debug("Exit Configuration thread.")
                return

            # if this task is from a next step
            if last_step is not None and last_step < step:
                if vm.is_configured() is False:
                    self.log_debug("Configuration process of step " + str(last_step) +
                                   " failed, ignoring tasks of later steps.")
                else:
                    # Add the task again to the queue only if the last step was
                    # OK
                    self.inf.add_ctxt_tasks([(step, prio, vm, tasks)])

                    # If there are any process running of last step, wait
                    if last_step in vms_configuring and len(vms_configuring[last_step]) > 0:
                        self.log_debug("Waiting processes of step " + str(last_step) + " to finish.")
                        time.sleep(Config.CONFMAMAGER_CHECK_STATE_INTERVAL)
                    else:
                        # if not, update the step, to go ahead with the new
                        # step
                        self.log_debug("Step " + str(last_step) + " finished. Go to step: " + str(step))
                        last_step = step
            else:
                if isinstance(vm, VirtualMachine):
                    if vm.destroy:
                        self.log_warn("VM ID " + str(vm.im_id) +
                                      " has been destroyed. Not launching new tasks for it.")
                    elif vm.is_configured() is False:
                        self.log_debug("Configuration process of step " +
                                       str(last_step) + " failed, ignoring tasks of later steps.")
                        # Check that the VM has no other ansible process
                        # running
                    elif vm.ctxt_pid:
                        self.log_debug("VM ID " + str(vm.im_id) + " has running processes, wait.")
                        # If there are, add the tasks again to the queue
                        # Set the priority to a higher number to decrease the
                        # priority enabling to select other items of the queue
                        # before
                        self.inf.add_ctxt_tasks([(step, prio + 1, vm, tasks)])
                        # Sleep to check this later
                        time.sleep(Config.CONFMAMAGER_CHECK_STATE_INTERVAL)
                    else:
                        if not tasks:
                            self.log_debug("No tasks to execute. Ignore this step.")
                        else:
                            # If not, launch it
                            # Mark this VM as configuring
                            vm.configured = None
                            # Launch the ctxt_agent using a thread
                            t = threading.Thread(name="launch_ctxt_agent_" + str(
                                vm.id), target=eval("self.launch_ctxt_agent"), args=(vm, tasks))
                            t.daemon = True
                            t.start()
                            vm.inf.conf_threads.append(t)
                            if step not in vms_configuring:
                                vms_configuring[step] = []
                            vms_configuring[step].append(vm.inf)
                            # Add the VM to the list of configuring vms
                            vms_configuring[step].append(vm)
                            # Set the "special pid" to wait untill the real pid is
                            # assigned
                            vm.ctxt_pid = VirtualMachine.WAIT_TO_PID
                        # Force to save the data to store the log data
                        IM.InfrastructureList.InfrastructureList.save_data(self.inf.id)
                else:
                    # Launch the Infrastructure tasks
                    vm.configured = None
                    for task in tasks:
                        t = threading.Thread(
                            name=task, target=eval("self." + task))
                        t.daemon = True
                        t.start()
                        vm.conf_threads.append(t)
                    if step not in vms_configuring:
                        vms_configuring[step] = []
                    vms_configuring[step].append(vm)
                    # Force to save the data to store the log data
                    IM.InfrastructureList.InfrastructureList.save_data(self.inf.id)

                last_step = step

    def launch_ctxt_agent(self, vm, tasks):
        """
        Launch the ctxt agent to configure the specified tasks in the specified VM
        """
        pid = None
        tmp_dir = None
        try:
            ip = vm.getPublicIP()
            if not ip:
                ip = vm.getPrivateIP()

            if not ip:
                self.log_error("VM with ID %s (%s) does not have an IP!!. "
                               "We cannot launch the ansible process!!" % (str(vm.im_id), vm.id))
            else:
                remote_dir = Config.REMOTE_CONF_DIR + "/" + \
                    str(self.inf.id) + "/" + ip + "_" + str(vm.im_id)
                tmp_dir = tempfile.mkdtemp()

                self.log_debug("Create the configuration file for the contextualization agent")
                conf_file = tmp_dir + "/config.cfg"
                self.create_vm_conf_file(conf_file, vm, tasks, remote_dir)

                self.log_debug("Copy the contextualization agent config file")

                # Copy the contextualization agent config file
                ssh = vm.get_ssh_ansible_master()
                ssh.sftp_mkdir(remote_dir)
                ssh.sftp_put(conf_file, remote_dir + "/" +
                             os.path.basename(conf_file))

                if vm.configured is None:
                    if len(self.inf.get_vm_list()) > Config.VM_NUM_USE_CTXT_DIST:
                        self.log_debug("Using ctxt_agent_dist")
                        ctxt_agent_command = "/ctxt_agent_dist.py "
                    else:
                        self.log_debug("Using ctxt_agent")
                        ctxt_agent_command = "/ctxt_agent.py "
                    vault_export = ""
                    vault_password = vm.info.systems[0].getValue("vault.password")
                    if vault_password:
                        vault_export = "export VAULT_PASS='%s' && " % vault_password
                    (pid, _, _) = ssh.execute(vault_export + "nohup python_ansible " + Config.REMOTE_CONF_DIR + "/" +
                                              str(self.inf.id) + "/" + ctxt_agent_command +
                                              Config.REMOTE_CONF_DIR + "/" + str(self.inf.id) + "/" +
                                              "/general_info.cfg " + remote_dir + "/" + os.path.basename(conf_file) +
                                              " > " + remote_dir + "/stdout" + " 2> " + remote_dir +
                                              "/stderr < /dev/null & echo -n $!")

                    self.log_debug("Ansible process to configure " + str(vm.im_id) + " launched with pid: " + pid)

                    vm.ctxt_pid = pid
                    vm.launch_check_ctxt_process()
                else:
                    self.log_warn("Ansible process to configure " + str(vm.im_id) + " NOT launched")
        except:
            pid = None
            self.log_exception("Error launching the ansible process to configure VM with ID %s" % str(vm.im_id))
        finally:
            if tmp_dir:
                shutil.rmtree(tmp_dir, ignore_errors=True)

        # If the process is not correctly launched the configuration of this VM
        # fails
        if pid is None:
            vm.ctxt_pid = None
            vm.configured = False
            vm.cont_out = "Error launching the contextualization agent to configure the VM. Check the SSH connection."

        return pid

    def generate_inventory(self, tmp_dir):
        """
        Generate the ansible inventory file
        """
        self.log_debug("Create the ansible configuration file")
        res_filename = "hosts"
        ansible_file = tmp_dir + "/" + res_filename
        out = open(ansible_file, 'w')

        # get the master node name
        if self.inf.radl.ansible_hosts:
            (master_name, masterdom) = (
                self.inf.radl.ansible_hosts[0].getHost(), "")
        else:
            (master_name, masterdom) = self.inf.vm_master.getRequestedName(
                default_hostname=Config.DEFAULT_VM_NAME, default_domain=Config.DEFAULT_DOMAIN)

        no_windows = ""
        windows = ""
        all_vars = ""
        vm_group = self.inf.get_vm_list_by_system_name()
        for group in vm_group:
            vm = vm_group[group][0]
            user = vm.getCredentialValues()[0]
            out.write('[' + group + ':vars]\n')
            out.write('ansible_user=' + user + '\n')
            # For compatibility with Ansible 1.X versions
            out.write('ansible_ssh_user=' + user + '\n')

            if vm.getOS().lower() == "windows":
                out.write('ansible_connection=winrm\n')
                out.write('ansible_winrm_server_cert_validation=ignore\n')

            out.write('[' + group + ']\n')

            # Set the vars with the number of nodes of each type
            all_vars += 'IM_' + group.upper() + '_NUM_VMS=' + \
                str(len(vm_group[group])) + '\n'

            for vm in vm_group[group]:
                # first try to use the public IP
                ip = vm.getPublicIP()
                if not ip:
                    ip = vm.getPrivateIP()

                if not ip:
                    self.log_warn("The VM ID: " + str(vm.id) +
                                  " does not have an IP. It will not be included in the inventory file.")
                    continue

                if vm.state in VirtualMachine.NOT_RUNNING_STATES:
                    self.log_warn("The VM ID: " + str(vm.id) +
                                  " is not running. It will not be included in the inventory file.")
                    continue

                if vm.getOS().lower() == "windows":
                    windows += "%s_%d\n" % (ip, vm.im_id)
                else:
                    no_windows += "%s_%d\n" % (ip, vm.im_id)

                ifaces_im_vars = ''
                for i in range(vm.getNumNetworkIfaces()):
                    iface_ip = vm.getIfaceIP(i)
                    if iface_ip:
                        ifaces_im_vars += ' IM_NODE_NET_' + \
                            str(i) + '_IP=' + iface_ip
                        if vm.getRequestedNameIface(i):
                            (nodename, nodedom) = vm.getRequestedNameIface(
                                i, default_domain=Config.DEFAULT_DOMAIN)
                            ifaces_im_vars += ' IM_NODE_NET_' + \
                                str(i) + '_HOSTNAME=' + nodename
                            ifaces_im_vars += ' IM_NODE_NET_' + \
                                str(i) + '_DOMAIN=' + nodedom
                            ifaces_im_vars += ' IM_NODE_NET_' + \
                                str(i) + '_FQDN=' + nodename + "." + nodedom

                # the master node
                # TODO: Known issue: the master VM must set the public network
                # in the iface 0
                (nodename, nodedom) = system.replaceTemplateName(
                    Config.DEFAULT_VM_NAME + "." + Config.DEFAULT_DOMAIN, str(vm.im_id))
                if vm.getRequestedName():
                    (nodename, nodedom) = vm.getRequestedName(
                        default_domain=Config.DEFAULT_DOMAIN)

                node_line = "%s_%d" % (ip, vm.im_id)
                node_line += ' ansible_host=%s' % ip
                # For compatibility with Ansible 1.X versions
                node_line += ' ansible_ssh_host=%s' % ip

                node_line += ' ansible_port=%d' % vm.getRemoteAccessPort()
                # For compatibility with Ansible 1.X versions
                node_line += ' ansible_ssh_port=%d' % vm.getRemoteAccessPort()

                if self.inf.vm_master and vm.id == self.inf.vm_master.id:
                    node_line += ' ansible_connection=local'

                if vm.getPublicIP():
                    node_line += ' IM_NODE_PUBLIC_IP=' + vm.getPublicIP()
                    if not vm.getPrivateIP():
                        # If the node only has a public IP set this variable to the public one
                        node_line += ' IM_NODE_PRIVATE_IP=' + vm.getPublicIP()
                if vm.getPrivateIP():
                    node_line += ' IM_NODE_PRIVATE_IP=' + vm.getPrivateIP()
                node_line += ' IM_NODE_HOSTNAME=' + nodename
                node_line += ' IM_NODE_FQDN=' + nodename + "." + nodedom
                node_line += ' IM_NODE_DOMAIN=' + nodedom
                node_line += ' IM_NODE_NUM=' + str(vm.im_id)
                node_line += ' IM_NODE_VMID=' + str(vm.id)
                node_line += ' IM_NODE_CLOUD_TYPE=' + vm.cloud.type
                node_line += ifaces_im_vars

                for app in vm.getInstalledApplications():
                    if app.getValue("path"):
                        node_line += ' IM_APP_' + \
                            app.getValue("name").upper() + \
                            '_PATH=' + app.getValue("path")
                    if app.getValue("version"):
                        node_line += ' IM_APP_' + \
                            app.getValue("name").upper() + \
                            '_VERSION=' + app.getValue("version")

                node_line += "\n"
                out.write(node_line)

            out.write("\n")

        # set the IM global variables
        out.write('[all:vars]\n')
        out.write(all_vars)
        out.write('IM_MASTER_HOSTNAME=' + master_name + '\n')
        out.write('IM_MASTER_FQDN=' + master_name + "." + masterdom + '\n')
        out.write('IM_MASTER_DOMAIN=' + masterdom + '\n')
        out.write('IM_INFRASTRUCTURE_ID=' + self.inf.id + '\n\n')

        if windows:
            out.write('[windows]\n' + windows + "\n")

        # create the allnowindows group to launch the "all" tasks
        if no_windows:
            out.write('[allnowindows]\n' + no_windows + "\n")

        out.close()

        return res_filename

    def generate_etc_hosts(self, tmp_dir):
        """
        Generate the /etc/hosts file to the infrastructure
        """
        res_filename = "etc_hosts"
        hosts_file = tmp_dir + "/" + res_filename
        hosts_out = open(hosts_file, 'w')

        vm_group = self.inf.get_vm_list_by_system_name()
        for group in vm_group:
            vm = vm_group[group][0]

            for vm in vm_group[group]:
                # first try to use the public IP
                ip = vm.getPublicIP()
                if not ip:
                    ip = vm.getPrivateIP()

                if not ip:
                    self.log_warn("The VM ID: " + str(vm.id) +
                                  " does not have an IP. It will not be included in the /etc/hosts file.")
                    continue

                for i in range(vm.getNumNetworkIfaces()):
                    if vm.getRequestedNameIface(i):
                        (nodename, nodedom) = vm.getRequestedNameIface(i, default_domain=Config.DEFAULT_DOMAIN)
                        if vm.getIfaceIP(i):
                            hosts_out.write(vm.getIfaceIP(
                                i) + " " + nodename + "." + nodedom + " " + nodename + "\r\n")
                        else:
                            self.log_warn("Net interface %d request a name, but it does not have an IP." % i)

                            for j in range(vm.getNumNetworkIfaces()):
                                if vm.getIfaceIP(j):
                                    self.log_warn("Setting the IP of the iface %d." % j)
                                    hosts_out.write(vm.getIfaceIP(
                                        j) + " " + nodename + "." + nodedom + " " + nodename + "\r\n")
                                    break

                    # the master node
                    # TODO: Known issue: the master VM must set the public
                    # network in the iface 0
                    (nodename, nodedom) = system.replaceTemplateName(
                        Config.DEFAULT_VM_NAME + "." + Config.DEFAULT_DOMAIN, str(vm.im_id))
                    if not vm.getRequestedName():
                        hosts_out.write(ip + " " + nodename +
                                        "." + nodedom + " " + nodename + "\r\n")

        hosts_out.close()
        return res_filename

    def generate_basic_playbook(self, tmp_dir):
        """
        Generate the basic playbook to be launched in all the VMs
        """
        recipe_files = []
        pk_file = Config.REMOTE_CONF_DIR + "/" + \
            str(self.inf.id) + "/ansible_key"
        shutil.copy(Config.CONTEXTUALIZATION_DIR + "/basic.yml",
                    tmp_dir + "/basic_task_all.yml")
        f = open(tmp_dir + '/basic_task_all.yml', 'a')
        f.write("\n  vars:\n")
        f.write("    - pk_file: " + pk_file + ".pub\n")
        f.write("  hosts: '{{IM_HOST}}'\n")
        f.close()
        recipe_files.append("basic_task_all.yml")
        return recipe_files

    def generate_mount_disks_tasks(self, system):
        """
        Generate a set of tasks to format and mount the specified disks
        """
        res = ""
        cont = 1

        while system.getValue("disk." + str(cont) + ".size") and system.getValue("disk." + str(cont) + ".device"):
            disk_device = system.getValue("disk." + str(cont) + ".device")
            disk_mount_path = system.getValue(
                "disk." + str(cont) + ".mount_path")
            disk_fstype = system.getValue("disk." + str(cont) + ".fstype")

            # Only add the tasks if the user has specified a moun_path and a
            # filesystem
            if disk_mount_path and disk_fstype:
                # This recipe works with EC2 and OpenNebula. It must be
                # tested/completed with other providers
                condition = "    when: ansible_os_family != 'Windows' and item.key.endswith('" + disk_device[
                    -1] + "')\n"
                condition += "    with_dict: '{{ ansible_devices }}'\n"

                res += '  # Tasks to format and mount disk %d from device %s in %s\n' % (
                    cont, disk_device, disk_mount_path)
                res += '  - shell: (echo n; echo p; echo 1; echo ; echo; echo w) |'
                res += ' fdisk /dev/{{item.key}} creates=/dev/{{item.key}}1\n'
                res += condition
                res += '  - filesystem: fstype=' + \
                    disk_fstype + ' dev=/dev/{{item.key}}1\n'
                res += condition
                res += '  - file: path=' + disk_mount_path + ' state=directory recurse=yes\n'
                res += '  - mount: name=' + disk_mount_path + \
                    ' src=/dev/{{item.key}}1 state=mounted fstype=' + \
                    disk_fstype + '\n'
                res += condition
                res += '\n'

            cont += 1

        return res

    def generate_main_playbook(self, vm, group, tmp_dir):
        """
        Generate the main playbook to be launched in all the VMs.
        This playbook basically install the apps specified in the RADL
        (as apps not in the configure section)
        """
        recipe_files = []
        # Get the info about the apps from the recipes DB
        _, recipes = Recipe.getInfoApps(vm.getAppsToInstall())

        conf_out = open(tmp_dir + "/main_" + group + "_task.yml", 'w')
        conf_content = self.add_ansible_header(vm.getOS().lower(), gather_facts=True)

        conf_content += "  pre_tasks: \n"
        # Basic tasks set copy /etc/hosts ...
        conf_content += "  - include: utils/tasks/main.yml\n"

        conf_content += "  tasks: \n"
        conf_content += "  - debug: msg='Install user requested apps'\n"

        # Generate a set of tasks to format and mount the specified disks
        conf_content += self.generate_mount_disks_tasks(vm.info.systems[0])

        for app_name, recipe in recipes:
            self.inf.add_cont_msg("App: " + app_name + " set to be installed.")

            # If there are a recipe, use it
            if recipe:
                conf_content = self.mergeYAML(conf_content, recipe)
                conf_content += "\n\n"
            else:
                # use the app name as the package to install
                parts = app_name.split(".")
                short_app_name = parts[len(parts) - 1]
                install_app = "- tasks: \n"
                # TODO set other packagers: pacman, zypper ...
                install_app += "  - name: Apt install " + short_app_name + "\n"
                install_app += "    action: apt pkg=" + short_app_name + \
                    " state=installed update_cache=yes cache_valid_time=604800\n"
                install_app += "    when: \"ansible_os_family == 'Debian'\"\n"
                install_app += "    ignore_errors: yes\n"
                install_app += "  - name: Yum install " + short_app_name + "\n"
                install_app += "    action: yum pkg=" + short_app_name + " state=installed\n"
                install_app += "    when: \"ansible_os_family == 'RedHat'\"\n"
                install_app += "    ignore_errors: yes\n"
                conf_content = self.mergeYAML(conf_content, install_app)

        conf_out.write(conf_content)
        conf_out.close()
        recipe_files.append("main_" + group + "_task.yml")

        # create the "all" to enable this playbook to see the facts of all the
        # nodes
        all_filename = self.create_all_recipe(tmp_dir, "main_" + group + "_task")
        recipe_files.append(all_filename)
        # all_windows_filename =  self.create_all_recipe(tmp_dir, "main_" + group + "_task", "windows", "_all_win.yml")
        # recipe_files.append(all_windows_filename)

        return recipe_files

    def generate_playbook(self, vm, ctxt_elem, tmp_dir):
        """
        Generate the playbook for the specified configure section
        """
        recipe_files = []

        conf_filename = tmp_dir + "/" + ctxt_elem.configure + \
            "_" + ctxt_elem.system + "_task.yml"
        if not os.path.isfile(conf_filename):
            configure = self.inf.radl.get_configure_by_name(ctxt_elem.configure)
            conf_content = self.add_ansible_header(vm.getOS().lower())
            vault_password = vm.info.systems[0].getValue("vault.password")
            if vault_password:
                vault_edit = VaultEditor(vault_password)
                if configure.recipes.strip().startswith("$ANSIBLE_VAULT"):
                    recipes = vault_edit.vault.decrypt(configure.recipes.strip())
                else:
                    recipes = configure.recipes
                conf_content = self.mergeYAML(conf_content, recipes)
                conf_content = vault_edit.vault.encrypt(conf_content)
            else:
                conf_content = self.mergeYAML(conf_content, configure.recipes)

            conf_out = open(conf_filename, 'w')
            conf_out.write(conf_content)
            conf_out.close()
            recipe_files.append(ctxt_elem.configure + "_" + ctxt_elem.system + "_task.yml")

            # create the "all" to enable this playbook to see the facts of all
            # the nodes
            all_filename = self.create_all_recipe(
                tmp_dir, ctxt_elem.configure + "_" + ctxt_elem.system + "_task")
            recipe_files.append(all_filename)
            # all_windows_filename =  self.create_all_recipe(tmp_dir, ctxt_elem.configure + "_" +
            #                                               ctxt_elem.system + "_task", "windows", "_all_win.yml")
            # recipe_files.append(all_windows_filename)

        return recipe_files

    def configure_master(self):
        """
        Perform all the tasks to configure the master VM.
          * Change the password
          * Install ansible
          * Copy the contextualization agent files
        """
        success = True
        tmp_dir = None
        if not self.inf.ansible_configured:
            success = False
            cont = 0
            while not self._stop_thread and not success and cont < Config.PLAYBOOK_RETRIES:
                self.log_debug("Sleeping %s secs." % (cont ** 2 * 5))
                time.sleep(cont ** 2 * 5)
                cont += 1
                try:
                    self.log_info("Start the contextualization process.")

                    if self.inf.radl.ansible_hosts:
                        configured_ok = True
                    else:
                        ssh = self.inf.vm_master.get_ssh(retry=True)
                        # Activate tty mode to avoid some problems with sudo in
                        # REL
                        ssh.tty = True

                        # configuration dir os th emaster node to copy all the
                        # contextualization files
                        tmp_dir = tempfile.mkdtemp()
                        # Now call the ansible installation process on the
                        # master node
                        configured_ok = self.configure_ansible(ssh, tmp_dir)

                        if not configured_ok:
                            self.log_error("Error in the ansible installation process")
                            if not self.inf.ansible_configured:
                                self.inf.ansible_configured = False
                        else:
                            self.log_info("Ansible installation finished successfully")

                    if configured_ok:
                        remote_dir = Config.REMOTE_CONF_DIR + "/" + str(self.inf.id) + "/"
                        self.log_debug("Copy the contextualization agent files")
                        files = []
                        files.append((Config.IM_PATH + "/SSH.py", remote_dir + "/IM/SSH.py"))
                        files.append((Config.IM_PATH + "/SSHRetry.py", remote_dir + "/IM/SSHRetry.py"))
                        files.append((Config.IM_PATH + "/retry.py", remote_dir + "/IM/retry.py"))
                        files.append((Config.CONTEXTUALIZATION_DIR + "/ctxt_agent_dist.py",
                                      remote_dir + "/ctxt_agent_dist.py"))
                        files.append((Config.CONTEXTUALIZATION_DIR + "/ctxt_agent.py", remote_dir + "/ctxt_agent.py"))
                        # copy an empty init to make IM as package
                        files.append((Config.CONTEXTUALIZATION_DIR + "/__init__.py", remote_dir + "/IM/__init__.py"))
<<<<<<< HEAD
=======
                        # copy the ansible_install script to install the nodes
                        files.append((Config.CONTEXTUALIZATION_DIR + "/ansible_install.sh",
                                      remote_dir + "/ansible_install.sh"))
>>>>>>> 16a860bb

                        if self.inf.radl.ansible_hosts:
                            for ansible_host in self.inf.radl.ansible_hosts:
                                (user, passwd, private_key) = ansible_host.getCredentialValues()
                                ssh = SSHRetry(ansible_host.getHost(), user, passwd, private_key)
                                ssh.sftp_mkdir(remote_dir)
                                ssh.sftp_chmod(remote_dir, 448)
                                ssh.sftp_mkdir(remote_dir + "/IM")
                                ssh.sftp_put_files(files)
                                # Copy the utils helper files
                                ssh.sftp_mkdir(remote_dir + "/utils")
                                ssh.sftp_put_dir(Config.RECIPES_DIR + "/utils", remote_dir + "//utils")
                                # Copy the ansible_utils files
                                ssh.sftp_mkdir(remote_dir + "/IM/ansible_utils")
                                ssh.sftp_put_dir(Config.IM_PATH + "/ansible_utils", remote_dir + "/IM/ansible_utils")
                        else:
                            ssh.sftp_mkdir(remote_dir)
                            ssh.sftp_chmod(remote_dir, 448)
                            ssh.sftp_mkdir(remote_dir + "/IM")
                            ssh.sftp_put_files(files)
                            # Copy the utils helper files
                            ssh.sftp_mkdir(remote_dir + "/utils")
                            ssh.sftp_put_dir(Config.RECIPES_DIR + "/utils", remote_dir + "/utils")
                            # Copy the ansible_utils files
                            ssh.sftp_mkdir(remote_dir + "/IM/ansible_utils")
                            ssh.sftp_put_dir(Config.IM_PATH + "/ansible_utils", remote_dir + "/IM/ansible_utils")

                    success = configured_ok

                except Exception as ex:
                    self.log_exception("Error in the ansible installation process")
                    self.inf.add_cont_msg(
                        "Error in the ansible installation process: " + str(ex))
                    if not self.inf.ansible_configured:
                        self.inf.ansible_configured = False
                    success = False
                finally:
                    if tmp_dir:
                        shutil.rmtree(tmp_dir, ignore_errors=True)

            if success:
                self.inf.ansible_configured = True
                self.inf.set_configured(True)
                # Force to save the data to store the log data
                IM.InfrastructureList.InfrastructureList.save_data(self.inf.id)
            else:
                self.inf.ansible_configured = False
                self.inf.set_configured(False)

        return success

    def wait_master(self):
        """
            - Select the master VM
            - Wait it to boot and has the SSH port open
        """
        if self.inf.radl.ansible_hosts:
            self.log_debug("Usign ansible host: " + self.inf.radl.ansible_hosts[0].getHost())
            self.inf.set_configured(True)
            return True

        # First assure that ansible is installed in the master
        if not self.inf.vm_master or self.inf.vm_master.destroy:
            # If the user has deleted the master vm, it must be configured
            # again
            self.inf.ansible_configured = None

        success = True
        if not self.inf.ansible_configured:
            # Select the master VM
            try:
                self.inf.add_cont_msg("Select master VM")
                self.inf.select_vm_master()

                if not self.inf.vm_master:
                    # If there are not a valid master VM, exit
                    self.log_error("No correct Master VM found. Exit")
                    self.inf.add_cont_msg("Contextualization Error: No correct Master VM found. Check if there a "
                                          "linux VM with Public IP and connected with the rest of VMs.")
                    self.inf.set_configured(False)
                    return

                self.log_info("Wait the master VM to be running")

                self.inf.add_cont_msg("Wait master VM to boot")
                all_running = self.wait_vm_running(self.inf.vm_master, Config.WAIT_RUNNING_VM_TIMEOUT, True)

                if not all_running:
                    self.log_error("Error Waiting the Master VM to boot, exit")
                    self.inf.add_cont_msg("Contextualization Error: Error Waiting the Master VM to boot")
                    self.inf.set_configured(False)
                    return

                # To avoid problems with the known hosts of previous calls
                if os.path.isfile(os.path.expanduser("~/.ssh/known_hosts")):
                    self.log_debug("Remove " + os.path.expanduser("~/.ssh/known_hosts"))
                    os.remove(os.path.expanduser("~/.ssh/known_hosts"))

                self.inf.add_cont_msg("Wait master VM to have the SSH active.")
                is_connected, msg = self.wait_vm_ssh_acccess(self.inf.vm_master, Config.WAIT_SSH_ACCCESS_TIMEOUT)
                if not is_connected:
                    self.log_error("Error Waiting the Master VM to have the SSH active, exit: " + msg)
                    self.inf.add_cont_msg("Contextualization Error: Error Waiting the Master VM to have the SSH"
                                          " active: " + msg)
                    self.inf.set_configured(False)
                    return

                self.log_info("VMs available.")

                # Check and change if necessary the credentials of the master
                # vm
                ssh = self.inf.vm_master.get_ssh(retry=True)
                # Activate tty mode to avoid some problems with sudo in REL
                ssh.tty = True
                self.change_master_credentials(ssh)

                # Force to save the data to store the log data
                IM.InfrastructureList.InfrastructureList.save_data(self.inf.id)

                self.inf.set_configured(True)
            except:
                self.log_exception("Error waiting the master VM to be running")
                self.inf.set_configured(False)
        else:
            self.inf.set_configured(True)

        return success

    def generate_playbooks_and_hosts(self):
        """
        Generate all the files needed in the contextualization, playbooks, /etc/hosts, inventory
        """
        tmp_dir = None
        try:
            tmp_dir = tempfile.mkdtemp()
            remote_dir = Config.REMOTE_CONF_DIR + "/" + str(self.inf.id) + "/"
            # Get the groups for the different VM types
            vm_group = self.inf.get_vm_list_by_system_name()

            self.log_debug("Generating YAML, hosts and inventory files.")
            # Create the other configure sections (it may be included in other
            # configure)
            filenames = []
            if self.inf.radl.configures:
                for elem in self.inf.radl.configures:
                    if elem is not None and not os.path.isfile(tmp_dir + "/" + elem.name + ".yml"):
                        conf_out = open(
                            tmp_dir + "/" + elem.name + ".yml", 'w')
                        conf_out.write(elem.recipes)
                        conf_out.write("\n\n")
                        conf_out.close()
                        filenames.append(elem.name + ".yml")

            filenames.extend(self.generate_basic_playbook(tmp_dir))

            # Create the YAML file with the basic steps and the apps to install
            for group in vm_group:
                # Use the first VM as the info used is the same for all the VMs
                # in the group
                vm = vm_group[group][0]
                filenames.extend(
                    self.generate_main_playbook(vm, group, tmp_dir))

            # get the default ctxts in case of the RADL has not specified them
            ctxts = [contextualize_item(
                group, group, 1) for group in vm_group if self.inf.radl.get_configure_by_name(group)]
            # get the contextualize steps specified in the RADL, or use the
            # default value
            contextualizes = self.inf.radl.contextualize.get_contextualize_items_by_step({1: ctxts})

            # create the files for the configure sections that appears in the contextualization steps
            # and add the ansible information and modules
            for ctxt_num in contextualizes.keys():
                for ctxt_elem in contextualizes[ctxt_num]:
                    if ctxt_elem.system in vm_group and ctxt_elem.get_ctxt_tool() == "Ansible":
                        vm = vm_group[ctxt_elem.system][0]
                        filenames.extend(self.generate_playbook(
                            vm, ctxt_elem, tmp_dir))

            filenames.append(self.generate_etc_hosts(tmp_dir))
            filenames.append(self.generate_inventory(tmp_dir))

            conf_file = "general_info.cfg"
            self.create_general_conf_file(tmp_dir + "/" + conf_file, self.inf.get_vm_list())
            filenames.append(conf_file)

            recipe_files = []
            for f in filenames:
                recipe_files.append((tmp_dir + "/" + f, remote_dir + "/" + f))

            self.inf.add_cont_msg("Copying YAML, hosts and inventory files.")
            self.log_debug("Copying YAML files.")
            if self.inf.radl.ansible_hosts:
                for ansible_host in self.inf.radl.ansible_hosts:
                    (user, passwd, private_key) = ansible_host.getCredentialValues()
                    ssh = SSHRetry(ansible_host.getHost(),
                                   user, passwd, private_key)
                    ssh.sftp_mkdir(remote_dir)
                    ssh.sftp_put_files(recipe_files)
            else:
                ssh = self.inf.vm_master.get_ssh(retry=True)
                ssh.sftp_mkdir(remote_dir)
                ssh.sftp_put_files(recipe_files)

            self.inf.set_configured(True)
        except Exception as ex:
            self.inf.set_configured(False)
            self.log_exception("Error generating playbooks.")
            self.inf.add_cont_msg("Error generating playbooks: " + str(ex))
        finally:
            if tmp_dir:
                shutil.rmtree(tmp_dir, ignore_errors=True)

    def relaunch_vm(self, vm, failed_cloud=False):
        """
        Remove and launch again the specified VM
        """
        try:
            removed = IM.InfrastructureManager.InfrastructureManager.RemoveResource(
                self.inf.id, vm.im_id, self.auth)
        except:
            self.log_exception("Error removing a failed VM.")
            removed = 0

        if removed != 1:
            self.log_error("Error removing a failed VM. Not launching a new one.")
            return

        new_radl = ""
        for net in vm.info.networks:
            new_radl += "network " + net.id + "\n"
        new_radl += "system " + vm.getRequestedSystem().name + "\n"
        new_radl += "deploy " + vm.getRequestedSystem().name + " 1"

        failed_clouds = []
        if failed_cloud:
            failed_clouds = [vm.cloud]
        IM.InfrastructureManager.InfrastructureManager.AddResource(
            self.inf.id, new_radl, self.auth, False, failed_clouds)

    def wait_vm_running(self, vm, timeout, relaunch=False):
        """
        Wait for a VM to be running

        Arguments:
           - vm(:py:class:`IM.VirtualMachine`): VM to be running.
           - timeout(int): Max time to wait the VM to be running.
           - relaunch(bool, optional): Flag to specify if the VM must be relaunched in case of failure.
        Returns: True if all the VMs are running or false otherwise
        """
        timeout_retries = 0
        retries = 1
        delay = 10
        wait = 0
        while not self._stop_thread and wait < timeout:
            if not vm.destroy:
                vm.update_status(self.auth)

                if vm.state == VirtualMachine.RUNNING:
                    return True
                elif vm.state == VirtualMachine.FAILED:
                    self.log_warn("VM " + str(vm.id) + " is FAILED")

                    if relaunch and retries < Config.MAX_VM_FAILS:
                        self.log_info("Launching new VM")
                        self.relaunch_vm(vm, True)
                        # Set the wait counter to 0
                        wait = 0
                        retries += 1
                    else:
                        self.log_error("Relaunch is not enabled. Exit")
                        return False
            else:
                self.log_warn("VM deleted by the user, Exit")
                return False

            self.log_debug("VM " + str(vm.id) + " is not running yet.")
            time.sleep(delay)
            wait += delay

            # if the timeout is passed
            # try to relaunch max_retries times, and restart the counter
            if wait > timeout and timeout_retries < Config.MAX_VM_FAILS:
                timeout_retries += 1
                # Set the wait counter to 0
                wait = 0
                if not vm.destroy:
                    vm.update_status(self.auth)

                    if vm.state == VirtualMachine.RUNNING:
                        return True
                    else:
                        self.log_warn("VM " + str(vm.id) + " timeout")

                        if relaunch:
                            self.log_info("Launch a new VM")
                            self.relaunch_vm(vm)
                        else:
                            self.log_error("Relaunch is not available. Exit")
                            return False
                else:
                    self.log_warn("VM deleted by the user, Exit")
                    return False

        # Timeout, return False
        return False

    def wait_vm_ssh_acccess(self, vm, timeout):
        """
        Wait for the VM to have the SSH port opened

        Arguments:
           - vm(:py:class:`IM.VirtualMachine`): VM to check.
           - timeout(int): Max time to wait the VM to be to have the SSH port opened.
        Returns: True if the VM have the SSH port open or false otherwise
        """
        delay = 10
        wait = 0
        auth_errors = 0
        auth_error_retries = 3
        connected = False
        ip = None
        while not self._stop_thread and wait < timeout:
            if vm.destroy:
                # in this case ignore it
                return False, "VM destroyed."
            else:
                vm.update_status(self.auth)
                if vm.state == VirtualMachine.FAILED:
                    self.log_debug('VM: ' + str(vm.id) + " is in state Failed. Does not wait for SSH.")
                    return False, "VM Failure."

                ip = vm.getPublicIP()
                if ip is not None:
                    ssh = vm.get_ssh()
                    self.log_debug('SSH Connecting with: ' + ip + ' to the VM: ' + str(vm.id))

                    try:
                        connected = ssh.test_connectivity(5)
                    except AuthenticationException:
                        self.log_warn("Error connecting with ip: " + ip + " incorrect credentials.")
                        auth_errors += 1

                        if auth_errors >= auth_error_retries:
                            self.log_error("Too many authentication errors")
                            return False, "Error connecting with ip: " + ip + " incorrect credentials."

                    if connected:
                        self.log_debug('Works!')
                        return True, ""
                    else:
                        self.log_debug('do not connect, wait ...')
                        wait += delay
                        time.sleep(delay)
                else:
                    self.log_debug('VM ' + str(vm.id) + ' with no IP')
                    # Update the VM info and wait to have a valid public IP
                    wait += delay
                    time.sleep(delay)

        # Timeout, return False
        if ip:
            return False, "Timeout waiting SSH access."
        else:
            return False, "Timeout waiting the VM to get a public IP."

    @staticmethod
    def cmp_credentials(creds, other_creds):
        if len(creds) != len(other_creds):
            return 1

        for i in range(len(creds)):
            if creds[i] != other_creds[i]:
                return 1

        return 0

    def change_master_credentials(self, ssh):
        """
        Chech the RADL of the VM master to see if we must change the user credentials

        Arguments:
           - ssh(:py:class:`IM.SSH`): Object with the authentication data to access the master VM.
        """
        change_creds = False
        try:
            creds = self.inf.vm_master.getCredentialValues()
            (user, passwd, _, _) = creds
            new_creds = self.inf.vm_master.getCredentialValues(new=True)
            if len(list(set(new_creds))) > 1 or list(set(new_creds))[0] is not None:
                change_creds = False
                if self.cmp_credentials(new_creds, creds) != 0:
                    (_, new_passwd, new_public_key, new_private_key) = new_creds
                    # only change to the new password if there are a previous
                    # passwd value
                    if passwd and new_passwd:
                        self.log_info("Changing password to master VM")
                        (out, err, code) = ssh.execute('echo "' + passwd + '" | sudo -S bash -c \'echo "' +
                                                       user + ':' + new_passwd +
                                                       '" | /usr/sbin/chpasswd && echo "OK"\' 2> /dev/null')

                        if code == 0:
                            change_creds = True
                            ssh.password = new_passwd
                        else:
                            self.log_error("Error changing password to master VM. " + out + err)

                    if new_public_key and new_private_key:
                        self.log_info("Changing public key to master VM")
                        (out, err, code) = ssh.execute_timeout('echo ' + new_public_key + ' >> .ssh/authorized_keys', 5)
                        if code != 0:
                            self.log_error("Error changing public key to master VM. " + out + err)
                        else:
                            change_creds = True
                            ssh.private_key = new_private_key

                if change_creds:
                    self.inf.vm_master.info.systems[0].updateNewCredentialValues()
        except:
            self.log_exception("Error changing credentials to master VM.")

        return change_creds

    def call_ansible(self, tmp_dir, inventory, playbook, ssh):
        """
        Call the AnsibleThread to execute an Ansible playbook

        Arguments:
           - tmp_dir(str): Temp directory where all the playbook files will be stored.
           - inventory(str): Filename with the ansible inventory file (related to the tmp_dir)
           - playbook(str): Filename with the ansible playbook file (related to the tmp_dir)
           - ssh(:py:class:`IM.SSH`): Object with the authentication data to access the node to be configured.
        Returns: a tuple (sucess, msg) with:
           - sucess: True if the process finished sucessfully, False otherwise.
           - msg: Log messages of the contextualization process.
        """

        if ssh.private_key:
            gen_pk_file = tmp_dir + "/pk_" + ssh.host + ".pem"
            # If the file exists, does not create again
            if not os.path.isfile(gen_pk_file):
                pk_out = open(gen_pk_file, 'w')
                pk_out.write(ssh.private_key)
                pk_out.close()
                os.chmod(gen_pk_file, 0o400)
        else:
            gen_pk_file = None

        if not os.path.exists(tmp_dir + "/utils"):
            os.symlink(os.path.abspath(
                Config.RECIPES_DIR + "/utils"), tmp_dir + "/utils")

        self.log_debug('Launching Ansible process.')
        result = Queue()
        extra_vars = {'IM_HOST': 'all'}
        # store the process to terminate it later is Ansible does not finish correctly
        self.ansible_process = AnsibleThread(result, StringIO(), tmp_dir + "/" + playbook, None, 1, gen_pk_file,
                                             ssh.password, 1, tmp_dir + "/" + inventory, ssh.username,
                                             extra_vars=extra_vars)
        self.ansible_process.start()

        wait = 0
        while self.ansible_process.is_alive():
            if wait >= Config.ANSIBLE_INSTALL_TIMEOUT:
                self.log_error('Timeout waiting Ansible process to finish')
                try:
                    # Try to assure that the are no ansible process running
                    self.ansible_process.teminate()
                except:
                    self.log_exception('Problems terminating Ansible processes.')
                self.ansible_process = None
                return (False, "Timeout. Ansible process terminated.")
            else:
                self.log_debug('Waiting Ansible process to finish (%d/%d).' % (wait, Config.ANSIBLE_INSTALL_TIMEOUT))
                time.sleep(Config.CHECK_CTXT_PROCESS_INTERVAL)
                wait += Config.CHECK_CTXT_PROCESS_INTERVAL

        self.log_debug('Ansible process finished.')

        try:
            timeout = Config.ANSIBLE_INSTALL_TIMEOUT - wait
            if timeout < Config.CHECK_CTXT_PROCESS_INTERVAL:
                timeout = Config.CHECK_CTXT_PROCESS_INTERVAL
            self.log_debug('Get the result with a timeout of %d seconds.' % timeout)
            _, (return_code, _), output = result.get(timeout=timeout)
            msg = output.getvalue()
        except:
            self.log_exception('Error getting ansible results.')
            return_code = 1
            msg = "Error getting ansible results."

        try:
            # Try to assure that the are no ansible process running
            self.ansible_process.teminate()
        except:
            self.log_exception('Problems terminating Ansible processes.')
        self.ansible_process = None

        if return_code == 0:
            return (True, msg)
        else:
            return (False, msg)

    def add_ansible_header(self, os_type, gather_facts=False):
        """
        Add the IM needed header in the contextualization playbooks

        Arguments:
           - os_type(str): OS of the VM.
        Returns: True if the process finished sucessfully, False otherwise.
        """
        conf_content = "---\n"
        conf_content += "- hosts: \"{{IM_HOST}}\"\n"
        if not gather_facts:
            conf_content += "  gather_facts: False\n"
        if os_type != 'windows':
            conf_content += "  become: yes\n"

        return conf_content

    def create_all_recipe(self, tmp_dir, filename, group="allnowindows", suffix="_all.yml"):
        """
        Create the recipe "all" enabling to access all the ansible variables from all hosts
        Arguments:
           - tmp_dir(str): Temp directory where all the playbook files will be stored.
           - filename(str): name of he yaml to include (without the extension)
        """
        all_filename = filename + suffix
        conf_all_out = open(tmp_dir + "/" + all_filename, 'w')
        conf_all_out.write("---\n")
        conf_all_out.write("- hosts: " + group + "\n")
        conf_all_out.write("- include: " + filename + ".yml\n")
        conf_all_out.write("\n\n")
        conf_all_out.close()
        return all_filename

    def configure_ansible(self, ssh, tmp_dir):
        """
        Install ansible in the master node

        Arguments:
           - ssh(:py:class:`IM.SSH`): Object to connect with the master node.
           - tmp_dir(str): Temp directory where all the playbook files will be stored.
        Returns: True if the process finished sucessfully, False otherwise.
        """
        try:
            # Create the ansible inventory file
            with open(tmp_dir + "/inventory.cfg", 'w') as inv_out:
                inv_out.write("%s  ansible_port=%d  ansible_ssh_port=%d" % (
                    ssh.host, ssh.port, ssh.port))

            shutil.copy(Config.CONTEXTUALIZATION_DIR + "/" +
                        ConfManager.MASTER_YAML, tmp_dir + "/" + ConfManager.MASTER_YAML)

            self.inf.add_cont_msg("Creating and copying Ansible playbook files")

            ssh.sftp_mkdir(Config.REMOTE_CONF_DIR)
            ssh.sftp_mkdir(Config.REMOTE_CONF_DIR + "/" + str(self.inf.id) + "/")
            ssh.sftp_chmod(Config.REMOTE_CONF_DIR + "/" + str(self.inf.id) + "/", 448)

            self.inf.add_cont_msg("Performing preliminary steps to configure Ansible.")

            self.log_debug("Remove requiretty in sshd config")
            try:
                cmd = "sudo -S sed -i 's/.*requiretty$/#Defaults requiretty/' /etc/sudoers"
                if ssh.password:
                    cmd = "echo '" + ssh.password + "' | " + cmd
                (stdout, stderr, _) = ssh.execute(cmd, 120)
                self.log_debug(stdout + "\n" + stderr)
            except:
                self.log_exception("Error removing requiretty. Ignoring.")

            self.inf.add_cont_msg("Configure Ansible in the master VM.")
            self.log_debug("Call Ansible to (re)configure in the master node")
            (success, msg) = self.call_ansible(
                tmp_dir, "inventory.cfg", ConfManager.MASTER_YAML, ssh)

            if not success:
                self.log_error("Error configuring master node: " + msg + "\n\n")
                self.inf.add_cont_msg("Error configuring the master VM: " + msg + " " + tmp_dir)
            else:
                self.log_debug("Ansible successfully configured in the master VM:\n" + msg + "\n\n")
                self.inf.add_cont_msg("Ansible successfully configured in the master VM.")
        except Exception as ex:
            self.log_exception("Error configuring master node.")
            self.inf.add_cont_msg("Error configuring master node: " + str(ex))
            success = False

        return success

    def create_general_conf_file(self, conf_file, vm_list):
        """
        Create the configuration file needed by the contextualization agent
        """
        # Add all the modules specified in the RADL
        modules = []
        for s in self.inf.radl.systems:
            for req_app in s.getApplications():
                if req_app.getValue("name").startswith("ansible.modules."):
                    # Get the modules specified by the user in the RADL
                    modules.append(req_app.getValue("name")[16:])
                else:
                    # Get the info about the apps from the recipes DB
                    vm_modules, _ = Recipe.getInfoApps([req_app])
                    modules.extend(vm_modules)

        # avoid duplicates
        modules = list(set(modules))

        conf_data = {}

        conf_data['ansible_modules'] = modules
        conf_data['playbook_retries'] = Config.PLAYBOOK_RETRIES
        conf_data['vms'] = []
        for vm in vm_list:
            if vm.state in VirtualMachine.NOT_RUNNING_STATES:
                self.log_warn("The VM ID: " + str(vm.id) +
                              " is not running, do not include in the general conf file.")
                self.inf.add_cont_msg("WARNING: The VM ID: " + str(vm.id) +
                                      " is not running, do not include in the contextualization agent.")
            else:
                vm_conf_data = {}
                vm_conf_data['id'] = vm.im_id
                if vm.getOS():
                    vm_conf_data['os'] = vm.getOS().lower()
                if self.inf.vm_master and vm.im_id == self.inf.vm_master.im_id:
                    vm_conf_data['master'] = True
                else:
                    vm_conf_data['master'] = False
                # first try to use the public IP as the default IP
                vm_conf_data['ip'] = vm.getPublicIP()
                if not vm_conf_data['ip']:
                    vm_conf_data['ip'] = vm.getPrivateIP()
                if vm.getPublicIP() and vm.getPrivateIP():
                    vm_conf_data['private_ip'] = vm.getPrivateIP()
                vm_conf_data['remote_port'] = vm.getRemoteAccessPort()
                creds = vm.getCredentialValues()
                new_creds = vm.getCredentialValues(new=True)
                (vm_conf_data['user'], vm_conf_data['passwd'],
                 _, vm_conf_data['private_key']) = creds
                # If there are new creds to set to the VM
                if len(list(set(new_creds))) > 1 or list(set(new_creds))[0] is not None:
                    if self.cmp_credentials(new_creds, creds) != 0:
                        (_, vm_conf_data['new_passwd'], vm_conf_data[
                         'new_public_key'], vm_conf_data['new_private_key']) = new_creds

                if not vm_conf_data['ip']:
                    # if the vm does not have an IP, do not iclude it to avoid
                    # errors configurin gother VMs
                    self.log_warn("The VM ID: " + str(vm.id) +
                                  " does not have an IP, do not include in the general conf file.")
                    self.inf.add_cont_msg("WARNING: The VM ID: " + str(vm.id) +
                                          " does not have an IP, do not include in the contextualization agent.")
                else:
                    conf_data['vms'].append(vm_conf_data)

        conf_data['conf_dir'] = Config.REMOTE_CONF_DIR + \
            "/" + str(self.inf.id) + "/"

        conf_out = open(conf_file, 'w')
        json.dump(conf_data, conf_out, indent=2)
        conf_out.close()

    def create_vm_conf_file(self, conf_file, vm, tasks, remote_dir):
        """
        Create the configuration file needed by the contextualization agent
        """
        conf_data = {}

        conf_data['id'] = vm.im_id
        conf_data['tasks'] = tasks
        conf_data['remote_dir'] = remote_dir

        new_creds = vm.getCredentialValues(new=True)
        if len(list(set(new_creds))) > 1 or list(set(new_creds))[0] is not None:
            # If there are data in the new credentials, they has not been
            # changed
            conf_data['changed_pass'] = False
        else:
            conf_data['changed_pass'] = True

        conf_out = open(conf_file, 'w')
        self.log_debug("Ctxt agent vm configuration file: " + json.dumps(conf_data))
        json.dump(conf_data, conf_out, indent=2)
        conf_out.close()

    def mergeYAML(self, yaml1, yaml2):
        """
        Merge two ansible yaml docs

        Arguments:
           - yaml1(str): string with the first YAML
           - yaml1(str): string with the second YAML
        Returns: The merged YAML. In case of errors, it concatenates both strings
        """
        yamlo1o = {}
        try:
            yamlo1o = yaml.load(yaml1)[0]
            if not isinstance(yamlo1o, dict):
                yamlo1o = {}
        except Exception:
            self.log_exception("Error parsing YAML: " + yaml1 + "\n Ignore it")

        try:
            yamlo2s = yaml.load(yaml2)
            if not isinstance(yamlo2s, list) or any([not isinstance(d, dict) for d in yamlo2s]):
                yamlo2s = {}
        except Exception:
            self.log_exception("Error parsing YAML: " + yaml2 + "\n Ignore it")
            yamlo2s = {}

        if not yamlo2s and not yamlo1o:
            return ""

        result = []
        for yamlo2 in yamlo2s:
            yamlo1 = copy.deepcopy(yamlo1o)
            all_keys = []
            all_keys.extend(yamlo1.keys())
            all_keys.extend(yamlo2.keys())
            all_keys = set(all_keys)

            for key in all_keys:
                if key in yamlo1 and yamlo1[key]:
                    if key in yamlo2 and yamlo2[key]:
                        if isinstance(yamlo1[key], dict):
                            yamlo1[key].update(yamlo2[key])
                        elif isinstance(yamlo1[key], list):
                            yamlo1[key].extend(yamlo2[key])
                        else:
                            # Both use have the same key with merge in a lists
                            v1 = yamlo1[key]
                            v2 = yamlo2[key]
                            yamlo1[key] = [v1, v2]
                elif key in yamlo2 and yamlo2[key]:
                    yamlo1[key] = yamlo2[key]
            result.append(yamlo1)

        return yaml.dump(result, default_flow_style=False, explicit_start=True, width=256)

    def log_msg(self, level, msg, exc_info=0):
        msg = "Inf ID: %s: %s" % (self.inf.id, msg)
        self.logger.log(level, msg, exc_info=exc_info)

    def log_error(self, msg):
        self.log_msg(logging.ERROR, msg)

    def log_debug(self, msg):
        self.log_msg(logging.DEBUG, msg)

    def log_warn(self, msg):
        self.log_msg(logging.WARNING, msg)

    def log_exception(self, msg):
        self.log_msg(logging.ERROR, msg, exc_info=1)

    def log_info(self, msg):
        self.log_msg(logging.INFO, msg)<|MERGE_RESOLUTION|>--- conflicted
+++ resolved
@@ -770,12 +770,9 @@
                         files.append((Config.CONTEXTUALIZATION_DIR + "/ctxt_agent.py", remote_dir + "/ctxt_agent.py"))
                         # copy an empty init to make IM as package
                         files.append((Config.CONTEXTUALIZATION_DIR + "/__init__.py", remote_dir + "/IM/__init__.py"))
-<<<<<<< HEAD
-=======
                         # copy the ansible_install script to install the nodes
                         files.append((Config.CONTEXTUALIZATION_DIR + "/ansible_install.sh",
                                       remote_dir + "/ansible_install.sh"))
->>>>>>> 16a860bb
 
                         if self.inf.radl.ansible_hosts:
                             for ansible_host in self.inf.radl.ansible_hosts:
