--- conflicted
+++ resolved
@@ -245,10 +245,7 @@
                 if self.failed_step and sorted(self.failed_step)[-1] < step:
                     self.log_info("Configuration of process of step %s failed, "
                                   "ignoring tasks of step %s." % (sorted(self.failed_step)[-1], step))
-<<<<<<< HEAD
-=======
                     vm.configured = False
->>>>>>> 266fef36
                 else:
                     # Add the task again to the queue only if the last step was
                     # OK
