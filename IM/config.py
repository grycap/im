# IM - Infrastructure Manager
# Copyright (C) 2011 - GRyCAP - Universitat Politecnica de Valencia
#
# This program is free software: you can redistribute it and/or modify
# it under the terms of the GNU General Public License as published by
# the Free Software Foundation, either version 3 of the License, or
# (at your option) any later version.
#
# This program is distributed in the hope that it will be useful,
# but WITHOUT ANY WARRANTY; without even the implied warranty of
# MERCHANTABILITY or FITNESS FOR A PARTICULAR PURPOSE.  See the
# GNU General Public License for more details.
#
# You should have received a copy of the GNU General Public License
# along with this program.  If not, see <http://www.gnu.org/licenses/>.

try:
    from ConfigParser import ConfigParser
except ImportError:
    from configparser import ConfigParser
import os
import logging


def parse_options(config, section_name, config_class):
    options = config.options(section_name)
    for option in options:
        option = option.upper()
        if option in config_class.__dict__ and not option.startswith("__"):
            if isinstance(config_class.__dict__[option], bool):
                setattr(config_class, option, config.getboolean(section_name, option))
            elif isinstance(config_class.__dict__[option], int):
                setattr(config_class, option, config.getint(section_name, option))
            elif isinstance(config_class.__dict__[option], list):
                str_value = config.get(section_name, option)
                setattr(config_class, option, str_value.split(','))
            else:
                setattr(config_class, option, config.get(section_name, option))
        else:
            logger = logging.getLogger('InfrastructureManager')
            logger.warn(
                "Unknown option in the IM config file. Ignoring it: " + option)


class Config:

    DEFAULT_VM_MEMORY = 512
    DEFAULT_VM_MEMORY_UNIT = 'M'
    DEFAULT_VM_CPUS = 1
    DEFAULT_VM_CPU_ARCH = 'x86_64'
    DEFAULT_VM_NAME = 'vnode-#N#'
    DEFAULT_DOMAIN = 'localdomain'
    MAX_VM_FAILS = 3
    WAIT_RUNNING_VM_TIMEOUT = 1800
    WAIT_SSH_ACCCESS_TIMEOUT = 300
    XMLRCP_PORT = 8899
    XMLRCP_ADDRESS = "0.0.0.0"
    ACTIVATE_REST = False
    REST_PORT = 8800
    REST_ADDRESS = "0.0.0.0"
    USER_DB = ""
    IM_PATH = os.path.dirname(os.path.realpath(__file__))
    LOG_FILE = '/var/log/im/inf.log'
    LOG_FILE_MAX_SIZE = 10485760
    LOG_LEVEL = "DEBUG"
    CONTEXTUALIZATION_DIR = '/usr/share/im/contextualization'
    RECIPES_DIR = CONTEXTUALIZATION_DIR + '/AnsibleRecipes'
    RECIPES_DB_FILE = CONTEXTUALIZATION_DIR + '/recipes_ansible.db'
    MAX_CONTEXTUALIZATION_TIME = 7200
    MAX_SIMULTANEOUS_LAUNCHES = 1
    DATA_DB = '/etc/im/inf.dat'
    XMLRCP_SSL = False
    XMLRCP_SSL_KEYFILE = "/etc/im/pki/server-key.pem"
    XMLRCP_SSL_CERTFILE = "/etc/im/pki/server-cert.pem"
    XMLRCP_SSL_CA_CERTS = "/etc/im/pki/ca-chain.pem"
    REST_SSL = False
    REST_SSL_KEYFILE = "/etc/im/pki/server-key.pem"
    REST_SSL_CERTFILE = "/etc/im/pki/server-cert.pem"
    REST_SSL_CA_CERTS = "/etc/im/pki/ca-chain.pem"
    PLAYBOOK_RETRIES = 1
    VM_INFO_UPDATE_FREQUENCY = 10
    # This value must be always higher than VM_INFO_UPDATE_FREQUENCY
    VM_INFO_UPDATE_ERROR_GRACE_PERIOD = 120
    REMOTE_CONF_DIR = "/var/tmp/.im"
    MAX_SSH_ERRORS = 5
    PRIVATE_NET_MASKS = ["10.0.0.0/8", "172.16.0.0/12", "192.168.0.0/16",
                         "169.254.0.0/16", "100.64.0.0/10", "192.0.0.0/24", "198.18.0.0/15"]
    CHECK_CTXT_PROCESS_INTERVAL = 5
    CONFMAMAGER_CHECK_STATE_INTERVAL = 5
    UPDATE_CTXT_LOG_INTERVAL = 20
    ANSIBLE_INSTALL_TIMEOUT = 500
    SINGLE_SITE = False
    SINGLE_SITE_TYPE = ''
    SINGLE_SITE_AUTH_HOST = ''
    SINGLE_SITE_IMAGE_URL_PREFIX = ''
    OIDC_ISSUERS = ["https://iam-test.indigo-datacloud.eu/"]
    OIDC_AUDIENCE = None
    INF_CACHE_TIME = None
    VMINFO_JSON = False
<<<<<<< HEAD
    OIDC_CLIENT_ID = None
    OIDC_CLIENT_SECRET = None
    OIDC_SCOPES = []
    MAX_PARALLEL_VMS_CTXT = 50
=======
    VM_NUM_USE_CTXT_DIST = 30
>>>>>>> c0cd6ebb

config = ConfigParser()
config.read([Config.IM_PATH + '/../im.cfg', Config.IM_PATH +
             '/../etc/im.cfg', '/etc/im/im.cfg'])

section_name = "im"
if config.has_section(section_name):
    parse_options(config, section_name, Config)

# Get some vars from environment variables to make easy docker container configuration
if 'IM_DATA_DB' in os.environ:
    Config.DATA_DB = os.environ['IM_DATA_DB']

if 'IM_SINGLE_SITE_ONE_HOST' in os.environ:
    Config.SINGLE_SITE = True
    Config.SINGLE_SITE_TYPE = 'OpenNebula'
    Config.SINGLE_SITE_AUTH_HOST = 'http://%s:2633' % os.environ['IM_SINGLE_SITE_ONE_HOST']
    Config.SINGLE_SITE_IMAGE_URL_PREFIX = 'one://%s/' % os.environ['IM_SINGLE_SITE_ONE_HOST']


class ConfigOpenNebula:
    TEMPLATE_CONTEXT = ''
    TEMPLATE_OTHER = 'GRAPHICS = [type="vnc",listen="0.0.0.0"]'
    IMAGE_UNAME = ''
    TTS_URL = 'https://localhost:8443'

if config.has_section("OpenNebula"):
    parse_options(config, 'OpenNebula', ConfigOpenNebula)


# In this case set assume that the TTS server is in the same server
if 'IM_SINGLE_SITE_ONE_HOST' in os.environ:
    ConfigOpenNebula.TTS_URL = 'https://%s:8443' % os.environ['IM_SINGLE_SITE_ONE_HOST']<|MERGE_RESOLUTION|>--- conflicted
+++ resolved
@@ -97,14 +97,10 @@
     OIDC_AUDIENCE = None
     INF_CACHE_TIME = None
     VMINFO_JSON = False
-<<<<<<< HEAD
     OIDC_CLIENT_ID = None
     OIDC_CLIENT_SECRET = None
     OIDC_SCOPES = []
-    MAX_PARALLEL_VMS_CTXT = 50
-=======
     VM_NUM_USE_CTXT_DIST = 30
->>>>>>> c0cd6ebb
 
 config = ConfigParser()
 config.read([Config.IM_PATH + '/../im.cfg', Config.IM_PATH +
