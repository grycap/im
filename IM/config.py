# IM - Infrastructure Manager
# Copyright (C) 2011 - GRyCAP - Universitat Politecnica de Valencia
#
# This program is free software: you can redistribute it and/or modify
# it under the terms of the GNU General Public License as published by
# the Free Software Foundation, either version 3 of the License, or
# (at your option) any later version.
#
# This program is distributed in the hope that it will be useful,
# but WITHOUT ANY WARRANTY; without even the implied warranty of
# MERCHANTABILITY or FITNESS FOR A PARTICULAR PURPOSE.  See the
# GNU General Public License for more details.
#
# You should have received a copy of the GNU General Public License
# along with this program.  If not, see <http://www.gnu.org/licenses/>.

import ConfigParser
import os
import logging


def parse_options(config, section_name, config_class):
    options = config.options(section_name)
    for option in options:
        option = option.upper()
        if option in config_class.__dict__ and not option.startswith("__"):
            if isinstance(config_class.__dict__[option], bool):
                config_class.__dict__[option] = config.getboolean(
                    section_name, option)
            elif isinstance(config_class.__dict__[option], int):
                config_class.__dict__[option] = config.getint(
                    section_name, option)
            elif isinstance(config_class.__dict__[option], list):
                str_value = config.get(section_name, option)
                config_class.__dict__[option] = str_value.split(',')
            else:
                config_class.__dict__[option] = config.get(
                    section_name, option)
        else:
            logger = logging.getLogger('InfrastructureManager')
            logger.warn(
                "Unknown option in the IM config file. Ignoring it: " + option)


class Config:

    DEFAULT_VM_MEMORY = 512
    DEFAULT_VM_MEMORY_UNIT = 'M'
    DEFAULT_VM_CPUS = 1
    DEFAULT_VM_CPU_ARCH = 'x86_64'
    DEFAULT_VM_NAME = 'vnode-#N#'
    DEFAULT_DOMAIN = 'localdomain'
    MAX_VM_FAILS = 3
    WAIT_RUNNING_VM_TIMEOUT = 1800
    XMLRCP_PORT = 8899
    XMLRCP_ADDRESS = "0.0.0.0"
    ACTIVATE_REST = False
    REST_PORT = 8800
    REST_ADDRESS = "0.0.0.0"
    USER_DB = ""
    IM_PATH = os.path.dirname(os.path.realpath(__file__))
    LOG_FILE = '/var/log/im/inf.log'
    LOG_FILE_MAX_SIZE = 10485760
    LOG_LEVEL = "DEBUG"
    CONTEXTUALIZATION_DIR = '/usr/share/im/contextualization'
    RECIPES_DIR = CONTEXTUALIZATION_DIR + '/AnsibleRecipes'
    RECIPES_DB_FILE = CONTEXTUALIZATION_DIR + '/recipes_ansible.db'
    MAX_CONTEXTUALIZATION_TIME = 7200
    MAX_SIMULTANEOUS_LAUNCHES = 1
    DATA_DB = '/etc/im/inf.dat'
    XMLRCP_SSL = False
    XMLRCP_SSL_KEYFILE = "/etc/im/pki/server-key.pem"
    XMLRCP_SSL_CERTFILE = "/etc/im/pki/server-cert.pem"
    XMLRCP_SSL_CA_CERTS = "/etc/im/pki/ca-chain.pem"
    REST_SSL = False
    REST_SSL_KEYFILE = "/etc/im/pki/server-key.pem"
    REST_SSL_CERTFILE = "/etc/im/pki/server-cert.pem"
    REST_SSL_CA_CERTS = "/etc/im/pki/ca-chain.pem"
    GET_GANGLIA_INFO = False
    GANGLIA_INFO_UPDATE_FREQUENCY = 30
    PLAYBOOK_RETRIES = 1
    VM_INFO_UPDATE_FREQUENCY = 10
    # This value must be always higher than VM_INFO_UPDATE_FREQUENCY
    VM_INFO_UPDATE_ERROR_GRACE_PERIOD = 120
    REMOTE_CONF_DIR = "/tmp/.im"
    MAX_SSH_ERRORS = 5
    PRIVATE_NET_MASKS = ["10.0.0.0/8", "172.16.0.0/12", "192.168.0.0/16",
                         "169.254.0.0/16", "100.64.0.0/10", "192.0.0.0/24", "198.18.0.0/15"]
    CHECK_CTXT_PROCESS_INTERVAL = 5
    CONFMAMAGER_CHECK_STATE_INTERVAL = 5
    UPDATE_CTXT_LOG_INTERVAL = 20
    ANSIBLE_INSTALL_TIMEOUT = 900
<<<<<<< HEAD
    SINGLE_SITE = False
    SINGLE_SITE_TYPE = ''
    SINGLE_SITE_AUTH_HOST = ''
    SINGLE_SITE_IMAGE_URL_PREFIX = ''
    OIDC_ISSUERS = ["https://iam-test.indigo-datacloud.eu/"]
=======
    INF_CACHE_TIME = None
>>>>>>> 86ac3187

config = ConfigParser.ConfigParser()
config.read([Config.IM_PATH + '/../im.cfg', Config.IM_PATH +
             '/../etc/im.cfg', '/etc/im/im.cfg'])

section_name = "im"
if config.has_section(section_name):
    parse_options(config, section_name, Config)

# Get some vars from environment variables to make easy docker container configuration
if 'IM_DATA_DB' in os.environ:
    Config.DATA_DB = os.environ['IM_DATA_DB']

if 'IM_SINGLE_SITE_ONE_HOST' in os.environ:
    Config.SINGLE_SITE = True
    Config.SINGLE_SITE_TYPE = 'OpenNebula'
    Config.SINGLE_SITE_AUTH_HOST = 'http://%s:2633' % os.environ['IM_SINGLE_SITE_ONE_HOST']
    Config.SINGLE_SITE_IMAGE_URL_PREFIX = 'one://%s/' % os.environ['IM_SINGLE_SITE_ONE_HOST']


class ConfigOpenNebula:
    TEMPLATE_CONTEXT = ''
    TEMPLATE_OTHER = 'GRAPHICS = [type="vnc",listen="0.0.0.0"]'
    IMAGE_UNAME = ''
    TTS_URL = 'http://localhost:8080'

if config.has_section("OpenNebula"):
    parse_options(config, 'OpenNebula', ConfigOpenNebula)


# In this case set assume that the TTS server is in the same server
if 'IM_SINGLE_SITE_ONE_HOST' in os.environ:
    ConfigOpenNebula.TTS_URL = 'http://%s:8080' % os.environ['IM_SINGLE_SITE_ONE_HOST']<|MERGE_RESOLUTION|>--- conflicted
+++ resolved
@@ -90,15 +90,12 @@
     CONFMAMAGER_CHECK_STATE_INTERVAL = 5
     UPDATE_CTXT_LOG_INTERVAL = 20
     ANSIBLE_INSTALL_TIMEOUT = 900
-<<<<<<< HEAD
     SINGLE_SITE = False
     SINGLE_SITE_TYPE = ''
     SINGLE_SITE_AUTH_HOST = ''
     SINGLE_SITE_IMAGE_URL_PREFIX = ''
     OIDC_ISSUERS = ["https://iam-test.indigo-datacloud.eu/"]
-=======
     INF_CACHE_TIME = None
->>>>>>> 86ac3187
 
 config = ConfigParser.ConfigParser()
 config.read([Config.IM_PATH + '/../im.cfg', Config.IM_PATH +
