import os
import logging
import yaml
import copy
<<<<<<< HEAD
import urllib
=======
import tempfile
try:
    import urllib.request as urllib
except:
    import urllib
try:
    unicode("hola")
except NameError:
    unicode = str
>>>>>>> 6b418a51

from IM.uriparse import uriparse
from toscaparser.tosca_template import ToscaTemplate
from toscaparser.elements.interfaces import InterfacesDef
from toscaparser.functions import Function, is_function, get_function, GetAttribute, Concat, Token
from radl.radl import system, deploy, network, Feature, Features, configure, contextualize_item, RADL, contextualize


class Tosca:
    """
    Class to translate a TOSCA document to an RADL object.

    TODO: What about CSAR files?

    """

    ARTIFACTS_PATH = os.path.dirname(
        os.path.realpath(__file__)) + "/tosca-types/artifacts"
    ARTIFACTS_REMOTE_REPO = "https://raw.githubusercontent.com/indigo-dc/tosca-types/master/artifacts/"

    logger = logging.getLogger('InfrastructureManager')

    def __init__(self, yaml_str):
        Tosca.logger.debug("TOSCA: %s" % yaml_str)
        self.yaml = yaml.load(yaml_str)
        self.tosca = ToscaTemplate(yaml_dict_tpl=copy.deepcopy(self.yaml))

    def serialize(self):
        return yaml.dump(self.yaml)

    @staticmethod
    def deserialize(str_data):
        return Tosca(str_data)

    def to_radl(self, inf_info=None):
        """
        Converts the current ToscaTemplate object in a RADL object
        If the inf_info parameter is not None, it is an AddResource and
        we must check the number of resources to correctly compute the
        number of nodes to deploy
        """

        all_removal_list = []
        relationships = []
        for node in self.tosca.nodetemplates:
            # Store relationships to check later
            for relationship, trgt in node.relationships.items():
                src = node
                relationships.append((src, trgt, relationship))

        radl = RADL()
        interfaces = {}
        cont_intems = []

        for node in self.tosca.nodetemplates:
            root_type = Tosca._get_root_parent_type(node).type

            if root_type == "tosca.nodes.BlockStorage":
                # The BlockStorage disks are processed later
                pass
            elif root_type == "tosca.nodes.network.Port":
                pass
            elif root_type == "tosca.nodes.network.Network":
                # TODO: check IM to support more network properties
                # At this moment we only support the network_type with values,
                # private and public
                net = Tosca._gen_network(node)
                radl.networks.append(net)
            else:
                if root_type == "tosca.nodes.Compute":
                    # Add the system RADL element
                    sys = self._gen_system(node, self.tosca.nodetemplates)
                    # add networks using the simple method with the public_ip
                    # property
                    self._add_node_nets(
                        node, radl, sys, self.tosca.nodetemplates)
                    radl.systems.append(sys)
                    # Add the deploy element for this system
                    min_instances, _, default_instances, count, removal_list = self._get_scalable_properties(
                        node)
                    if count is not None:
                        # we must check the correct number of instances to
                        # deploy
                        num_instances = count
                    elif default_instances is not None:
                        num_instances = default_instances
                    elif min_instances is not None:
                        num_instances = min_instances
                    else:
                        num_instances = 1

                    num_instances = num_instances - \
                        self._get_num_instances(sys.name, inf_info)

                    # TODO: Think about to check the IDs of the VMs
                    if num_instances < 0:
                        all_removal_list.extend(removal_list[0:-num_instances])

                    if num_instances > 0:
                        dep = deploy(sys.name, num_instances)
                        radl.deploys.append(dep)
                    compute = node
                else:
                    # Select the host to host this element
                    compute = self._find_host_compute(
                        node, self.tosca.nodetemplates)
                    if not compute:
                        Tosca.logger.warn(
                            "Node %s has not compute node to host in." % node.name)

                interfaces = Tosca._get_interfaces(node)
                interfaces.update(Tosca._get_relationships_interfaces(relationships, node))

                conf = self._gen_configure_from_interfaces(
                    radl, node, interfaces, compute)
                if conf:
                    level = Tosca._get_dependency_level(node)
                    radl.configures.append(conf)
                    if compute:
                        cont_intems.append(contextualize_item(
                            compute.name, conf.name, level))

        if cont_intems:
            radl.contextualize = contextualize(cont_intems)
        else:
            # If there are no configures, disable contextualization
            radl.contextualize = contextualize({})

        self._order_deploys(radl)

        return all_removal_list, self._complete_radl_networks(radl)

    def _order_deploys(self, radl):
        """
        Order the RADL deploys to assure VMs with Public IPs a set a the beginning
        (to avoid problems with cluster configuration)
        """
        pub = []
        priv = []
        for d in radl.deploys:
            if radl.hasPublicNet(d.id):
                pub.append(d)
            else:
                priv.append(d)

        radl.deploys = pub + priv

    def _get_num_instances(self, sys_name, inf_info):
        """
        Get the current number of instances of system type name sys_name
        """
        current_num = 0

        if inf_info:
            vm_list = inf_info.get_vm_list_by_system_name()
            if sys_name in vm_list:
                current_num = len(vm_list[sys_name])

        return current_num

    @staticmethod
    def _format_outports(ports_dict):
        res = ""
        for port in ports_dict.values():
            protocol = "tcp"
            source_range = None
            if "protocol" in port:
                protocol = port["protocol"]
            if "source_range" in port:
                source_range = port["source_range"]
            else:
                if "source" in port:
                    remote_port = port["source"]
                if "target" in port:
                    local_port = port["target"]
                else:
                    local_port = remote_port

            # In case of source_range do not use port mapping only direct ports
            if source_range:
                for port_in_range in range(source_range[0], source_range[1]):
                    if res:
                        res += ","
                    res += "%s" % (port_in_range)
            else:
                if res:
                    res += ","
                res += "%s/%s-%s/%s" % (remote_port, protocol, local_port, protocol)

        return res

    def _add_node_nets(self, node, radl, system, nodetemplates):
        # Find associated Networks
        nets = Tosca._get_bind_networks(node, nodetemplates)
        if nets:
            # If there are network nodes, use it to define system network
            # properties
            for net_name, ip, dns_name, num in nets:
                system.setValue('net_interface.%d.connection' % num, net_name)
                # This is not a normative property
                if dns_name:
                    system.setValue('net_interface.%d.dns_name' %
                                    num, dns_name)
                if ip:
                    system.setValue('net_interface.%d.ip' % num, ip)
        else:
            public_ip = False

            # This is the solution using the public_ip property
            node_props = node.get_properties()
            if node_props and "public_ip" in node_props:
                public_ip = self._final_function_result(node_props["public_ip"].value, node)

            # This is the solution using endpoints
            net_provider_id = None
            dns_name = None
            ports = {}
            node_caps = node.get_capabilities()
            if node_caps:
                if "endpoint" in node_caps:
                    cap_props = node_caps["endpoint"].get_properties()
                    if cap_props and "network_name" in cap_props:
                        network_name = str(self._final_function_result(cap_props["network_name"].value, node))
                        if network_name == "PUBLIC":
                            public_ip = True
                        # In this case the user is specifying the provider_id
                        elif network_name.endswith(".PUBLIC"):
                            public_ip = True
                            parts = network_name.split(".")
                            net_provider_id = ".".join(parts[:-1])
                        elif network_name.endswith(".PRIVATE"):
                            parts = network_name.split(".")
                            net_provider_id = ".".join(parts[:-1])
                    if cap_props and "dns_name" in cap_props:
                        dns_name = self._final_function_result(cap_props["dns_name"].value, node)
                    if cap_props and "ports" in cap_props:
                        ports = self._final_function_result(cap_props["ports"].value, node)

            # The private net is always added
            private_nets = []
            for net in radl.networks:
                if not net.isPublic():
                    private_nets.append(net)

            if private_nets:
                private_net = None
                for net in private_nets:
                    num_net = system.getNumNetworkWithConnection(net.id)
                    if num_net is not None:
                        private_net = net
                        break

                if not private_net:
                    # There are a public net but it has not been used in this
                    # VM
                    private_net = private_nets[0]
                    num_net = system.getNumNetworkIfaces()
            else:
                # There no public net, create one
                private_net = network.createNetwork("private_net", False)
                radl.networks.append(private_net)
                num_net = system.getNumNetworkIfaces()

            system.setValue('net_interface.' + str(num_net) + '.connection', private_net.id)

            # If the node needs a public IP
            if public_ip:
                public_nets = []
                for net in radl.networks:
                    if net.isPublic():
                        public_nets.append(net)

                if public_nets:
                    public_net = None
                    for net in public_nets:
                        num_net = system.getNumNetworkWithConnection(net.id)
                        if num_net is not None:
                            public_net = net
                            break

                    if not public_net:
                        # There are a public net but it has not been used in
                        # this VM
                        public_net = public_nets[0]
                        num_net = system.getNumNetworkIfaces()
                else:
                    # There no public net, create one
                    public_net = network.createNetwork("public_net", True)
                    radl.networks.append(public_net)
                    num_net = system.getNumNetworkIfaces()

                if ports:
                    public_net.setValue("outports", Tosca._format_outports(ports))
                if net_provider_id:
                    public_net.setValue("provider_id", net_provider_id)

                system.setValue('net_interface.%d.connection' % num_net, public_net.id)

            if not public_ip and net_provider_id:
                private_net.setValue("provider_id", net_provider_id)

            if dns_name:
                system.setValue('net_interface.0.dns_name', dns_name)

    def _get_scalable_properties(self, node):
        count = min_instances = max_instances = default_instances = None
        removal_list = []
        scalable = node.get_capability("scalable")
        if scalable:
            for prop in scalable.get_properties_objects():
                if prop.value is not None:
                    final_value = self._final_function_result(prop.value, node)
                    if prop.name == "count":
                        count = final_value
                    elif prop.name == "max_instances":
                        max_instances = final_value
                    elif prop.name == "min_instances":
                        min_instances = final_value
                    elif prop.name == "default_instances":
                        default_instances = final_value
                    elif prop.name == "removal_list":
                        removal_list = final_value

        return min_instances, max_instances, default_instances, count, removal_list

    @staticmethod
    def _get_relationship_template(rel, src, trgt):
        rel_tpls = src.get_relationship_template()
        rel_tpls.extend(trgt.get_relationship_template())
        for rel_tpl in rel_tpls:
            if rel.type == rel_tpl.type:
                return rel_tpl

    @staticmethod
    def _get_relationships_interfaces(relationships, node):
        res = {}
        for src, trgt, rel in relationships:
            rel_tpl = Tosca._get_relationship_template(rel, src, trgt)
            if rel_tpl.interfaces:
                if src.name == node.name:
                    for name in ['pre_configure_source', 'post_configure_source', 'add_source']:
                        for iface in rel_tpl.interfaces:
                            if iface.name == name:
                                res[name] = iface
                elif trgt.name == node.name:
                    for name in ['pre_configure_target', 'post_configure_target', 'add_target',
                                 'target_changed', 'remove_target']:
                        for iface in rel_tpl.interfaces:
                            if iface.name == name:
                                res[name] = iface
        return res

    def _get_artifact_full_uri(self, node, artifact_name):
        res = None
        artifacts = node.type_definition.get_value(
            'artifacts', node.entity_tpl, True)
        if artifacts:
            for name, artifact in artifacts.items():
                if name == artifact_name:
                    if isinstance(artifact, dict):
                        res = artifact['file']
                        if 'repository' in artifact:
                            repo = artifact['repository']
                            repositories = self.tosca.tpl.get('repositories')

                            if repositories:
                                for repo_name, repo_def in repositories.items():
                                    if repo_name == repo:
                                        repo_url = (
                                            (repo_def['url']).strip()).rstrip("//")
                                        res = repo_url + "/" + artifact['file']
                    else:
                        res = artifact

        return res

    def _get_implementation_url(self, node, implementation):
        res = implementation
        if implementation:
            artifact_url = self._get_artifact_full_uri(node, implementation)
            if artifact_url:
                res = artifact_url

        return res

    def _gen_configure_from_interfaces(self, radl, node, interfaces, compute):
        if not interfaces:
            return None

        variables = ""
        tasks = ""
        recipe_list = []
        remote_artifacts_path = "/tmp"
        # Take the interfaces in correct order
        for name in ['create', 'pre_configure_source', 'pre_configure_target', 'configure',
                     'post_configure_source', 'post_configure_target', 'start', 'add_target',
                     'add_source', 'target_changed', 'remove_target']:
            interface = interfaces.get(name, None)
            if interface:
                artifacts = []
                # Get the inputs
                env = {}
                if interface.inputs:
                    for param_name, param_value in interface.inputs.items():
                        val = None

                        if self._is_artifact(param_value):
                            artifact_uri = self._get_artifact_uri(
                                param_value, node)
                            if artifact_uri:
                                val = remote_artifacts_path + "/" + \
                                    os.path.basename(artifact_uri)
                                artifacts.append(artifact_uri)
                        else:
                            val = self._final_function_result(
                                param_value, node)

                        if val is not None:
                            env[param_name] = val
                        else:
                            raise Exception("input value for %s in interface %s of node %s not valid" % (
                                param_name, name, node.name))

                name = node.name + "_" + interface.name

                # if there are artifacts to download
                if artifacts:
                    for artifact in artifacts:
                        tasks += "  - name: Download artifact " + artifact + "\n"
                        tasks += "    get_url: dest=" + remote_artifacts_path + "/" + \
                            os.path.basename(artifact) + \
                            " url='" + artifact + "'\n"

                implementation_url = uriparse(
                    self._get_implementation_url(node, interface.implementation))

                if implementation_url[0] in ['http', 'https', 'ftp']:
                    script_path = implementation_url[2]
                    try:
                        response = urllib.urlopen(interface.implementation)
                        script_content = response.read()
                        if response.code != 200:
                            raise Exception("")
                    except Exception as ex:
                        raise Exception("Error downloading the implementation script '%s': %s" % (
                            interface.implementation, str(ex)))
                else:
                    script_path = os.path.join(
                        Tosca.ARTIFACTS_PATH, interface.implementation)
                    if os.path.isfile(script_path):
                        f = open(script_path)
                        script_content = f.read()
                        f.close()
                    else:
                        try:
                            response = urllib.urlopen(
                                Tosca.ARTIFACTS_REMOTE_REPO + interface.implementation)
                            script_content = response.read()
                            if response.code != 200:
                                raise Exception("")
                        except Exception as ex:
                            raise Exception("Implementation file: '%s' is not located in the artifacts folder '%s' "
                                            "or in the artifacts remote url '%s'." % (interface.implementation,
                                                                                      Tosca.ARTIFACTS_PATH,
                                                                                      Tosca.ARTIFACTS_REMOTE_REPO))

                if script_path.endswith(".yaml") or script_path.endswith(".yml"):
                    if env:
                        for var_name, var_value in env.items():
                            if isinstance(var_value, str) and not var_value.startswith("|"):
                                var_value = '"%s"' % var_value
                            else:
                                var_value = str(var_value)
                            variables += '    %s: %s ' % (var_name, var_value) + "\n"
                        variables += "\n"

                    script_content = self._remove_recipe_header(script_content)
                    recipe_list.append(script_content)
                else:
                    recipe = "- tasks:\n"
                    recipe += "  - name: Copy contents of script of interface " + name + "\n"
                    recipe += "    copy: dest=/tmp/" + \
                        os.path.basename(script_path) + " content='" + \
                        script_content + "' mode=0755\n"

                    recipe += "  - name: " + name + "\n"
                    recipe += "    shell: /tmp/" + \
                        os.path.basename(script_path) + "\n"
                    if env:
                        recipe += "    environment:\n"
                        for var_name, var_value in env.items():
                            recipe += "      %s: %s\n" % (var_name, var_value)

                    recipe_list.append(recipe)

        if tasks or recipe_list:
            name = node.name + "_conf"
            if variables:
                recipes = "---\n- vars:\n" + variables + "\n"
                recipes += "  "
            else:
                recipes = "- "

            if tasks:
                recipes += "tasks:\n" + tasks + "\n"

            # Merge the main recipe with the other yaml files
            for recipe in recipe_list:
                recipes = Tosca._merge_recipes(recipes, recipe)

            return configure(name, recipes)
        else:
            return None

    def _remove_recipe_header(self, script_content):
        """
        Removes the "hosts" and "connection" elements from the recipe
        to make it "RADL" compatible
        """

        try:
            yamlo = yaml.load(script_content)
            if not isinstance(yamlo, list):
                Tosca.logger.warn("Error parsing YAML: " +
                                  script_content + "\n.Do not remove header.")
                return script_content
        except Exception:
            Tosca.logger.exception(
                "Error parsing YAML: " + script_content + "\n.Do not remove header.")
            return script_content

        for elem in yamlo:
            if 'hosts' in elem:
                del elem['hosts']
            if 'connection' in elem:
                del elem['connection']

        return yaml.dump(yamlo, default_flow_style=False, explicit_start=True, width=256)

    @staticmethod
    def _is_artifact(function):
        """Returns True if the provided function is a Tosca get_artifact function.

        Examples:

        * "{ get_artifact: { SELF, uri } }"

        :param function: Function as string.
        :return: True if function is a Tosca get_artifact function, otherwise False.
        """
        if isinstance(function, dict) and len(function) == 1:
            func_name = list(function.keys())[0]
            return func_name == "get_artifact"
        return False

    def _get_artifact_uri(self, function, node):
        if isinstance(function, dict) and len(function) == 1:
            name = function["get_artifact"][1]
            return self._get_artifact_full_uri(node, name)

        return None

    @staticmethod
    def _complete_radl_networks(radl):
        if not radl.networks:
            radl.networks.append(network.createNetwork("public", True))

        public_net = None
        for net in radl.networks:
            if net.isPublic():
                public_net = net
                break

        if not public_net:
            for net in radl.networks:
                public_net = net

        for sys in radl.systems:
            if not sys.hasFeature("net_interface.0.connection"):
                sys.setValue("net_interface.0.connection", public_net.id)

        return radl

    @staticmethod
    def _is_intrinsic(function):
        """Returns True if the provided function is a Tosca get_artifact function.

        Examples:

        * "{ concat: ['str1', 'str2'] }"
        * "{ token: [ <string_with_tokens>, <string_of_token_chars>, <substring_index> ] }"

        :param function: Function as string.
        :return: True if function is a Tosca get_artifact function, otherwise False.
        """
        if isinstance(function, dict) and len(function) == 1:
            func_name = list(function.keys())[0]
            return func_name in ["concat", "token"]
        return False

    def _get_intrinsic_value(self, func, node, inf_info):
        if isinstance(func, dict) and len(func) == 1:
            func_name = list(func.keys())[0]
            if func_name == "concat":
                items = func["concat"]
                res = ""
                for item in items:
                    if is_function(item):
                        res += str(self._final_function_result(item, node, inf_info))
                    else:
                        res += str(item)
                return res
            elif func_name == "token":
                items = func["token"]
                if len(items) == 3:
                    string_with_tokens = items[0]
                    string_of_token_chars = items[1]
                    substring_index = int(items[2])

                    if is_function(string_with_tokens):
                        string_with_tokens = str(self._final_function_result(string_with_tokens, node, inf_info))

                    parts = string_with_tokens.split(string_of_token_chars)
                    if len(parts) > substring_index:
                        return parts[substring_index]
                    else:
                        Tosca.logger.error(
                            "Incorrect substring_index in function token.")
                        return None
                else:
                    Tosca.logger.warn(
                        "Intrinsic function token must receive 3 parameters.")
                    return None
            else:
                Tosca.logger.warn(
                    "Intrinsic function %s not supported." % func_name)
                return None

    def _get_attribute_result(self, func, node, inf_info):
        """Get an attribute value of an entity defined in the service template

        Node template attributes values are set in runtime and therefore its the
        responsibility of the Tosca engine to implement the evaluation of
        get_attribute functions.

        Arguments:

        * Node template name | HOST.
        * Attribute name.
        * Index (optional)

        If the HOST keyword is passed as the node template name argument the
        function will search each node template along the HostedOn relationship
        chain until a node which contains the attribute is found.

        Examples:

        * { get_attribute: [ server, private_address ] }
        * { get_attribute: [ HOST, private_address ] }
        * { get_attribute: [ SELF, private_address ] }
        * { get_attribute: [ HOST, private_address, 0 ] }
        * { get_attribute: [ server, endpoint, credential, 0 ] }
        """
        node_name = func.args[0]
        capability_name = None
        attribute_name = func.args[1]

        index = None
        # Currently only support 2,3 or 4 parameters
        if len(func.args) == 3:
            try:
                index = int(func.args[2])
            except:
                Tosca.logger.exception("Error getting get_attribute index.")
                pass
        elif len(func.args) == 4:
            capability_name = func.args[1]
            attribute_name = func.args[2]
            try:
                index = int(func.args[3])
            except:
                Tosca.logger.exception("Error getting get_attribute index.")
                pass

        if node_name == "HOST":
            node = self._find_host_compute(node, self.tosca.nodetemplates)
        elif node_name != "SELF":
            node = None
            for n in self.tosca.nodetemplates:
                if n.name == node_name:
                    node = n
                    break
            if not node:
                Tosca.logger.error(
                    "Calling get_attribute function for non existing node: %s" % node_name)
                return None

        root_type = Tosca._get_root_parent_type(node).type

        if inf_info:
            vm_list = inf_info.get_vm_list_by_system_name()

            if node.name not in vm_list:
                Tosca.logger.warn(
                    "There are no VM associated with the name %s." % node.name)
                return None
            else:
                # As default assume that there will be only one VM per group
                vm = vm_list[node.name][0]
                if index is not None and len(vm_list[node.name]) < index:
                    index = len(vm_list[node.name]) - 1

            if attribute_name == "tosca_id":
                return vm.id
            elif attribute_name == "tosca_name":
                return node.name
            elif attribute_name == "ctxt_log":
                if node.type == "tosca.nodes.indigo.Compute":
                    return vm.cont_out
                else:
                    Tosca.logger.warn("Attribute ctxt_log only supported"
                                      " in tosca.nodes.indigo.Compute nodes.")
                    return None
            elif attribute_name == "credential" and capability_name == "endpoint":
                if node.type == "tosca.nodes.indigo.Compute":
                    res = []
                    for vm in vm_list[node.name]:
                        user, password, _, private_key = vm.getCredentialValues()
                        val = {"user": user}
                        if password:
                            val["token"] = password
                            val["token_type"] = "password"
                        if private_key:
                            val["token_type"] = "private_key"
                            val["token"] = private_key
                        res.append(val)
                    if index is not None:
                        res = res[index]
                    return res
                else:
                    Tosca.logger.warn("Attribute credential of capability endpoint only"
                                      " supported in tosca.nodes.indigo.Compute nodes.")
                    return None
            elif attribute_name == "private_address":
                if node.type == "tosca.nodes.indigo.Compute":
                    res = [vm.getPrivateIP() for vm in vm_list[node.name]]
                    if index is not None:
                        res = res[index]
                    return res
                else:
                    return vm.getPrivateIP()
            elif attribute_name == "public_address":
                if node.type == "tosca.nodes.indigo.Compute":
                    res = [vm.getPublicIP() for vm in vm_list[node.name]]
                    if index is not None:
                        res = res[index]
                    return res
                else:
                    return vm.getPublicIP()
            elif attribute_name == "ip_address":
                if root_type == "tosca.nodes.network.Port":
                    order = node.get_property_value('order')
                    return vm.getNumNetworkWithConnection(order)
                elif root_type == "tosca.capabilities.Endpoint":
                    if vm.getPublicIP():
                        return vm.getPublicIP()
                    else:
                        return vm.getPrivateIP()
                else:
                    Tosca.logger.warn("Attribute ip_address only supported in tosca.nodes.network.Port "
                                      "and tosca.capabilities.Endpoint nodes.")
                    return None
            else:
                Tosca.logger.warn("Attribute %s not supported." %
                                  attribute_name)
                return None
        else:
            if attribute_name == "tosca_id":
                if node_name in ["HOST", "SELF"]:
                    return "{{ IM_NODE_VMID }}"
                else:
                    return "{{ hostvars[groups['%s'][0]]['IM_NODE_VMID'] }}" % node.name
            elif attribute_name == "tosca_name":
                return node.name
            elif attribute_name == "private_address":
                if node.type == "tosca.nodes.indigo.Compute":
                    # This only works with Ansible 2.1, wait for it to be released
                    if index is not None:
                        return "{{ hostvars[groups['%s'][%d]]['IM_NODE_PRIVATE_IP'] }}" % (node.name, index)
                    else:
                        return ("{{ groups['%s']|map('extract', hostvars,'IM_NODE_PRIVATE_IP')|list"
                                " if '%s' in groups else []}}" % (node.name, node.name))
                else:
                    if node_name in ["HOST", "SELF"]:
                        return "{{ IM_NODE_PRIVATE_IP }}"
                    else:
                        return "{{ hostvars[groups['%s'][0]]['IM_NODE_PRIVATE_IP'] }}" % node.name
            elif attribute_name == "public_address":
                if node.type == "tosca.nodes.indigo.Compute":
                    # This only works with Ansible 2.1, wait for it to be released
                    if index is not None:
                        return "{{ hostvars[groups['%s'][%d]]['IM_NODE_PUBLIC_IP'] }}" % (node.name, index)
                    else:
                        return ("{{ groups['%s']|map('extract', hostvars,'IM_NODE_PUBLIC_IP')|list"
                                " if '%s' in groups else []}}" % (node.name, node.name))
                else:
                    if node_name in ["HOST", "SELF"]:
                        return "{{ IM_NODE_PUBLIC_IP }}"
                    else:
                        return "{{ hostvars[groups['%s'][0]]['IM_NODE_PUBLIC_IP'] }}" % node.name
            elif attribute_name == "ip_address":
                if root_type == "tosca.nodes.network.Port":
                    order = node.get_property_value('order')
                    return "{{ hostvars[groups['%s'][0]]['IM_NODE_NET_%s_IP'] }}" % (node.name, order)
                elif root_type == "tosca.capabilities.Endpoint":
                    # TODO: check this
                    if node_name in ["HOST", "SELF"]:
                        return "{{ IM_NODE_PUBLIC_IP }}"
                    else:
                        return "{{ hostvars[groups['%s'][0]]['IM_NODE_PUBLIC_IP'] }}" % node.name
                else:
                    Tosca.logger.warn("Attribute ip_address only supported in tosca.nodes.network.Port and "
                                      "tosca.capabilities.Endpoint nodes.")
                    return None
            else:
                Tosca.logger.warn("Attribute %s not supported." %
                                  attribute_name)
                return None

    def _final_function_result(self, func, node, inf_info=None):
        """
        Take a translator.toscalib.functions.Function and return the final result
        (in some cases the result of a function is another function)
        """
        if isinstance(func, dict):
            if is_function(func):
                func = get_function(self.tosca, node, func)

        while isinstance(func, Function):
            if isinstance(func, GetAttribute):
                func = self._get_attribute_result(func, node, inf_info)
            elif isinstance(func, Concat):
                func = self._get_intrinsic_value(
                    {"concat": func.args}, node, inf_info)
            elif isinstance(func, Token):
                func = self._get_intrinsic_value(
                    {"token": func.args}, node, inf_info)
            else:
                func = func.result()

        if isinstance(func, dict):
            if self._is_intrinsic(func):
                func = self._get_intrinsic_value(func, node, inf_info)

        if func is None:
            # TODO: resolve function values related with run-time values as IM
            # or ansible variables
            pass
        return func

    def _find_host_compute(self, node, nodetemplates):
        """
        Select the node to host each node, using the node requirements
        In most of the cases the are directly specified, otherwise "node_filter" is used
        """

        # check for a HosteOn relation
        root_type = Tosca._get_root_parent_type(node).type
        if root_type == "tosca.nodes.Compute":
            return node

        if node.requirements:
            for r, n in node.relationships.items():
                if Tosca._is_derived_from(r, r.HOSTEDON) or Tosca._is_derived_from(r, r.BINDSTO):
                    root_type = Tosca._get_root_parent_type(n).type
                    if root_type == "tosca.nodes.Compute":
                        return n
                    else:
                        return self._find_host_compute(n, nodetemplates)

        # There are no direct HostedOn node
        # check node_filter requirements
        if node.requirements:
            for requires in node.requirements:
                if 'host' in requires:
                    value = requires.get('host')
                    if isinstance(value, dict):
                        if 'node_filter' in value:
                            node_filter = value.get('node_filter')
                            return self._get_compute_from_node_filter(node_filter, nodetemplates)

        return None

    def _node_fulfill_filter(self, node, node_filter):
        """
        Check if a node fulfills the features of a node filter
        """

        # Get node properties
        node_props = {}
        for cap_type in ['os', 'host']:
            if node.get_capability(cap_type):
                for prop in node.get_capability(cap_type).get_properties_objects():
                    if prop.value is not None:
                        unit = None
                        value = self._final_function_result(prop.value, node)
                        if prop.name in ['disk_size', 'mem_size']:
                            value, unit = Tosca._get_size_and_unit(value)
                        node_props[prop.name] = (value, unit)

        filter_props = {}
        # Get node_filter properties
        for elem in node_filter:
            if isinstance(elem, dict):
                for cap_type in ['os', 'host']:
                    if cap_type in elem:
                        for p in elem.get(cap_type).get('properties'):
                            p_name = list(p.keys())[0]
                            p_value = list(p.values())[0]
                            if isinstance(p_value, dict):
                                filter_props[p_name] = (list(p_value.keys())[0],
                                                        list(p_value.values())[0])
                            else:
                                filter_props[p_name] = ("equal", p_value)

        operator_map = {
            'equal': '==',
            'greater_than': '>',
            'greater_or_equal': '>=',
            'less_than': '<',
            'less_or_equal': '<='
        }

        # Compare the properties
        for name, value in filter_props.items():
            operator, filter_value = value
            if name in ['disk_size', 'mem_size']:
                filter_value, _ = Tosca._get_size_and_unit(filter_value)

            if name in node_props:
                node_value, _ = node_props[name]

                if isinstance(node_value, str) or isinstance(node_value, unicode):
                    str_node_value = "'" + node_value + "'"
                else:
                    str_node_value = str(node_value)

                conv_operator = operator_map.get(operator, None)
                if conv_operator:
                    if isinstance(filter_value, str) or isinstance(filter_value, unicode):
                        str_filter_value = "'" + filter_value + "'"
                    else:
                        str_filter_value = str(filter_value)

                    comparation = str_node_value + conv_operator + str_filter_value
                else:
                    if operator == "in_range":
                        minv = filter_value[0]
                        maxv = filter_value[1]
                        comparation = str_node_value + ">=" + \
                            str(minv) + " and " + \
                            str_node_value + "<=" + str(maxv)
                    elif operator == "valid_values":
                        comparation = str_node_value + \
                            " in " + str(filter_value)
                    else:
                        Tosca.logger.warn(
                            "Logical operator %s not supported." % operator)

                if not eval(comparation):
                    return False
            else:
                # if this property is not specified in the node, return False
                # TODO: we must think about default values
                return False

        return True

    def _get_compute_from_node_filter(self, node_filter, nodetemplates):
        """
        Select the first node that fulfills the specified "node_filter"
        """

        for node in nodetemplates:
            root_type = Tosca._get_root_parent_type(node).type

            if root_type == "tosca.nodes.Compute":
                if self._node_fulfill_filter(node, node_filter.get('capabilities')):
                    return node

        return None

    @staticmethod
    def _get_dependency_level(node):
        """
        Check the relations to get the contextualization level
        """
        if node.requirements:
            maxl = 0
            for r, n in node.relationships.items():
                if Tosca._is_derived_from(r, r.HOSTEDON):
                    level = Tosca._get_dependency_level(n)
                else:
                    level = 0

                if level > maxl:
                    maxl = level
            return maxl + 1
        else:
            return 1

    @staticmethod
    def _unit_to_bytes(unit):
        """Return the value of an unit."""
        if not unit:
            return 1
        unit = unit.upper()

        if unit.startswith("KI"):
            return 1024
        elif unit.startswith("K"):
            return 1000
        elif unit.startswith("MI"):
            return 1048576
        elif unit.startswith("M"):
            return 1000000
        elif unit.startswith("GI"):
            return 1073741824
        elif unit.startswith("G"):
            return 1000000000
        elif unit.startswith("TI"):
            return 1099511627776
        elif unit.startswith("T"):
            return 1000000000000
        else:
            return 1

    @staticmethod
    def _get_size_and_unit(str_value):
        """
        Normalize the size and units to bytes
        """
        parts = str_value.split(" ")
        value = float(parts[0])
        unit = 'M'
        if len(parts) > 1:
            unit = parts[1]

        value = int(value * Tosca._unit_to_bytes(unit))

        return value, 'B'

    @staticmethod
    def _gen_network(node):
        """
        Take a node of type "Network" and get the RADL.network to represent it
        """
        res = network(node.name)

        nework_type = node.get_property_value("network_type")
        network_name = node.get_property_value("network_name")

        # TODO: get more properties -> must be implemented in the RADL
        if nework_type == "public":
            res.setValue("outbound", "yes")

        if network_name:
            res.setValue("provider_id", network_name)

        return res

    def _add_ansible_roles(self, node, nodetemplates, system):
        """
        Find all the roles to be applied to this node and
        add them to the system as ansible.modules.* in 'disk.0.applications'
        """
        roles = []
        for other_node in nodetemplates:
            root_type = Tosca._get_root_parent_type(other_node).type
            if root_type == "tosca.nodes.Compute":
                compute = other_node
            else:
                # Select the host to host this element
                compute = self._find_host_compute(other_node, nodetemplates)

            if compute and compute.name == node.name:
                # Get the artifacts to see if there is a ansible galaxy role
                # and add it as an "ansible.modules" app requirement in RADL
                artifacts = other_node.type_definition.get_value(
                    'artifacts', other_node.entity_tpl, True)
                if artifacts:
                    for name, artifact in artifacts.items():
                        name
                        if ('type' in artifact and artifact['type'] == 'tosca.artifacts.AnsibleGalaxy.role' and
                                'file' in artifact and artifact['file']):
                            if artifact['file'] not in roles:
                                roles.append(artifact['file'])

        for role in roles:
            app_features = Features()
            app_features.addFeature(
                Feature('name', '=', 'ansible.modules.' + role))
            feature = Feature(
                'disk.0.applications', 'contains', app_features)
            system.addFeature(feature)

    def _gen_system(self, node, nodetemplates):
        """
        Take a node of type "Compute" and get the RADL.system to represent it
        """
        res = system(node.name)

        property_map = {
            'architecture': 'cpu.arch',
            'type': 'disk.0.os.name',
            'distribution': 'disk.0.os.flavour',
            'version': 'disk.0.os.version',
            'image': 'disk.0.image.url',
            'credential': 'disk.0.os.credentials',
            'num_cpus': 'cpu.count',
            'disk_size': 'disk.0.size',
            'mem_size': 'memory.size',
            'cpu_frequency': 'cpu.performance'
        }

        for cap_type in ['os', 'host']:
            if node.get_capability(cap_type):
                for prop in node.get_capability(cap_type).get_properties_objects():
                    name = property_map.get(prop.name, None)
                    if name and prop.value:
                        unit = None
                        value = self._final_function_result(prop.value, node)
                        if prop.name in ['disk_size', 'mem_size']:
                            value, unit = Tosca._get_size_and_unit(value)
                        elif prop.name == "version":
                            value = str(value)
                        elif prop.name == "image":
                            if value.find("://") == -1:
                                value = "docker://%s" % value
                        elif prop.name == "credential":
                            token_type = "password"
                            if 'token_type' in value and value['token_type']:
                                token_type = value['token_type']

                            token = None
                            if 'token' in value and value['token']:
                                token = value['token']

                            if token:
                                if token_type == "password":
                                    feature = Feature("disk.0.os.credentials.password", "=", token)
                                    res.addFeature(feature)
                                elif token_type == "private_key":
                                    feature = Feature("disk.0.os.credentials.private_key", "=", token)
                                    res.addFeature(feature)
                                elif token_type == "public_key":
                                    feature = Feature("disk.0.os.credentials.public_key", "=", token)
                                    res.addFeature(feature)
                                else:
                                    Tosca.logger.warn("Unknown tyoe of token %s. Ignoring." % token_type)
                            if 'user' not in value or not value['user']:
                                raise Exception("User must be specified in the image credentials.")
                            name = "disk.0.os.credentials.username"
                            value = value['user']

                        if isinstance(value, float) or isinstance(value, int):
                            operator = ">="
                        else:
                            operator = "="

                        feature = Feature(name, operator, value, unit)
                        res.addFeature(feature)

        # Find associated BlockStorages
        disks = self._get_attached_disks(node, nodetemplates)

        for size, unit, location, device, num, fstype in disks:
            if size:
                res.setValue('disk.%d.size' % num, size, unit)
            if device:
                res.setValue('disk.%d.device' % num, device)
            if location:
                res.setValue('disk.%d.mount_path' % num, location)
                res.setValue('disk.%d.fstype' % num, fstype)

        self._add_ansible_roles(node, nodetemplates, res)

        return res

    @staticmethod
    def _get_bind_networks(node, nodetemplates):
        nets = []

        for port in nodetemplates:
            root_type = Tosca._get_root_parent_type(port).type
            if root_type == "tosca.nodes.network.Port":
                binding = None
                link = None
                for requires in port.requirements:
                    binding = requires.get('binding', binding)
                    link = requires.get('link', link)

                if binding == node.name:
                    ip = port.get_property_value('ip_address')
                    order = port.get_property_value('order')
                    dns_name = port.get_property_value('dns_name')
                    nets.append((link, ip, dns_name, order))

        return nets

    def _get_attached_disks(self, node, nodetemplates):
        """
        Get the disks attached to a node
        """
        disks = []
        count = 1

        for rel, trgt in node.relationships.items():
            src = node
            rel_tpl = Tosca._get_relationship_template(rel, src, trgt)
            # TODO: ver root_type
            if rel.type.endswith("AttachesTo"):
                rel_tpl.entity_tpl
                props = rel_tpl.get_properties_objects()

                size = None
                location = None
                # set a default device
                device = None

                for prop in props:
                    value = self._final_function_result(prop.value, node)
                    if prop.name == "location":
                        location = value
                    elif prop.name == "device":
                        device = value

                if trgt.type_definition.type == "tosca.nodes.BlockStorage":
                    size, unit = Tosca._get_size_and_unit(
                        trgt.get_property_value('size'))
                    disks.append((size, unit, location, device, count, "ext4"))
                    count += 1
                else:
                    Tosca.logger.debug(
                        "Attached item of type %s ignored." % trgt.type_definition.type)

        return disks

    @staticmethod
    def _is_derived_from(rel, parent_type):
        """
        Check if a node is a descendant from a specified parent type
        """
        while True:
            if rel.type == parent_type:
                return True
            else:
                if rel.parent_type:
                    rel = rel.parent_type
                else:
                    return False

    @staticmethod
    def _get_root_parent_type(node):
        """
        Get the root parent type of a node (just before the tosca.nodes.Root)
        """
        node_type = node.type_definition

        while True:
            if node_type.parent_type is not None:
                if node_type.parent_type.type.endswith(".Root"):
                    return node_type
                else:
                    node_type = node_type.parent_type
            else:
                return node_type

    @staticmethod
    def _get_interfaces(node):
        """
        Get a dict of InterfacesDef of the specified node
        """
        interfaces = {}
        for interface in node.interfaces:
            interfaces[interface.name] = interface

        node_type = node.type_definition

        while True:
            if node_type.interfaces and 'Standard' in node_type.interfaces:
                for name, elems in node_type.interfaces['Standard'].items():
                    if name in ['create', 'configure', 'start', 'stop', 'delete']:
                        if name not in interfaces:
                            interfaces[name] = InterfacesDef(
                                node_type, 'Standard', name=name, value=elems)

            if node_type.parent_type is not None:
                node_type = node_type.parent_type
            else:
                return interfaces

    @staticmethod
    def _merge_recipes(yaml1, yaml2):
        """
        Merge two ansible recipes yaml docs

        Arguments:
           - yaml1(str): string with the first YAML
           - yaml1(str): string with the second YAML
        Returns: The merged YAML. In case of errors, it concatenates both strings
        """
        yamlo1o = {}
        try:
            yamlo1o = yaml.load(yaml1)[0]
            if not isinstance(yamlo1o, dict):
                yamlo1o = {}
        except Exception as ex:
            raise Exception("Error parsing YAML: " + yaml1 + "\n. Error: %s" % str(ex))

        yamlo2s = {}
        try:
            yamlo2s = yaml.load(yaml2)
            if not isinstance(yamlo2s, list) or any([not isinstance(d, dict) for d in yamlo2s]):
                yamlo2s = {}
        except Exception as ex:
            raise Exception("Error parsing YAML: " + yaml2 + "\n. Error: %s" % str(ex))

        if not yamlo2s and not yamlo1o:
            return ""

        result = []
        for yamlo2 in yamlo2s:
            yamlo1 = copy.deepcopy(yamlo1o)
            all_keys = []
            all_keys.extend(yamlo1.keys())
            all_keys.extend(yamlo2.keys())
            all_keys = set(all_keys)

            for key in all_keys:
                if key in yamlo1 and yamlo1[key]:
                    if key in yamlo2 and yamlo2[key]:
                        if isinstance(yamlo1[key], dict):
                            yamlo1[key].update(yamlo2[key])
                        elif isinstance(yamlo1[key], list):
                            yamlo1[key].extend(yamlo2[key])
                        else:
                            # Both use have the same key with merge in a lists
                            v1 = yamlo1[key]
                            v2 = yamlo2[key]
                            yamlo1[key] = [v1, v2]
                elif key in yamlo2 and yamlo2[key]:
                    yamlo1[key] = yamlo2[key]
            result.append(yamlo1)

        return yaml.dump(result, default_flow_style=False, explicit_start=True, width=256)

    def get_outputs(self, inf_info):
        """
        Get the outputs of the TOSCA document using the InfrastructureInfo
        object 'inf_info' to get the data of the VMs
        """
        res = {}

        for output in self.tosca.outputs:
            val = self._final_function_result(
                output.attrs.get(output.VALUE), None, inf_info)
            res[output.name] = val

        return res

    def merge(self, other_tosca):
        Tosca._merge_yaml(self.yaml, other_tosca.yaml)
        self.tosca = ToscaTemplate(yaml_dict_tpl=copy.deepcopy(self.yaml))
        return self

    @staticmethod
    def _merge_yaml(yaml1, yaml2):
        if yaml2 is None:
            return yaml1
        elif isinstance(yaml1, dict) and isinstance(yaml2, dict):
            for k, v in yaml2.items():
                if k not in yaml1:
                    yaml1[k] = v
                else:
                    yaml1[k] = Tosca._merge_yaml(yaml1[k], v)
        elif isinstance(yaml1, list) and isinstance(yaml2, (list, tuple)):
            for v in yaml2:
                if v not in yaml1:
                    yaml1.append(v)
        else:
            yaml1 = yaml2

        return yaml1<|MERGE_RESOLUTION|>--- conflicted
+++ resolved
@@ -2,9 +2,6 @@
 import logging
 import yaml
 import copy
-<<<<<<< HEAD
-import urllib
-=======
 import tempfile
 try:
     import urllib.request as urllib
@@ -14,7 +11,6 @@
     unicode("hola")
 except NameError:
     unicode = str
->>>>>>> 6b418a51
 
 from IM.uriparse import uriparse
 from toscaparser.tosca_template import ToscaTemplate
