--- conflicted
+++ resolved
@@ -1639,11 +1639,7 @@
     def _add_ansible_roles(self, node, nodetemplates, system):
         """
         Find all the roles and collections to be applied to this node and
-<<<<<<< HEAD
-        add them to the system as ansible.modules.* or ansible.collections.*
-=======
         add them to the system as ansible.roles.* or ansible.collections.*
->>>>>>> 23726610
         in 'disk.0.applications'
         """
         collections = []
