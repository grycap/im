import os
import logging
import yaml
import copy
import requests_cache
import json
import re
<<<<<<< HEAD
from random import choice
from string import ascii_letters, digits
=======
>>>>>>> 4ec9d31a

try:
    unicode("hola")
except NameError:
    unicode = str

try:
    from urlparse import urlparse
except ImportError:
    from urllib.parse import urlparse
from toscaparser.nodetemplate import NodeTemplate
<<<<<<< HEAD
=======
from uuid import uuid1
>>>>>>> 4ec9d31a
from toscaparser.tosca_template import ToscaTemplate
from toscaparser.elements.interfaces import InterfacesDef
from toscaparser.functions import Function, is_function, get_function, GetAttribute, Concat, Token
from toscaparser.elements.scalarunit import ScalarUnit_Size
from toscaparser.imports import ImportsLoader
from IM.ansible_utils import merge_recipes
from radl.radl import (system, deploy, network, Feature, Features, configure,
                       contextualize_item, RADL, contextualize, ansible, description)


class Tosca:
    """
    Class to translate a TOSCA document to an RADL object.

    TODO: What about CSAR files?

    """

    ARTIFACTS_PATH = os.path.dirname(os.path.realpath(__file__)) + "/tosca-types/artifacts"
    ARTIFACTS_REMOTE_REPO = "https://raw.githubusercontent.com/grycap/tosca/main/artifacts/"
    GET_TIMEOUT = 20

    logger = logging.getLogger('InfrastructureManager')

    def __init__(self, yaml_str, verify=True, tosca_repo=None):
        self.id = str(uuid1())
        self.tosca_repo = tosca_repo
        self.cache_session = requests_cache.CachedSession('tosca_cache', cache_control=True, expire_after=3600)
        Tosca.logger.debug("TOSCA: %s" % yaml_str)
        try:
            self.yaml = self._get_tosca_from_repo(yaml.safe_load(yaml_str))
            if not verify:
                def verify_fake(tpl):
                    return True
                ToscaTemplate.verify_template = verify_fake
            self._gen_random_input_values()
            self.tosca = ToscaTemplate(yaml_dict_tpl=copy.deepcopy(self.yaml))
        except Exception as ex:
            raise Exception("Error parsing TOSCA template: %s" % str(ex))

    def _gen_random_input_values(self):
        input_values = self.yaml.get('topology_template', {}).get('inputs', {})
        for name, elem in input_values.items():
            if elem.get('type') == "string" and re.match(r'random\(\d+\)', elem.get('default', '')):
                length = int(re.findall(r'random\((\d+)\)', elem['default'])[0])
                elem['default'] = ''.join(choice(ascii_letters + digits) for _ in range(length))
                Tosca.logger.debug("Generated random value for input: %s" % name)

    def serialize(self):
        return yaml.safe_dump(self.yaml)

    @staticmethod
    def deserialize(str_data):
        # avoid validation in this case
        return Tosca(str_data, False)

    def _get_placement_property(self, sys_name, prop):
        """
        Get the specified property of the deployment based on policies
        """
        for policy in self.tosca.policies:
            if policy.type_definition.type in ["tosca.policies.Placement", "tosca.policies.indigo.Placement"]:
                node_list = []
                if policy.targets_type == "node_templates":
                    node_list = policy.targets_list
                elif policy.targets_type == "groups":
                    for group in policy.targets_list:
                        node_list.extend(group.member_nodes)

                for node in node_list:
                    if node.name == sys_name:
                        if policy.properties and prop in policy.properties:
                            Tosca.logger.debug("Set %s: %s to system: %s." % (prop,
                                                                              policy.properties[prop],
                                                                              sys_name))
                            return policy.properties[prop]
            else:
                Tosca.logger.warning("Policy %s not supported. Ignoring it." % policy.type_definition.type)

        return None

    def _get_tosca_from_repo(self, input_yaml):
        if 'tosca_definitions_version' not in input_yaml or not input_yaml.get('imports'):
            return input_yaml

        # Check if the import URL
        import_file = input_yaml.get('imports')[0]
        if self.tosca_repo:
            import_file_url = urlparse(import_file)
            # If the import is a URL, check if it is in the TOSCA repository
            if import_file_url.scheme and not import_file.startswith(self.tosca_repo):
                raise Exception("The TOSCA template must be imported from the TOSCA repository: %s" % self.tosca_repo)

        # Load the imported template
        custom_import = ImportsLoader([import_file], self.tosca_repo,
                                      type_definition_list=["topology_template", "imports"], tpl=input_yaml)
        # Get the imports to add them later
        imports = custom_import.custom_defs.get('imports')
        if imports:
            # and remove it to check if there are topology_template elements
            del custom_import.custom_defs['imports']
        if custom_import.custom_defs:
            # remove the import to avoid errors parsing it
            input_yaml.get('imports').pop()
            # and merge the new inputs with the imported ones
            inputs = custom_import.custom_defs.get('inputs', {})
            for input_name in input_yaml['topology_template'].get('inputs', {}):
                imported_input = inputs.get(input_name, {})
                new_input = input_yaml['topology_template'].get('inputs', {}).get(input_name, {})
                if new_input:
                    if imported_input:
                        if isinstance(new_input, dict) and new_input.get('default'):
                            imported_input['default'] = new_input['default']
                        else:
                            imported_input['default'] = new_input
                    else:
                        inputs.update({input_name: new_input})
            # merge the outputs
            outputs = custom_import.custom_defs.get('outputs', {})
            for output_elem in input_yaml['topology_template'].get('outputs', {}):
                new_output = input_yaml['topology_template'].get('outputs', {}).get(output_elem, {})
                if new_output:
                    outputs.update({output_elem: new_output})
            # and the node templates
            node_teplates = custom_import.custom_defs.get('node_templates', {})
            for node_elem in input_yaml['topology_template'].get('node_templates', {}):
                new_node = input_yaml['topology_template'].get('node_templates', {}).get(node_elem, {})
                if new_node:
                    node_teplates.update({node_elem: new_node})
            input_yaml['topology_template']['inputs'] = inputs
            input_yaml['topology_template']['outputs'] = outputs
            input_yaml['topology_template']['node_templates'] = node_teplates
            input_yaml['imports'].extend(imports)

        return input_yaml

    def to_radl(self, inf_info=None):
        """
        Converts the current ToscaTemplate object in a RADL object
        If the inf_info parameter is not None, it is an AddResource and
        we must check the number of resources to correctly compute the
        number of nodes to deploy
        """

        all_removal_list = []
        relationships = []
        for node in self.tosca.nodetemplates:
            # Store relationships to check later
            for relationship, trgt in node.relationships.items():
                src = node
                relationships.append((src, trgt, relationship))

        radl = RADL()
        interfaces = {}
        cont_items = []

        # first process the networks as they are referred later
        for node in self.tosca.nodetemplates:
            root_type = Tosca._get_root_parent_type(node).type
            if root_type == "tosca.nodes.network.Network":
                net = self._gen_network(node)
                radl.networks.append(net)

        for node in self.tosca.nodetemplates:
            root_type = Tosca._get_root_parent_type(node).type

            if root_type in ["tosca.nodes.BlockStorage", "tosca.nodes.network.Port", "tosca.nodes.network.Network"]:
                # These elements are processed in other parts
                pass
            elif root_type == "tosca.nodes.im.AnsibleHost":
                # Only allow 1 ansible_host per document
                ansible_host = ansible("ansible_host", None)
                node_props = node.get_properties()
                if node_props and "host" in node_props:
                    host = self._final_function_result(node_props["host"].value, node)
                    if host:
                        ansible_host.setValue("host", host)
                if node_props and "credential" in node_props:
                    credentials = self._final_function_result(node_props["credential"].value, node)
                    if 'user' in credentials:
                        ansible_host.setValue("credentials.username", credentials['user'])
                    token_type, token = self._get_credential_values(credentials)
                    if token:
                        if token_type == "password":
                            ansible_host.setValue("credentials.password", token)
                        elif token_type == "private_key":
                            ansible_host.setValue("credentials.private_key", token)
                        else:
                            Tosca.logger.warning("Unknown tyoe of token %s. Ignoring." % token_type)
                radl.ansible_hosts = [ansible_host]
            elif root_type == "tosca.nodes.aisprint.FaaS.Function":
                min_instances, _, default_instances, count, removal_list = self._get_scalable_properties(node)
                num_instances = self._get_num_instances(count, default_instances, min_instances)
                if num_instances not in [0, 1]:
                    raise Exception("Scalability values of %s only allows 0 or 1." % root_type)

                oscar_host = self._find_host_node(node, self.tosca.nodetemplates, "tosca.nodes.SoftwareComponent")
                oscar_compute = self._find_host_node(node, self.tosca.nodetemplates)
                # If the function has a host create a recipe
                if oscar_compute and oscar_host:
                    service_json = self._get_oscar_service_json(node)
                    dns_host = self._final_function_result(oscar_host.get_property_value('dns_host'), oscar_host)
                    if dns_host and dns_host.strip("'\""):
                        service_endpoint = "https://%s" % dns_host
                    else:
                        service_endpoint = "http://{{ IM_NODE_PUBLIC_IP }}"
                    service_password = self._final_function_result(oscar_host.get_property_value('password'),
                                                                   oscar_host)

                    if num_instances <= 0:
                        recipe = '  - tasks:\n'
                        recipe += '    - include_tasks: utils/tasks/del_oscar_function.yml\n'
                        recipe += '      vars:\n'
                        recipe += '        oscar_endpoint: "%s"\n' % service_endpoint
                        recipe += '        oscar_username: "oscar"\n'
                        recipe += '        oscar_password: "%s"\n' % service_password
                        recipe += "        oscar_service_name: '%s'\n" % service_json["name"]
                    else:
                        recipe = '  - tasks:\n'
                        recipe += '    - include_tasks: utils/tasks/oscar_function.yml\n'
                        recipe += '      vars:\n'
                        recipe += '        oscar_endpoint: "%s"\n' % service_endpoint
                        recipe += '        oscar_username: "oscar"\n'
                        recipe += '        oscar_password: "%s"\n' % service_password
                        recipe += "        oscar_service_json: '%s'\n" % json.dumps(service_json)

                    conf = configure("oscar_%s" % node.name, recipe)
                    radl.configures.append(conf)
                    level = Tosca._get_dependency_level(node)
                    cont_items.append(contextualize_item(oscar_compute.name, conf.name, level))
                else:
                    # if not create a system
                    oscar_sys = self._gen_oscar_system(node)

                    current_num_instances = self._get_current_num_instances(oscar_sys.name, inf_info)
                    num_instances = num_instances - current_num_instances
                    Tosca.logger.debug("User requested %d instances of type %s and there"
                                       " are %s" % (num_instances, oscar_sys.name, current_num_instances))

                    if num_instances < 0:
                        vm_ids = self._get_vm_ids_to_remove(removal_list, num_instances, inf_info, oscar_sys)
                        if vm_ids:
                            all_removal_list.extend(vm_ids)
                            Tosca.logger.debug("List of FaaS to delete: %s" % vm_ids)
                    else:
                        radl.systems.append(oscar_sys)
                        conf = configure(node.name, None)
                        radl.configures.append(conf)
                        level = Tosca._get_dependency_level(node)
                        cont_items.append(contextualize_item(node.name, conf.name, level))
                        cloud_id = self._get_placement_property(oscar_sys.name, "cloud_id")
                        dep = deploy(oscar_sys.name, 1, cloud_id)
                        radl.deploys.append(dep)
            elif root_type == "tosca.nodes.Container.Application":
                # if not create a system
                k8s_sys, nets = self._gen_k8s_system(node, self.tosca.nodetemplates)

                min_instances, _, default_instances, count, removal_list = self._get_scalable_properties(node)
                num_instances = self._get_num_instances(count, default_instances, min_instances)
                if num_instances not in [0, 1]:
                    raise Exception("Scalability values of %s only allows 0 or 1." % root_type)
                current_num_instances = self._get_current_num_instances(k8s_sys.name, inf_info)
                num_instances = num_instances - current_num_instances
                Tosca.logger.debug("User requested %d instances of type %s and there"
                                   " are %s" % (num_instances, k8s_sys.name, current_num_instances))

                if num_instances < 0:
                    vm_ids = self._get_vm_ids_to_remove(removal_list, num_instances, inf_info, k8s_sys)
                    if vm_ids:
                        all_removal_list.extend(vm_ids)
                        Tosca.logger.debug("List of K8s pods to delete: %s" % vm_ids)
                else:
                    radl.systems.append(k8s_sys)
                    radl.networks.extend(nets)
                    conf = configure(k8s_sys.name, None)
                    radl.configures.append(conf)
                    level = Tosca._get_dependency_level(node)
                    cont_items.append(contextualize_item(k8s_sys.name, conf.name, level))
                    cloud_id = self._get_placement_property(k8s_sys.name, "cloud_id")
                    dep = deploy(k8s_sys.name, num_instances, cloud_id)
                    radl.deploys.append(dep)
            else:
                if root_type == "tosca.nodes.Compute":
                    # Add the system RADL element
                    sys = self._gen_system(node, self.tosca.nodetemplates)
                    # add networks using the simple method with the public_ip
                    # property
                    self._add_node_nets(node, radl, sys, self.tosca.nodetemplates)
                    radl.systems.append(sys)
                    # Add the deploy element for this system
                    min_instances, _, default_instances, count, removal_list = self._get_scalable_properties(
                        node)
                    num_instances = self._get_num_instances(count, default_instances, min_instances)
                    current_num_instances = self._get_current_num_instances(sys.name, inf_info)
                    num_instances = num_instances - current_num_instances
                    Tosca.logger.debug("User requested %d instances of type %s and there"
                                       " are %s" % (num_instances, sys.name, current_num_instances))

                    if num_instances < 0:
                        vm_ids = self._get_vm_ids_to_remove(removal_list, num_instances, inf_info, sys)
                        if vm_ids:
                            all_removal_list.extend(vm_ids)
                            Tosca.logger.debug("List of VMs to delete: %s" % vm_ids)

                    if num_instances > 0:
                        cloud_id = self._get_placement_property(sys.name, "cloud_id")
                        dep = deploy(sys.name, num_instances, cloud_id)
                        radl.deploys.append(dep)
                    compute = node
                else:
                    # Select the host to host this element
                    compute = self._find_host_node(node, self.tosca.nodetemplates)
                    if not compute:
                        Tosca.logger.warning(
                            "Node %s has not compute node to host in." % node.name)

                interfaces = Tosca._get_interfaces(node)
                interfaces.update(Tosca._get_relationships_interfaces(relationships, node))

                conf = self._gen_configure_from_interfaces(node, compute, interfaces)
                if conf:
                    level = Tosca._get_dependency_level(node)
                    radl.configures.append(conf)
                    if compute:
                        cont_items.append(contextualize_item(compute.name, conf.name, level))

        if cont_items:
            radl.contextualize = contextualize(cont_items)
        else:
            # If there are no configures, disable contextualization
            radl.contextualize = contextualize({})

        self._order_deploys(radl)

        self._check_private_networks(radl, inf_info)

        infra_name = self.tosca.tpl.get('metadata', {}).get('infra_name')
        namespace = self.tosca.tpl.get('metadata', {}).get('namespace')
        if infra_name or namespace:
            radl.description = description('desc')
            if infra_name:
                radl.description.setValue('name', infra_name)
            if namespace:
                radl.description.setValue('namespace', namespace)

        return all_removal_list, self._complete_radl_networks(radl)

    @staticmethod
    def _get_num_instances(count, default_instances, min_instances):
        # we must check the correct number of instances to deploy
        if count is not None:
            num_instances = count
        elif default_instances is not None:
            num_instances = default_instances
        elif min_instances is not None:
            num_instances = min_instances
        else:
            num_instances = 1
        return num_instances

    @staticmethod
    def _get_vm_ids_to_remove(removal_list, num_instances, inf_info, sys):
        if removal_list:
            # TODO: Think about to check the IDs of the VMs
            return [int(vm_id) for vm_id in removal_list[0:-num_instances]]
        # if no removal list is set, delete the oldest VMs of this type
        elif inf_info:
            vm_list = inf_info.get_vm_list_by_system_name()
            if sys.name in vm_list:
                vms = sorted(vm_list[sys.name], key=lambda vm: vm.creation_date)
                return [vm.im_id for vm in vms[0:-num_instances]]
        return None

    @staticmethod
    def _check_private_networks(radl, inf_info):
        """
        Check private networks to assure to create different nets
        for different cloud providers
        """
        if not radl.networks:
            return

        priv_net_cloud_map = {}

        # in case of an AddResource
        # first process already deployed VMs
        systems = [(None, []), (radl, [])]
        if inf_info:
            systems[0] = (inf_info.radl, [])
            for elem in inf_info.get_vm_list_by_system_name().items():
                systems[0][1].append(elem[1][-1].info.systems[0])

        # make that deployed nodes are checked first
        to_deploy = [d.id for d in radl.deploys]
        systems[1][1].extend([s for s in radl.systems if s.name in to_deploy])

        for r1, s1 in systems:
            for s in s1:
                image = s.getValue("disk.0.image.url")

                if image:
                    url = urlparse(image)
                    protocol = url[0]
                    src_host = url[1].split(':')[0]
                    for net_id in s.getNetworkIDs():
                        net = r1.get_network_by_id(net_id)
                        if not net.isPublic():
                            if net_id in priv_net_cloud_map:
                                if priv_net_cloud_map[net_id] != "%s://%s" % (protocol, src_host):
                                    if "%s://%s" % (protocol, src_host) in list(priv_net_cloud_map.values()):
                                        for key, value in priv_net_cloud_map.items():
                                            if value == "%s://%s" % (protocol, src_host):
                                                new_net_id = key
                                                break
                                    else:
                                        # This net appears in two cloud, create another one
                                        new_net = network.createNetwork("private.%s" % src_host, False)
                                        # Move also the net params to the new one
                                        for item in ["provider_id", "cidr", "create", "router", "outports"]:
                                            if net.getValue(item):
                                                new_net.setValue(item, net.getValue(item))
                                                net.delValue(item)
                                        radl.networks.append(new_net)
                                        new_net_id = new_net.id
                                        # and replace the connection id in the system
                                    i = 0
                                    while s.getValue("net_interface.%d.connection" % i):
                                        if s.getValue("net_interface.%d.connection" % i) == net_id:
                                            s.setValue("net_interface.%d.connection" % i, new_net_id)
                                        i += 1

                                    priv_net_cloud_map[new_net_id] = "%s://%s" % (protocol, src_host)
                            else:
                                priv_net_cloud_map[net_id] = "%s://%s" % (protocol, src_host)

        return

    @staticmethod
    def _order_deploys(radl):
        """
        Order the RADL deploys to assure VMs with Public IPs a set a the beginning
        (to avoid problems with cluster configuration)
        """
        pub = []
        priv = []
        for d in radl.deploys:
            if radl.hasPublicNet(d.id):
                pub.append(d)
            else:
                priv.append(d)

        # This is patch, we need an actual solution for that
        wn = []
        fe = []
        for d in pub:
            if "wn" in d.id:
                wn.append(d)
            else:
                fe.append(d)

        radl.deploys = fe + wn + priv

    @staticmethod
    def _get_current_num_instances(sys_name, inf_info):
        """
        Get the current number of instances of system type name sys_name
        """
        current_num = 0

        if inf_info:
            vm_list = inf_info.get_vm_list_by_system_name()
            if sys_name in vm_list:
                current_num = len(vm_list[sys_name])

        return current_num

    @staticmethod
    def _format_outports(ports, local_to_remote=True):
        res = ""
        if isinstance(ports, dict):
            ports = list(ports.values())
        for port in ports:
            protocol = "tcp"
            source_range = None
            remote_cidr = ""
            if "protocol" in port:
                protocol = port["protocol"]
            if "remote_cidr" in port:
                remote_cidr = "%s-" % port["remote_cidr"]
            if "source_range" in port:
                source_range = port["source_range"]
            else:
                remote_port = 0
                local_port = 0
                if "source" in port:
                    remote_port = port["source"]
                if "target" in port:
                    local_port = port["target"]
                elif remote_port and local_to_remote:
                    local_port = remote_port
                if not remote_port and local_port and local_to_remote:
                    remote_port = local_port

                if not remote_port and not local_port:
                    raise Exception("source or target port must be specified in PortSpec type.")

            # In case of source_range do not use port mapping only direct ports
            if source_range:
                if res:
                    res += ","
                res += "%s%s:%s/%s" % (remote_cidr, source_range[0], source_range[1], protocol)
            else:
                if res:
                    res += ","
                res += "%s%s/%s-%s/%s" % (remote_cidr, remote_port, protocol, local_port, protocol)

        return res

    def _get_node_endpoints(self, node, nodetemplates):
        """ Get all endpoint associated with a node """
        endpoints = []

        # First add hosted nodes ones
        for other_node in nodetemplates:
            root_type = Tosca._get_root_parent_type(other_node).type
            compute = None
            if root_type != "tosca.nodes.Compute":
                # Select the host to host this element
                compute = self._find_host_node(other_node, nodetemplates)

            if compute and compute.name == node.name:
                node_caps = other_node.get_capabilities()
                for cap in node_caps.values():
                    root_type = Tosca._get_root_parent_type(cap).type
                    if root_type == "tosca.capabilities.Endpoint":
                        endpoints.append(cap)

        # Then add its own endpoints
        node_caps = node.get_capabilities()
        if node_caps:
            if "endpoint" in node_caps and node_caps["endpoint"]:
                endpoints.append(node_caps["endpoint"])

        return endpoints

    def _add_node_nets(self, node, radl, system, nodetemplates):
        public_ip = False
        private_ip = True

        # This is the solution using the deprecated public_ip property
        node_props = node.get_properties()
        if node_props and "public_ip" in node_props:
            public_ip = self._final_function_result(node_props["public_ip"].value, node)

        # This is the solution using endpoints
        net_provider_id = None
        dns_name = None
        additional_dns_names = []
        additional_ip = None
        ports = {}
        endpoints = self._get_node_endpoints(node, nodetemplates)

        for endpoint in endpoints:
            cap_props = endpoint.get_properties()
            if cap_props and "network_name" in cap_props:
                network_name = str(self._final_function_result(cap_props["network_name"].value, node))
                pool_name = None
                parts = network_name.split(",")
                if len(parts) > 1:
                    # This is for the special case of OST with net name and pool name
                    network_name = parts[0].strip()
                    pool_name = parts[1].strip()
                    public_ip = True

                if network_name == "PUBLIC":
                    public_ip = True
                # In this case the user is specifying the provider_id
                elif network_name.endswith(".PUBLIC"):
                    public_ip = True
                    parts = network_name.split(".")
                    net_provider_id = ".".join(parts[:-1])
                elif network_name.endswith(".PRIVATE"):
                    parts = network_name.split(".")
                    net_provider_id = ".".join(parts[:-1])
                elif network_name != "PRIVATE":
                    # assume that is a private one
                    net_provider_id = network_name
            if cap_props and "dns_name" in cap_props:
                dns_name = self._final_function_result(cap_props["dns_name"].value, node)
            if cap_props and "additional_dns_names" in cap_props:
                additional_dns_names = self._final_function_result(cap_props["additional_dns_names"].value, node)
            if cap_props and "private_ip" in cap_props:
                private_ip = self._final_function_result(cap_props["private_ip"].value, node)
            if cap_props and "ports" in cap_props:
                node_ports = self._final_function_result(cap_props["ports"].value, node)
                if node_ports:
                    for p in node_ports.values():
                        ports[id(p)] = p
            if cap_props and "port" in cap_props:
                port = self._final_function_result(cap_props["port"].value, node)
                protocol = "tcp"
                if "protocol" in cap_props:
                    protocol = self._final_function_result(cap_props["protocol"].value, node)
                ports["im-%s-%s" % (protocol, port)] = {"protocol": protocol, "source": port}
                if "remote_cidr" in cap_props:
                    remote_cidr = self._final_function_result(cap_props["remote_cidr"].value, node)
                    if remote_cidr:
                        ports["im-%s-%s" % (protocol, port)]['remote_cidr'] = remote_cidr
            if cap_props and "additional_ip" in cap_props:
                additional_ip = self._final_function_result(cap_props["additional_ip"].value, node)

        if dns_name:
            system.setValue('net_interface.0.dns_name', dns_name)
        if additional_ip:
            system.setValue('net_interface.0.additional_ip', additional_ip)

        # Find associated Networks
        nets = self._get_bind_networks(node, nodetemplates)
        if nets:
            # If there are network nodes, use it to define system network
            # properties
            port_net = None
            for net_name, ip, dns_name, additional_dns_names, num, additional_ip in nets:
                net = radl.get_network_by_id(net_name)
                if not net:
                    raise Exception("Node %s with a port binded to a non existing network: %s." % (node.name,
                                                                                                   net_name))

                system.setValue('net_interface.%d.connection' % num, net_name)
                if ip:
                    system.setValue('net_interface.%d.ip' % num, ip)
                # These are not normative properties
                if dns_name:
                    system.setValue('net_interface.%d.dns_name' % num, dns_name)
                if additional_ip:
                    system.setValue('net_interface.%d.additional_ip' % num, additional_ip)
                if additional_dns_names:
                    system.setValue('net_interface.%d.additional_dns_names' % num, additional_dns_names)

                if net.isPublic():
                    port_net = net
                elif port_net is None:
                    port_net = net

            if port_net and ports:
                outports = Tosca._format_outports(ports)
                if port_net.getValue("outports"):
                    outports = "%s,%s" % (port_net.getValue("outports"), outports)
                port_net.setValue("outports", outports)
        else:
            private_net = None
            # The private net is always added
            if not public_ip or private_ip:
                private_nets = []
                for net in radl.networks:
                    if not net.isPublic():
                        private_nets.append(net)

                if private_nets:
                    private_net = None
                    for net in private_nets:
                        num_net = system.getNumNetworkWithConnection(net.id)
                        if num_net is not None:
                            private_net = net
                            break

                    if not private_net:
                        # There are a public net but it has not been used in this
                        # VM
                        private_net = private_nets[0]
                        num_net = system.getNumNetworkIfaces()
                else:
                    # There no public net, create one
                    private_net = network.createNetwork("private_net", False)
                    radl.networks.append(private_net)
                    num_net = system.getNumNetworkIfaces()

                if not public_ip and ports:
                    outports = Tosca._format_outports(ports)
                    if private_net.getValue("outports"):
                        outports = "%s,%s" % (private_net.getValue("outports"), outports)
                    private_net.setValue("outports", outports)

                system.setValue('net_interface.' + str(num_net) + '.connection', private_net.id)

            public_net = None
            # If the node needs a public IP
            if public_ip:
                # Always create a public IP per VM
                # to enable to specify different outports
                net_name = "public_net"
                i = 1
                while radl.get_network_by_id(net_name) is not None:
                    net_name = "public_net_%d" % i
                    i += 1
                public_net = network.createNetwork(net_name, True)
                radl.networks.append(public_net)
                num_net = system.getNumNetworkIfaces()

                if ports:
                    outports = Tosca._format_outports(ports)
                    if public_net.getValue("outports"):
                        outports = "%s,%s" % (public_net.getValue("outports"), outports)
                    public_net.setValue("outports", outports)

                system.setValue('net_interface.%d.connection' % num_net, public_net.id)
                # allways add the additional_dns_names in the public interface
                if additional_dns_names:
                    system.setValue('net_interface.%d.additional_dns_names' % num_net, additional_dns_names)

            if net_provider_id:
                if private_net:
                    # There are a private IP, net the provider_id to the priv net
                    private_net.setValue("provider_id", net_provider_id)
                else:
                    # There are no a private IP, net the provider_id to the priv net
                    if not public_net:
                        Tosca.logger.warning("Node %s does not require any IP!!" % node.name)

                if public_net:
                    if pool_name:
                        public_net.setValue("provider_id", pool_name)
                    elif not private_net:
                        public_net.setValue("provider_id", net_provider_id)

    def _get_scalable_properties(self, node):
        count = min_instances = max_instances = default_instances = None
        removal_list = []
        scalable = node.get_capability("scalable")
        if scalable:
            for prop in scalable.get_properties_objects():
                if prop.value is not None:
                    final_value = self._final_function_result(prop.value, node)
                    if prop.name == "count":
                        count = final_value
                    elif prop.name == "max_instances":
                        max_instances = final_value
                    elif prop.name == "min_instances":
                        min_instances = final_value
                    elif prop.name == "default_instances":
                        default_instances = final_value
                    elif prop.name == "removal_list":
                        removal_list = final_value

        return min_instances, max_instances, default_instances, count, removal_list

    @staticmethod
    def _get_relationship_template(rel, src, trgt):
        rel_tpls = src.get_relationship_template()
        rel_tpls.extend(trgt.get_relationship_template())
        for rel_tpl in rel_tpls:
            if rel_tpl.source.name == src.name and rel_tpl.target.name == trgt.name:
                if rel.type == rel_tpl.type:
                    return rel_tpl
                else:
                    root_type = Tosca._get_root_parent_type(rel_tpl).type
                    if root_type == rel.type:
                        return rel_tpl
        return None

    @staticmethod
    def _get_relationships_interfaces(relationships, node):
        res = {}
        for src, trgt, rel in relationships:
            rel_tpl = Tosca._get_relationship_template(rel, src, trgt)

            rel_tlp_def_interfaces = {}
            for inteface_name in ['Standard', 'Configure']:
                if rel_tpl.type_definition.interfaces and inteface_name in rel_tpl.type_definition.interfaces:
                    rel_tlp_def_interfaces = rel_tpl.type_definition.interfaces[inteface_name]

            if src.name == node.name:
                # Also add the configure of the target node of the relation
                trgt_interfaces = Tosca._get_interfaces(trgt, steps=['pre_configure_source', 'post_configure_source'])
                for name in ['pre_configure_source', 'post_configure_source', 'add_source']:
                    if trgt_interfaces and name in trgt_interfaces:
                        res[name] = trgt_interfaces[name]
                    if rel_tpl.interfaces:
                        for iface in rel_tpl.interfaces:
                            if iface.name == name:
                                res[name] = iface
                    if rel_tlp_def_interfaces and name in rel_tlp_def_interfaces:
                        res[name] = InterfacesDef(rel_tpl.type_definition, 'Standard',
                                                  name=name, value=rel_tlp_def_interfaces[name],
                                                  node_template=rel_tpl)

            elif trgt.name == node.name:
                src_interfaces = Tosca._get_interfaces(src, steps=['pre_configure_target', 'post_configure_target'])
                for name in ['pre_configure_target', 'post_configure_target', 'add_target',
                             'target_changed', 'remove_target']:
                    if src_interfaces and name in src_interfaces:
                        res[name] = src_interfaces[name]
                    if rel_tpl.interfaces:
                        for iface in rel_tpl.interfaces:
                            if iface.name == name:
                                res[name] = iface
                    if rel_tlp_def_interfaces and name in rel_tlp_def_interfaces:
                        res[name] = InterfacesDef(rel_tpl.type_definition, 'Standard',
                                                  name=name, value=rel_tlp_def_interfaces[name],
                                                  node_template=rel_tpl)

        return res

    def _get_repository_url(self, repo):
        repo_url = None
        repositories = self.tosca.tpl.get('repositories')
        if repositories:
            for repo_name, repo_def in repositories.items():
                if repo_name == repo:
                    if isinstance(repo_def, dict) and 'url' in repo_def:
                        repo_url = (repo_def['url']).strip().rstrip("//")
                    else:
                        repo_url = repo_def.strip().rstrip("//")
        return repo_url

    def _get_artifact_full_uri(self, node, artifact_name):
        artifact_def = artifact_name
        artifacts = self._get_node_artifacts(node)
        for name, artifact in artifacts.items():
            if name == artifact_name:
                artifact_def = artifact

        res = None
        if isinstance(artifact_def, dict):
            res = artifact_def['file']
            if 'repository' in artifact_def:
                repo = artifact_def['repository']
                repo_url = self._get_repository_url(repo)
                if repo_url:
                    res = repo_url + "/" + self._final_function_result(artifact_def['file'], node)
        else:
            res = artifact_def

        return res

    def _get_implementation_url(self, node, implementation):
        res = implementation
        if implementation:
            artifact_url = self._get_artifact_full_uri(node, implementation)
            if artifact_url:
                res = artifact_url

        return res

    def _gen_configure_from_interfaces(self, node, compute, interfaces):
        if not interfaces:
            return None
        if not compute:
            Tosca.logger.warning("Node %s has not compute node to host in." % node.name)
            return None

        variables = ""
        tasks = ""
        recipe_list = []
        remote_artifacts_path = "/tmp"  # nosec
        # Take the interfaces in correct order
        for name in ['create', 'pre_configure_source', 'pre_configure_target', 'configure_rel',
                     'configure', 'post_configure_source', 'post_configure_target', 'start',
                     'add_target', 'add_source', 'target_changed', 'remove_target']:
            interface = interfaces.get(name, None)
            if interface:
                if interface.node_template:
                    orig_node = node
                    node = interface.node_template
                artifacts = []
                # Get the inputs
                env = {}
                if interface.inputs:
                    for param_name, param_value in interface.inputs.items():
                        val = None

                        if self._is_artifact(param_value):
                            artifact_uri = self._get_artifact_uri(param_value, node)
                            if artifact_uri:
                                val = remote_artifacts_path + "/" + os.path.basename(artifact_uri)
                                artifacts.append(artifact_uri)
                        else:
                            val = self._final_function_result(param_value, node)

                        if val is not None:
                            env[param_name] = val
                        else:
                            raise Exception("input value for %s in interface %s of node %s not valid" % (
                                param_name, name, node.name))

                name = node.name + "_" + interface.name

                # if there are artifacts to download
                if artifacts:
                    for artifact in artifacts:
                        tasks += "  - name: Download artifact " + artifact + "\n"
                        tasks += "    get_url: dest=" + remote_artifacts_path + "/" + \
                            os.path.basename(artifact) + " url='" + artifact + "'\n"

                implementation = self._get_implementation_url(node, interface.implementation)
                implementation_url = urlparse(implementation)

                if implementation_url[0] in ['http', 'https', 'ftp']:
                    script_path = implementation_url[2]
                    try:
                        resp = self.cache_session.get(implementation, timeout=self.GET_TIMEOUT)
                        script_content = resp.text
                        if resp.status_code != 200:
                            raise Exception(resp.reason + "\n" + resp.text)
                    except Exception as ex:
                        raise Exception("Error downloading the implementation script '%s': %s" % (
                            implementation, str(ex)))
                else:
                    if implementation_url[0] == 'file':
                        script_path = implementation_url[2]
                    else:
                        script_path = os.path.join(Tosca.ARTIFACTS_PATH, implementation)
                    if os.path.isfile(script_path):
                        f = open(script_path)
                        script_content = f.read()
                        f.close()
                    else:
                        try:
                            resp = self.cache_session.get(Tosca.ARTIFACTS_REMOTE_REPO + implementation,
                                                          timeout=self.GET_TIMEOUT)
                            script_content = resp.text
                            if resp.status_code != 200:
                                raise Exception(resp.reason + "\n" + resp.text)
                        except Exception:
                            raise Exception("Implementation file: '%s' is not located in the artifacts folder '%s' "
                                            "or in the artifacts remote url '%s'." % (implementation,
                                                                                      Tosca.ARTIFACTS_PATH,
                                                                                      Tosca.ARTIFACTS_REMOTE_REPO))

                if script_path.endswith(".yaml") or script_path.endswith(".yml"):
                    if env:
                        for var_name, var_value in env.items():
                            if isinstance(var_value, str) and not var_value.startswith("|"):
                                var_value = '"%s"' % var_value
                            else:
                                var_value = str(var_value)
                            var_value = var_value.replace("\n", "\\n")
                            variables += '    %s: %s ' % (var_name, var_value) + "\n"
                        variables += "\n"

                    script_content = self._remove_recipe_header(script_content)
                    recipe_list.append(script_content)
                else:
                    recipe = "- tasks:\n"
                    recipe += "  - name: Copy contents of script of interface " + name + "\n"
                    recipe += "    copy: dest=/tmp/" + \
                        os.path.basename(script_path) + " content='" + \
                        script_content + "' mode=0755\n"

                    recipe += "  - name: " + name + "\n"
                    recipe += "    shell: /tmp/" + \
                        os.path.basename(script_path) + "\n"
                    if env:
                        recipe += "    environment:\n"
                        for var_name, var_value in env.items():
                            recipe += "      %s: %s\n" % (var_name, var_value)

                    recipe_list.append(recipe)

        if tasks or recipe_list:
            name = node.name
            if node.name != compute.name:
                name = name + "_" + compute.name
            if node.name != orig_node.name:
                name = name + "_" + orig_node.name
            name = name + "_conf"
            if variables:
                recipes = "---\n- vars:\n" + variables + "\n"
                recipes += "  "
            else:
                recipes = "- "

            if tasks:
                recipes += "tasks:\n" + tasks + "\n"

            # Merge the main recipe with the other yaml files
            for recipe in recipe_list:
                recipes = merge_recipes(recipes, recipe)

            return configure(name, recipes)
        else:
            return None

    @staticmethod
    def _remove_recipe_header(script_content):
        """
        Removes the "hosts" and "connection" elements from the recipe
        to make it "RADL" compatible
        """

        try:
            yamlo = yaml.safe_load(script_content)
            if not isinstance(yamlo, list):
                Tosca.logger.warning("Error parsing YAML: " + script_content + "\n.Do not remove header.")
                return script_content
        except Exception:
            Tosca.logger.exception("Error parsing YAML: " + script_content + "\n.Do not remove header.")
            return script_content

        for elem in yamlo:
            if 'hosts' in elem:
                del elem['hosts']
            if 'connection' in elem:
                del elem['connection']

        return yaml.safe_dump(yamlo, default_flow_style=False, explicit_start=True, width=256)

    @staticmethod
    def _is_artifact(function):
        """Returns True if the provided function is a Tosca get_artifact function.

        Examples:

        * "{ get_artifact: { SELF, uri } }"

        :param function: Function as string.
        :return: True if function is a Tosca get_artifact function, otherwise False.
        """
        if isinstance(function, dict) and len(function) == 1:
            func_name = list(function.keys())[0]
            return func_name == "get_artifact"
        return False

    def _get_artifact_uri(self, function, node):
        if isinstance(function, dict) and len(function) == 1:
            name = function["get_artifact"][1]
            return self._get_artifact_full_uri(node, name)

        return None

    @staticmethod
    def _complete_radl_networks(radl):
        if not radl.networks:
            radl.networks.append(network.createNetwork("public", True))

        public_net = None
        for net in radl.networks:
            if net.isPublic():
                public_net = net
                break

        if not public_net:
            for net in radl.networks:
                public_net = net

        for sys in radl.systems:
            if not sys.hasFeature("net_interface.0.connection"):
                sys.setValue("net_interface.0.connection", public_net.id)

        return radl

    @staticmethod
    def _is_intrinsic(function):
        """Returns True if the provided function is a Tosca get_artifact function.

        Examples:

        * "{ concat: ['str1', 'str2'] }"
        * "{ token: [ <string_with_tokens>, <string_of_token_chars>, <substring_index> ] }"

        :param function: Function as string.
        :return: True if function is a Tosca get_artifact function, otherwise False.
        """
        if isinstance(function, dict) and len(function) == 1:
            func_name = list(function.keys())[0]
            return func_name in ["concat", "token"]
        return False

    def _get_intrinsic_value(self, func, node, inf_info):
        if isinstance(func, dict) and len(func) == 1:
            func_name = list(func.keys())[0]
            if func_name == "concat":
                items = func["concat"]
                res = ""
                for item in items:
                    if is_function(item):
                        res += str(self._final_function_result(item, node, inf_info))
                    else:
                        res += str(item)
                return res
            elif func_name == "token":
                items = func["token"]
                if len(items) == 3:
                    string_with_tokens = items[0]
                    string_of_token_chars = items[1]
                    substring_index = int(items[2])

                    if is_function(string_with_tokens):
                        string_with_tokens = str(self._final_function_result(string_with_tokens, node, inf_info))

                    parts = string_with_tokens.split(string_of_token_chars)
                    if len(parts) > substring_index:
                        return parts[substring_index]
                    else:
                        Tosca.logger.error(
                            "Incorrect substring_index in function token.")
                        return None
                else:
                    Tosca.logger.warning(
                        "Intrinsic function token must receive 3 parameters.")
                    return None
            else:
                Tosca.logger.warning(
                    "Intrinsic function %s not supported." % func_name)
                return None

    def _get_default_attribute(self, node, attribute_name, inf_info=None):
        """Get the default value set to an attribute."""
        try:
            node_type = node.type_definition
        except AttributeError:
            node_type = node.definition

        attributes_def = node_type.get_attributes_def()
        if attribute_name in attributes_def:
            attr_schema = attributes_def[attribute_name].schema
            if 'default' in attr_schema:
                return self._final_function_result(attr_schema['default'], node, inf_info)

        return None

    def _get_ansible_output(self, cont_out, attribute_params):
        """
        Get values from ansible output.

        Accepted parameters: ctxt_task_name, ansible_task_name
        Each ansible task has the following attributes:
        - state: str with the ansible state returned
        - output: str only available in some tasks (as debug ones)
        """
        if not cont_out:
            return None

        ctxt_task = {}
        for task in cont_out.split("Launch task: ")[1:]:
            task_name = task[:task.find("\n")]
            ctxt_task[task_name] = {'tasks': {}}
            ansible_task_name = None

            for num, atask in enumerate(task.split("\nTASK [")[1:]):
                ansible_task_name = atask[:atask.find("] **")]
                if ansible_task_name in ctxt_task[task_name]:
                    ansible_task_name = "%s_%d" % (ansible_task_name, num)
                ctxt_task[task_name]['tasks'][ansible_task_name] = {'state': None, 'output': None}

                state_search = re.search(r"\n([a-z]+): \[.*\]", atask)
                if state_search:
                    ctxt_task[task_name]['tasks'][ansible_task_name]['state'] = state_search.group(1)
                output_search = re.search(r"\n[a-z]+: \[.*\] => \{", atask)
                if output_search:
                    output_endpos = atask.find("}\n", output_search.end(0))
                    output = atask[output_search.end(0) - 1:output_endpos + 1]
                    try:
                        json_out = json.loads(output)
                        if "var" in json_out:
                            json_out = json_out["var"]
                        if len(json_out) == 1:
                            output = json[list(json_out.keys())[0]]
                        if "msg" in json_out:
                            output = json_out["msg"]
                        ctxt_task[task_name]['tasks'][ansible_task_name]['output'] = output
                    except Exception:
                        ctxt_task[task_name]['tasks'][ansible_task_name]['output'] = output

        return self._get_object_values(ctxt_task, attribute_params)

    @staticmethod
    def _get_object_values(value, attribute_params):
        """Get values from dict."""
        res = value
        for param in attribute_params:
            if param in res:
                res = res[param]
            else:
                Tosca.logger.error("Invalid map index: %s in value: %s" % (param, value))
                return None
        return res

    def _get_attribute_result(self, func, node, inf_info):
        """Get an attribute value of an entity defined in the service template

        Node template attributes values are set in runtime and therefore its the
        responsibility of the Tosca engine to implement the evaluation of
        get_attribute functions.

        Grammar:
        get_attribute: [ <modelable_entity_name>, <optional_req_or_cap_name>, <attribute_name>,
                         <nested_attribute_name_or_index_1>, ..., <nested_attribute_name_or_index_n> ]

        Arguments:

        * Node template name | HOST.
        * Attribute name.
        * Index (optional)

        If the HOST keyword is passed as the node template name argument the
        function will search each node template along the HostedOn relationship
        chain until a node which contains the attribute is found.

        Examples:

        * { get_attribute: [ server, private_address ] }
        * { get_attribute: [ HOST, private_address ] }
        * { get_attribute: [ SELF, private_address ] }
        * { get_attribute: [ HOST, private_address, 0 ] }
        * { get_attribute: [ server, endpoint, credential, 0 ] }
        """
        if len(func.args) < 2:
            Tosca.logger.error("Calling get_attribute function. Min 2 parameters.")
            return None
        node_name = func.args[0]

        # Get node
        if node_name == "HOST":
            node = self._find_host_node(node, self.tosca.nodetemplates)
        elif node_name == "SOURCE":
            node = func.context.source
        elif node_name == "TARGET":
            node = func.context.target
        elif node_name != "SELF":
            node = None
            for n in self.tosca.nodetemplates:
                if n.name == node_name:
                    node = n
                    break

        if not node:
            Tosca.logger.error("Calling get_attribute function for non existing node: %s" % node_name)
            return None

        #  if capability_name refers a requirement, try to get the referred node
        capability_name = func.args[1]
        args_cont = 1
        cap_or_req_names = list(node.get_capabilities().keys())
        cap_or_req_names.extend([name for r in node.requirements for name, _ in r.items()])
        if capability_name in cap_or_req_names:
            args_cont += 1
            if len(func.args) < 3:
                Tosca.logger.error("Calling get_attribute function. Min 3 parameters with cap or req name.")
                return None
        else:
            capability_name = None
            Tosca.logger.debug("%s is not a cap or req on node %s. It must be an attribute." % (capability_name,
                                                                                                node.name))

        # Find capability in node template's requirements
        if capability_name:
            for r in node.requirements:
                for req, name in r.items():
                    if req == capability_name:
                        node = func._find_node_template(name)

        attribute_name = func.args[args_cont]
        attribute_params = func.args[args_cont + 1:]

        # Index is the value of the first int parameter
        index = None
        if attribute_params:
            try:
                index = int(attribute_params[0])
                attribute_params.pop(0)
            except Exception:
                Tosca.logger.debug("First parameter is not an index.")

        attribute_default = self._get_default_attribute(node, attribute_name, inf_info)
        if attribute_default:
            return attribute_default

        root_type = Tosca._get_root_parent_type(node).type

        host_node = self._find_host_node(node, self.tosca.nodetemplates)
        if (host_node is None and (root_type == "tosca.nodes.aisprint.FaaS.Function" or
                                   node.type == "tosca.nodes.Container.Application.Docker")):
            # in case of FaaS functions without host, the node is the host
            host_node = node

        if inf_info:
            vm_list = inf_info.get_vm_list_by_system_name()

            if node.type == "tosca.nodes.Container.Application.Docker":
                # In case of Containers the system name is not the node name
                sys_name = re.sub('[!"#$%&\'()*+,/:;<=>?@[\\]^`{|}~_ ]', '-', node.name) + "-"
                found = [name for name in vm_list.keys() if name.startswith(sys_name)]
                if found:
                    sys_name = found[0]
            else:
                sys_name = host_node.name

            if sys_name not in vm_list:
                Tosca.logger.warning("There are no VM associated with the name %s." % host_node.name)
                return None
            else:
                # As default assume that there will be only one VM per group
                vm = vm_list[sys_name][0]
                if index is not None and len(vm_list[sys_name]) < index:
                    index = len(vm_list[sys_name]) - 1

            if attribute_name == "tosca_id":
                return vm.id
            elif attribute_name == "tosca_name":
                return node.name
            elif attribute_name == "ctxt_log":
                if node.type == "tosca.nodes.indigo.Compute":
                    return vm.cont_out
                else:
                    Tosca.logger.warning("Attribute ctxt_log only supported"
                                         " in tosca.nodes.indigo.Compute nodes.")
                    return None
            elif attribute_name == "ansible_output":
                if node.type == "tosca.nodes.indigo.Compute":
                    return self._get_ansible_output(vm.cont_out, attribute_params)
                else:
                    Tosca.logger.warning("Attribute ansible_output only supported"
                                         " in tosca.nodes.indigo.Compute nodes.")
                    return None
            elif attribute_name == "credential" and capability_name == "endpoint":
                if node.type == "tosca.nodes.indigo.Compute":
                    res = []
                    for vm in vm_list[node.name]:
                        user, password, _, private_key = vm.getCredentialValues()
                        val = {"user": user}
                        if password:
                            val["token"] = password
                            val["token_type"] = "password"
                        if private_key:
                            val["token_type"] = "private_key"
                            val["token"] = private_key
                        res.append(self._get_object_values(val, attribute_params))
                    if index is not None:
                        res = res[index]
                    return res
                else:
                    Tosca.logger.warning("Attribute credential of capability endpoint only"
                                         " supported in tosca.nodes.indigo.Compute nodes.")
                    return None
            elif attribute_name == "private_address":
                if node.type == "tosca.nodes.indigo.Compute":
                    res = [vm.getPrivateIP() for vm in vm_list[node.name]]
                    if index is not None:
                        res = res[index]
                    return res
                else:
                    return vm.getPrivateIP()
            elif attribute_name == "public_address":
                if node.type == "tosca.nodes.indigo.Compute":
                    res = [vm.getPublicIP() for vm in vm_list[node.name]]
                    if index is not None:
                        res = res[index]
                    return res
                else:
                    return vm.getPublicIP()
            elif attribute_name == "ip_address":
                if root_type == "tosca.nodes.network.Port":
                    order = self._final_function_result(node.get_property_value('order'), node)
                    return vm.getNumNetworkWithConnection(order)
                else:
                    if vm.getPublicIP():
                        return vm.getPublicIP()
                    else:
                        return vm.getPrivateIP()
            elif attribute_name == "endpoint":
                if root_type == "tosca.nodes.aisprint.FaaS.Function":
                    if vm.getCloudConnector().type == "Lambda":
                        # AWS Lambda function
                        return vm.info.systems[0].get("function.api_url")
                    else:
                        oscar_host = self._find_host_node(node, self.tosca.nodetemplates,
                                                          "tosca.nodes.SoftwareComponent")
                        if host_node != node and oscar_host:
                            # OSCAR function deployed in a deployed VM
                            dns_host = self._final_function_result(oscar_host.get_property_value('dns_host'),
                                                                   oscar_host)
                            if dns_host and dns_host.strip("'\""):
                                return "https://%s" % dns_host

                            if vm.getPublicIP():
                                return "http://%s" % vm.getPublicIP()
                            else:
                                return "http://%s" % vm.getPrivateIP()
                        else:
                            # OSCAR function deployed in a pre-deployed cluster or not dns_host set
                            return vm.getCloudConnector().cloud.get_url()

                Tosca.logger.warning("Attribute endpoint only supported in tosca.nodes.aisprint.FaaS.Function")
                return None
            elif attribute_name == "credential":
                if root_type == "tosca.nodes.aisprint.FaaS.Function":
                    if vm.getCloudConnector().type == "Lambda":
                        return None
                    else:
                        oscar_host = self._find_host_node(node, self.tosca.nodetemplates,
                                                          "tosca.nodes.SoftwareComponent")
                        if host_node != node and oscar_host:
                            # OSCAR function deployed in a deployed VM
                            oscar_pass = self._final_function_result(oscar_host.get_property_value('password'),
                                                                     oscar_host)
                            if oscar_pass and oscar_pass.strip("'\""):
                                return self._get_object_values({"user": "oscar",
                                                                "token_type": "password",
                                                                "token": oscar_pass},
                                                               attribute_params)

                            Tosca.logger.warning("No password defined in tosca.nodes.indigo.OSCAR host node")
                            return None
                        else:
                            # OSCAR function deployed in a pre-deployed cluster or not dns_host set
                            if vm.getCloudConnector().auth:
                                auth = vm.getCloudConnector().auth
                                if 'username' in auth and 'password' in auth:
                                    return self._get_object_values({"user": auth["username"],
                                                                    "token_type": "password",
                                                                    "token": auth["password"]},
                                                                   attribute_params)
                                elif 'token' in auth:
                                    return self._get_object_values({"user": "",
                                                                    "token_type": "bearer",
                                                                    "token": auth["token"]},
                                                                   attribute_params)
                                else:
                                    Tosca.logger.warning("No valid auth data in OSCAR connector")
                                    return None

                            Tosca.logger.warning("No auth data in OSCAR connector")
                            return None

                Tosca.logger.warning("Attribute credential only supported in tosca.nodes.aisprint.FaaS.Function")
                return None
            elif attribute_name == "endpoints":
                if node.type == "tosca.nodes.Container.Application.Docker":
                    res = []
                    dmsname = vm.info.systems[0].getValue("net_interface.0.dns_name")
                    pub_net = vm.getConnectedNet(public=True)
                    priv_net = vm.getConnectedNet(public=False)
                    if pub_net:
                        url = "%s" % vm.getPublicIP()
                        if pub_net.getOutPorts():
                            for outport in pub_net.getOutPorts():
                                # if DNS name is set, the endpoint of the first public port is the DNS name
                                if dmsname and not res:
                                    res.append("%s" % dmsname)
                                else:
                                    res.append(url + ":%s" % outport.get_remote_port())
                    if priv_net:
                        # set the internal DNS name
                        url = vm.info.systems[0].name
                        if priv_net.getOutPorts():
                            for outport in priv_net.getOutPorts():
                                res.append(url + ":%s" % outport.get_local_port())

                    if index is not None:
                        res = res[index]
                    return res
                Tosca.logger.warning("Attribute credential only supported in tosca.nodes.Container.Application.Docker")
                return None
            else:
                Tosca.logger.warning("Attribute %s not supported." % attribute_name)
                return None
        else:
            if attribute_name == "tosca_id":
                if node_name in ["HOST", "SELF"]:
                    return "{{ IM_NODE_VMID }}"
                else:
                    return "{{ hostvars[groups['%s'][0]]['IM_NODE_VMID'] }}" % host_node.name
            elif attribute_name == "tosca_name":
                return node.name
            elif attribute_name == "private_address":
                if node.type == "tosca.nodes.indigo.Compute":
                    if index is not None:
                        return "{{ hostvars[groups['%s'][%d]]['IM_NODE_PRIVATE_IP'] }}" % (host_node.name, index)
                    else:
                        return ("{{ groups['%s']|map('extract', hostvars,'IM_NODE_PRIVATE_IP')|list"
                                " if '%s' in groups else []}}" % (host_node.name, host_node.name))
                else:
                    if node_name in ["HOST", "SELF"]:
                        return "{{ IM_NODE_PRIVATE_IP }}"
                    else:
                        return "{{ hostvars[groups['%s'][0]]['IM_NODE_PRIVATE_IP'] }}" % host_node.name
            elif attribute_name == "public_address":
                if node.type == "tosca.nodes.indigo.Compute":
                    if index is not None:
                        return "{{ hostvars[groups['%s'][%d]]['IM_NODE_PUBLIC_IP'] }}" % (host_node.name, index)
                    else:
                        return ("{{ groups['%s']|map('extract', hostvars,'IM_NODE_PUBLIC_IP')|list"
                                " if '%s' in groups else []}}" % (host_node.name, host_node.name))
                else:
                    if node_name in ["HOST", "SELF"]:
                        return "{{ IM_NODE_PUBLIC_IP }}"
                    else:
                        return "{{ hostvars[groups['%s'][0]]['IM_NODE_PUBLIC_IP'] }}" % host_node.name
            elif attribute_name == "ip_address":
                if root_type == "tosca.nodes.network.Port":
                    order = self._final_function_result(node.get_property_value('order'), node)
                    return "{{ hostvars[groups['%s'][0]]['IM_NODE_NET_%s_IP'] }}" % (host_node.name, order)
                else:
                    # TODO: check this
                    if node_name == "HOST":
                        return "{{ IM_NODE_PUBLIC_IP }}"
                    else:
                        return ("{{ hostvars[groups['%s'][0]]['IM_NODE_PUBLIC_IP']"
                                " if 'IM_NODE_PUBLIC_IP' in hostvars[groups['%s'][0]] else "
                                "hostvars[groups['%s'][0]]['IM_NODE_PRIVATE_IP']}}" % (host_node.name,
                                                                                       host_node.name,
                                                                                       host_node.name))
            elif attribute_name == "endpoint":
                if root_type == "tosca.nodes.aisprint.FaaS.Function":
                    oscar_host = self._find_host_node(node, self.tosca.nodetemplates,
                                                      "tosca.nodes.SoftwareComponent")
                    if host_node != node and oscar_host:
                        # OSCAR function deployed in a deployed VM
                        dns_host = self._final_function_result(oscar_host.get_property_value('dns_host'), oscar_host)
                        if dns_host.strip("'\""):
                            return "https://%s" % dns_host

                Tosca.logger.warning("Attribute endpoint only supported in tosca.nodes.aisprint.FaaS.Function")
                return None
            elif attribute_name == "endpoints":
                if node.type == "tosca.nodes.Container.Application.Docker":
                    k8s_sys, nets = self._gen_k8s_system(node, self.tosca.nodetemplates)
                    if nets:
                        net = nets[0]
                    else:
                        if index is not None:
                            return None
                        else:
                            return []

                    res = []
                    if net.isPublic():
                        dmsname = k8s_sys.getValue("net_interface.0.dns_name")
                        if net.getOutPorts():
                            for outport in net.getOutPorts():
                                # if DNS name is set, the endpoint of the first public port is the DNS name
                                if dmsname and not res:
                                    res.append("%s" % dmsname)
                                else:
                                    res.append("{{ hostvars[groups['%s'][0]]['IM_NODE_PUBLIC_IP'] }}:%s" %
                                               outport.get_remote_port())
                    else:
                        # set the internal DNS name
                        url = k8s_sys.name
                        if net.getOutPorts():
                            for outport in net.getOutPorts():
                                res.append(url + ":%s" % outport.get_local_port())

                    if index is not None:
                        res = res[index]
                    return res
                Tosca.logger.warning("Attribute credential only supported in tosca.nodes.Container.Application.Docker")
                return None
            else:
                Tosca.logger.warning("Attribute %s not supported." % attribute_name)
                return None

    def _final_function_result(self, func, node, inf_info=None):
        """
        Take a translator.toscalib.functions.Function and return the final result
        (in some cases the result of a function is another function)
        """
        if not isinstance(func, (Function, dict, list)):
            return func
        elif isinstance(func, Function):
            if isinstance(func, GetAttribute):
                func = self._get_attribute_result(func, node, inf_info)
            elif isinstance(func, Concat):
                func = self._get_intrinsic_value({"concat": func.args}, node, inf_info)
            elif isinstance(func, Token):
                func = self._get_intrinsic_value({"token": func.args}, node, inf_info)
            else:
                func = func.result()
            return self._final_function_result(func, node, inf_info)
        elif isinstance(func, list):
            for i, elem in enumerate(func):
                func[i] = self._final_function_result(elem, node, inf_info)
            return func
        else:  # is a dict
            if is_function(func):
                func = get_function(self.tosca, node, func)
                return self._final_function_result(func, node, inf_info)
            elif self._is_intrinsic(func):
                func = self._get_intrinsic_value(func, node, inf_info)
                return self._final_function_result(func, node, inf_info)
            else:  # a plain dict
                for k, v in func.items():
                    func[k] = self._final_function_result(v, node, inf_info)
                return func
        # TODO: resolve function values related with run-time values as IM
        # or ansible variables

    def _find_host_node(self, node, nodetemplates, base_root_type="tosca.nodes.Compute", node_type=None):
        """
        Select the node to host each node
        """
        if node_type and node.type == node_type:
            return node
        else:
            root_type = Tosca._get_root_parent_type(node).type
            if root_type == base_root_type:
                return node

        if node.requirements:
            for r, n in node.relationships.items():
                # check for a HosteOn relation
                if Tosca._is_derived_from(r, r.HOSTEDON) or Tosca._is_derived_from(r, r.BINDSTO):
                    root_type = Tosca._get_root_parent_type(n).type
                    if root_type == base_root_type:
                        return n
                    else:
                        return self._find_host_node(n, nodetemplates, base_root_type, node_type)

        return None

    @staticmethod
    def _get_dependency_level(node):
        """
        Check the relations to get the contextualization level
        """
        if node.requirements:
            maxl = 0
            for r, n in node.relationships.items():
                if Tosca._is_derived_from(r, [r.HOSTEDON, r.DEPENDSON, r.CONNECTSTO]):
                    level = Tosca._get_dependency_level(n)
                else:
                    level = 0

                if level > maxl:
                    maxl = level
            return maxl + 1
        else:
            return 1

    @staticmethod
    def _get_size_and_unit(str_value):
        """
        Normalize the size and units to bytes
        """
        return ScalarUnit_Size(str_value).get_num_from_scalar_unit('B'), 'B'

    def _gen_network(self, node):
        """
        Take a node of type "Network" and get the RADL.network to represent it
        """
        res = network(node.name)

        nework_type = self._final_function_result(node.get_property_value('network_type'), node)
        network_name = self._final_function_result(node.get_property_value('network_name'), node)
        network_cidr = self._final_function_result(node.get_property_value('cidr'), node)
        network_router = self._final_function_result(node.get_property_value('gateway_ip'), node)
        proxy_host = self._final_function_result(node.get_property_value('proxy_host'), node)
        proxy_credential = self._final_function_result(node.get_property_value('proxy_credential'), node)

        # TODO: get more properties -> must be implemented in the RADL
        if nework_type and nework_type.lower() == "public":
            res.setValue("outbound", "yes")

        if network_name:
            res.setValue("provider_id", network_name)

        if network_cidr:
            res.setValue("cidr", network_cidr)
            # assume that if the cidr is specified the net will be created
            res.setValue("create", "yes")

        if network_router:
            res.setValue("router", network_router)

        if proxy_host:
            host = proxy_host
            if proxy_credential:
                user = ""
                if "user" in proxy_credential:
                    user = proxy_credential["user"]
                else:
                    raise Exception("Property 'user' must bet set in proxy_credential.")
                token_type, token = self._get_credential_values(proxy_credential)
                if token_type == "password" and token:
                    host = "%s:%s@%s" % (user, token, host)
                else:
                    host = "%s@%s" % (user, host)
                res.setValue("proxy_host", host)
                if token_type == "private_key" and token:
                    res.setValue("proxy_key", token)
            else:
                raise Exception("Property 'proxy_credential' must bet set if proxy_host is set.")

        return res

    @staticmethod
    def _get_credential_values(credential):
        token_type = "password"
        if 'token_type' in credential and credential['token_type']:
            token_type = credential['token_type']
        token = None
        if 'token' in credential and credential['token']:
            token = credential['token']
        return token_type, token

    @staticmethod
    def _get_node_artifacts(node):
        """ Get a dict will the node artifacts """
        artifacts = []
        artifacts.append(node.type_definition.get_value('artifacts', node.entity_tpl, True))

        if (isinstance(node, NodeTemplate)):
            # Get also artifacts of related nodes and relations
            for relationship, trgt in node.relationships.items():
                artifacts.append(relationship.get_value('artifacts'))
                artifacts.append(trgt.type_definition.get_value('artifacts', trgt.entity_tpl, True))

        artifacts_dict = {}

        for artifact in artifacts:
            if artifact:
                if isinstance(artifact, dict):
                    artifacts_dict.update(artifact)
                else:
                    for elem in artifact:
                        artifacts_dict.update(elem)

        return artifacts_dict

    def _add_ansible_roles(self, node, nodetemplates, system):
        """
        Find all the roles and collections to be applied to this node and
        add them to the system as ansible.roles.* or ansible.collections.*
        in 'disk.0.applications'
        """
        collections = []
        roles = []
        for other_node in nodetemplates:
            root_type = Tosca._get_root_parent_type(other_node).type
            if root_type == "tosca.nodes.Compute":
                compute = other_node
            else:
                # Select the host to host this element
                compute = self._find_host_node(other_node, nodetemplates)

            if compute and compute.name == node.name:
                # Get the artifacts to see if there is a ansible galaxy role
                # and add it as an "ansible.roles" app requirement in RADL
                artifacts = self._get_node_artifacts(other_node)
                for _, artifact in artifacts.items():
                    if ('type' in artifact and artifact['type'] == 'tosca.artifacts.AnsibleGalaxy.role' and
                            'file' in artifact and artifact['file']):
                        if artifact['file'] not in roles:
                            roles.append(artifact['file'])
                    if ('type' in artifact and artifact['type'] == 'tosca.artifacts.AnsibleGalaxy.collection' and
                            'file' in artifact and artifact['file']):
                        if artifact['file'] not in roles:
                            collections.append(artifact['file'])

        for collection in collections:
            app_features = Features()
            app_features.addFeature(Feature('name', '=', 'ansible.collections.' + collection))
            feature = Feature('disk.0.applications', 'contains', app_features)
            system.addFeature(feature)

        for role in roles:
            app_features = Features()
            app_features.addFeature(Feature('name', '=', 'ansible.roles.' + role))
            feature = Feature('disk.0.applications', 'contains', app_features)
            system.addFeature(feature)

    def _get_operator(self, value):
        """
        Get the operator for a value
        """
        operator_map = {
            'equal': '=',
            'greater_than': '>',
            'greater_or_equal': '>=',
            'less_than': '<',
            'less_or_equal': '<='
        }

        if isinstance(value, dict) and len(value) == 1:
            operator = operator_map.get(list(value.keys())[0])
            value = list(value.values())[0]
        else:
            operator = None
        return operator, value

    def _gen_system(self, node, nodetemplates):
        """
        Take a node of type "Compute" and get the RADL.system to represent it
        """
        res = system(node.name)

        res.setValue("instance_name", node.name)

        for prop in node.get_properties_objects():
            if prop.name == "tags" and prop.value:
                if isinstance(prop.value, dict):
                    instance_tags = ""
                    for k, v in prop.value.items():
                        if instance_tags != "":
                            instance_tags += ","
                        instance_tags += "%s=%s" % (k, v)
                    res.setValue("instance_tags", instance_tags)
                else:
                    raise Exception("tags property must be a dictionary.")
            elif prop.name == "instance_name" and prop.value:
                res.setValue("instance_name", prop.value)

        property_map = {
            'architecture': 'cpu.arch',
            'type': 'disk.0.os.name',
            'distribution': 'disk.0.os.flavour',
            'version': 'disk.0.os.version',
            'image': 'disk.0.image.url',
            'credential': 'disk.0.os.credentials',
            'num_cpus': 'cpu.count',
            'disk_size': 'disk.0.size',
            'disk_type': 'disk.0.type',
            'mem_size': 'memory.size',
            'cpu_frequency': 'cpu.performance',
            'instance_type': 'instance_type',
            'preemtible_instance': 'spot',
            'num_gpus': 'gpu.count',
            'gpu_vendor': 'gpu.vendor',
            'gpu_model': 'gpu.model',
            'sgx': 'cpu.sgx',
            'sgx_epc_size': 'cpu.sgx.epc_size'
        }

        for cap_type in ['os', 'host']:
            if node.get_capability(cap_type):
                for prop in node.get_capability(cap_type).get_properties_objects():
                    name = property_map.get(prop.name, None)
                    if name and prop.value is not None:
                        unit = None
                        value = self._final_function_result(prop.value, node)
                        if prop.name in ['disk_size', 'mem_size']:
                            value, unit = Tosca._get_size_and_unit(value)
                        elif prop.name == "version":
                            value = str(value)
                        elif prop.name == "image":
                            if value.find("://") == -1:
                                value = "docker://%s" % value
                        elif prop.name == "credential":
                            token_type, token = self._get_credential_values(value)
                            if token:
                                if token_type == "password":
                                    feature = Feature("disk.0.os.credentials.password", "=", token)
                                    res.addFeature(feature)
                                elif token_type == "private_key":
                                    feature = Feature("disk.0.os.credentials.private_key", "=", token)
                                    res.addFeature(feature)
                                elif token_type == "public_key":
                                    feature = Feature("disk.0.os.credentials.public_key", "=", token)
                                    res.addFeature(feature)
                                else:
                                    Tosca.logger.warning("Unknown tyoe of token %s. Ignoring." % token_type)
                            if 'user' not in value or not value['user']:
                                raise Exception("User must be specified in the image credentials.")
                            name = "disk.0.os.credentials.username"
                            value = value['user']
                        elif prop.name in ["preemtible_instance", "sgx"]:
                            value = 'yes' if value else 'no'

                        operator, new_value = self._get_operator(value)
                        if operator:
                            value = new_value
                        else:
                            if isinstance(value, float) or isinstance(value, int):
                                operator = ">="
                            else:
                                operator = "="

                        feature = Feature(name, operator, value, unit)
                        res.addFeature(feature)

        # Find associated BlockStorages
        disks = self._get_attached_disks(node)

        for size, unit, location, device, num, fstype, vol_id, _, vol_type in disks:
            if vol_id:
                res.setValue('disk.%d.image.url' % num, vol_id)
            else:
                if vol_type:
                    res.setValue('disk.%d.type' % num, vol_type)
                if size:
                    res.setValue('disk.%d.size' % num, size, unit)
            if device:
                res.setValue('disk.%d.device' % num, device)
            if location:
                res.setValue('disk.%d.mount_path' % num, location)
                res.setValue('disk.%d.fstype' % num, fstype)

        self._add_ansible_roles(node, nodetemplates, res)

        availability_zone = self._get_placement_property(res.name, "availability_zone")
        if availability_zone:
            res.setValue('availability_zone', availability_zone)

        return res

    def _get_bind_networks(self, node, nodetemplates):
        nets = []

        for port in nodetemplates:
            root_type = Tosca._get_root_parent_type(port).type
            if root_type == "tosca.nodes.network.Port":
                binding = None
                link = None
                for requires in port.requirements:
                    binding = requires.get('binding', binding)
                    if isinstance(binding, dict):
                        if "node" in binding:
                            binding = binding["node"]
                        else:
                            raise Exception("Incorrect binding in Port node %s" % node.name)
                    link = requires.get('link', link)
                    if isinstance(link, dict):
                        if "node" in link:
                            link = link["node"]
                        else:
                            raise Exception("Incorrect link in Port node %s" % node.name)

                if binding == node.name:
                    ip = self._final_function_result(port.get_property_value('ip_address'), port)
                    order = self._final_function_result(port.get_property_value('order'), port)
                    dns_name = self._final_function_result(port.get_property_value('dns_name'), port)
                    additional_ip = self._final_function_result(port.get_property_value('additional_ip'), port)
                    additional_dns_names = self._final_function_result(port.get_property_value('additional_dns_names'),
                                                                       port)
                    nets.append((link, ip, dns_name, additional_dns_names, order, additional_ip))

        return nets

    def _get_attached_disks(self, node):
        """
        Get the disks attached to a node
        """
        disks = []
        count = 1

        for rel, trgt in node.relationships.items():
            src = node
            rel_tpl = Tosca._get_relationship_template(rel, src, trgt)
            # TODO: ver root_type
            if rel.type.endswith("AttachesTo"):
                props = rel_tpl.get_properties_objects()

                vol_type = None
                size = None
                location = None
                # set a default device
                device = None
                fs_type = "ext4"

                for prop in props:
                    value = self._final_function_result(prop.value, node)
                    if prop.name == "location":
                        location = value
                    elif prop.name == "device":
                        device = value
                    elif prop.name == "fs_type":
                        fs_type = value

                if trgt.type_definition.type.endswith(".BlockStorage"):
                    vol_type = self._final_function_result(trgt.get_property_value('type'), trgt)
                    full_size = self._final_function_result(trgt.get_property_value('size'), trgt)
                    volume_id = self._final_function_result(trgt.get_property_value('volume_id'), trgt)
                    snapshot_id = self._final_function_result(trgt.get_property_value('snapshot_id'), trgt)
                    size, unit = Tosca._get_size_and_unit(full_size)

                    if size or volume_id or snapshot_id:
                        disks.append((size, unit, location, device, count, fs_type, volume_id, snapshot_id, vol_type))
                        count += 1
                    else:
                        Tosca.logger.debug("Attached item without size or volume id, ignored.")
                else:
                    Tosca.logger.debug("Attached item of type %s ignored." % trgt.type_definition.type)

        return disks

    @staticmethod
    def _is_derived_from(rel, parent_type):
        """
        Check if a node is a descendant from a specified parent type
        """
        if isinstance(parent_type, list):
            parent_types = parent_type
        else:
            parent_types = [parent_type]
        while True:
            if rel.type in parent_types:
                return True
            else:
                if rel.parent_type:
                    rel = rel.parent_type
                else:
                    return False

    @staticmethod
    def _get_root_parent_type(node):
        """
        Get the root parent type of a node (just before the tosca.nodes.Root)
        """
        try:
            node_type = node.type_definition
        except AttributeError:
            node_type = node.definition

        while True:
            if node_type.parent_type is not None:
                if node_type.parent_type.type.endswith(".Root"):
                    return node_type
                else:
                    node_type = node_type.parent_type
            else:
                return node_type

    @staticmethod
    def _get_interfaces(node, interface_names=['Standard', 'Configure'],
                        steps=['create', 'configure', 'start', 'stop', 'delete']):
        """
        Get a dict of InterfacesDef of the specified node
        """
        interfaces = {}
        for interface in node.interfaces:
            interfaces[interface.name] = interface

        node_type = node.type_definition

        while True:
            for interface_name in interface_names:
                if node_type.interfaces and interface_name in node_type.interfaces:
                    for name, elems in node_type.interfaces[interface_name].items():
                        if name in steps:
                            if name not in interfaces:
                                interfaces[name] = InterfacesDef(node_type, interface_name, name=name,
                                                                 value=elems, node_template=node)

            if node_type.parent_type is not None:
                node_type = node_type.parent_type
            else:
                return interfaces

    def get_outputs(self, inf_info):
        """
        Get the outputs of the TOSCA document using the InfrastructureInfo
        object 'inf_info' to get the data of the VMs
        """
        res = {}

        for output in self.tosca.outputs:
            val = self._final_function_result(
                output.attrs.get(output.VALUE), None, inf_info)
            res[output.name] = val

        return res

    def merge(self, other_tosca):
        Tosca._merge_yaml(self.yaml, other_tosca.yaml)
        self.tosca = ToscaTemplate(yaml_dict_tpl=copy.deepcopy(self.yaml))
        return self

    @staticmethod
    def _merge_yaml(yaml1, yaml2):
        if yaml2 is None:
            return yaml1
        elif isinstance(yaml1, dict) and isinstance(yaml2, dict):
            for k, v in yaml2.items():
                if k not in yaml1:
                    yaml1[k] = v
                else:
                    yaml1[k] = Tosca._merge_yaml(yaml1[k], v)
        elif isinstance(yaml1, list) and isinstance(yaml2, (list, tuple)):
            for i, v in enumerate(yaml2):
                if i < len(yaml1):
                    yaml1[i] = Tosca._merge_yaml(yaml1[i], v)
                else:
                    yaml1.append(v)
        else:
            yaml1 = yaml2

        return yaml1

    def _gen_oscar_system(self, node):
        """Generate the system for an OSCAR function."""
        res = system(node.name)

        property_map = {
            'name': 'name',
            'cpu': 'cpu.count',
            'image': 'disk.0.image.url',
            'script': 'script',
            'image_pull_secrets': 'image_pull_secrets'
        }

        for prop in node.get_properties_objects():
            value = self._final_function_result(prop.value, node)
            if value not in [None, [], {}]:
                if prop.name in property_map:
                    res.setValue(property_map[prop.name], value)
                elif prop.name == 'alpine':
                    res.setValue('alpine', 1 if value else 0)
                elif prop.name == 'enable_gpu':
                    if value:
                        res.setValue('gpu.count', 1)
                elif prop.name == 'enable_sgx':
                    if value:
                        res.setValue('cpu.sgx', 1)
                elif prop.name == 'memory':
                    if not value.endswith("B"):
                        value += "B"
                    value = int(ScalarUnit_Size(value).get_num_from_scalar_unit('B'))
                    res.setValue("memory.size", value, 'B')
                elif prop.name == 'env_variables':
                    variables = ["%s:%s" % (k, v) for k, v in value.items()]
                    res.setValue("environment.variables", variables)
                elif prop.name in ['input', 'output']:
                    for num, elem in enumerate(value):
                        res.setValue("%s.%d.provider" % (prop.name, num), elem.get("storage_provider"))
                        res.setValue("%s.%d.path" % (prop.name, num), elem.get("path"))
                        if elem.get("suffix"):
                            res.setValue("%s.%d.suffix" % (prop.name, num), elem.get("suffix"))
                        if elem.get("prefix"):
                            res.setValue("%s.%d.prefix" % (prop.name, num), elem.get("prefix"))
                elif prop.name == 'storage_providers':
                    cont = {"minio": 0, "s3": 0, "onedata": 0}

                    for provider_type in ["minio", "s3", "onedata"]:
                        if provider_type in value:
                            for prov_id, provider in value[provider_type].items():
                                provider_pref = "%s.%d" % (provider_type, cont[provider_type])
                                cont[provider_type] += 1
                                res.setValue("%s.id" % provider_pref, prov_id)

                                for elem in ['access_key', 'secret_key', 'region', 'endpoint',
                                             'verify', 'oneprovider_host', 'token', 'space']:
                                    if provider.get(elem):
                                        res.setValue("%s.%s" % (provider_pref, elem), provider.get(elem))
                elif prop.name == 'exposed':
                    for elem in ["min_scale", "max_scale", "port", "cpu_threshold"]:
                        if elem in value:
                            res.setValue("expose.%s" % elem, value)
                else:
                    # this should never happen
                    Tosca.logger.warning("Property %s not expected. Ignoring." % prop.name)

            if node.requirements:
                deps = []
                for r, n in node.relationships.items():
                    if Tosca._is_derived_from(r, [r.DEPENDSON]):
                        node_compute = self._find_host_node(n, self.tosca.nodetemplates)
                        deps.append(node_compute.name)
                if deps:
                    res.setValue('dependencies', deps)

        return res

    def _get_oscar_service_json(self, node):
        """Get the OSCAR service json"""
        res = {}

        for prop in node.get_properties_objects():
            value = self._final_function_result(prop.value, node)
            if value not in [None, [], {}]:
                if prop.name in ['name', 'script', 'alpine', 'input', 'output', 'storage_providers', 'enable_gpu']:
                    res[prop.name] = value
                elif prop.name == 'cpu':
                    res['cpu'] = "%g" % value
                elif prop.name == 'memory':
                    if not value.endswith("B"):
                        value += "B"
                    res[prop.name] = "%dMi" % ScalarUnit_Size(value).get_num_from_scalar_unit('MiB')
                elif prop.name == 'image':
                    if value.startswith('oscar://'):
                        url_image = urlparse(value)
                        if url_image.path:
                            res["image"] = url_image.path[1:]
                    elif value.startswith('docker://'):
                        res["image"] = value[9:]
                    else:
                        res["image"] = value
                elif prop.name == 'env_variables':
                    res['environment'] = {'Variables': value}
                elif prop.name == 'image_pull_secrets':
                    if not isinstance(value, list):
                        value = [value]
                    res['image_pull_secrets'] = value
                else:
                    # this should never happen
                    Tosca.logger.warning("Property %s not expected. Ignoring." % prop.name)

        return res

    def _gen_k8s_volumes(self, node, nodetemplates, value, cont=1):
        """Get the volumes attached to an K8s container."""
        volumes = []
        # volume format should be "volume_name:mount_path"
        for vol in value:
            size = None
            volume_id = None
            vol_parts = vol.split(":")
            volume = vol_parts[0]
            mount_path = None
            if len(vol_parts) > 1:
                mount_path = "".join(vol_parts[1:])

            # Find the volume BlockStorage node
            for node in nodetemplates:
                root_type = Tosca._get_root_parent_type(node).type
                if root_type == "tosca.nodes.BlockStorage" and node.name == volume:
                    size = self._final_function_result(node.get_property_value('size'), node)
                    volume_id = self._final_function_result(node.get_property_value('volume_id'), node)

            if size:
                if not size.endswith("B"):
                    size += "B"
                size = int(ScalarUnit_Size(size).get_num_from_scalar_unit('B'))
            volumes.append((cont, size, mount_path, volume_id))
            cont += 1
        return volumes

    def _gen_k8s_configmaps(self, res, cms, node):
        """Get the configmaps attached to an K8s container."""
        cont = 1
        for cm in cms:
            mount_path = cm.get("deploy_path")
            cm_file = cm.get("file")
            content = self._final_function_result(cm.get("properties", {}).get("content", ""), node)
            if content:
                res.setValue('disk.%d.content' % cont, content)
            # if content is not empty file is ignored
            if cm_file and not content:
                resp = self.cache_session.get(cm_file, timeout=self.GET_TIMEOUT)
                if resp.status_code != 200:
                    raise Exception("Error downloading file %s: %s\n%s" % (cm_file, resp.reason, resp.text))
                res.setValue('disk.%d.content' % cont, resp.text)
            if content or cm_file:
                res.setValue('disk.%d.mount_path' % cont, mount_path)
                cont += 1

        return cont

    def _gen_k8s_system(self, node, nodetemplates):
        """Generate the system for a K8s app."""
        # Replace non-allowed characters in K8s names with '-'
        system_name = re.sub('[!"#$%&\'()*+,/:;<=>?@[\\]^`{|}~_ ]', '-', node.name)
        # Add the TOSCA ID to avoid name collisions
        res = system(f"{system_name}-{self.id[0:8]}")
        nets = []
        cms = []

        for artifact in list(self._get_node_artifacts(node).values()):
            if artifact.get("type") == "tosca.artifacts.Deployment.Image.Container.Docker":
                image = self._final_function_result(artifact.get("file"), node)
            elif artifact.get("type") == "tosca.artifacts.File" and artifact.get("deploy_path"):
                cms.append(artifact)

        if not image:
            raise Exception("No image specified for K8s container.")

        cont = self._gen_k8s_configmaps(res, cms, node)

        repo = artifact.get("repository", None)
        if repo:
            repo_url = self._get_repository_url(repo)
            if repo_url:
                # Remove the protocol from the URL
                repo_url_p = urlparse(repo_url)
                image = "".join(repo_url_p[1:]) + "/" + image

        res.setValue("disk.0.image.url", "docker://%s" % image)

        for prop in node.get_properties_objects():
            value = self._final_function_result(prop.value, node)
            if value not in [None, [], {}]:
                if prop.name == "environment":
                    variables = ""
                    for k, v in value.items():
                        if variables != "":
                            variables += ","
                        if ',' in v:
                            v = '"%s"' % v
                        variables += "%s=%s" % (k, v)
                    res.setValue("environment.variables", variables)
                elif prop.name == "command":
                    res.setValue("command", value)

        runtime = self._find_host_node(node, nodetemplates, node_type="tosca.nodes.Container.Runtime.Docker")

        if runtime:
            # Get the properties of the runtime
            for prop in runtime.get_capability('host').get_properties_objects():
                value = self._final_function_result(prop.value, node)
                if value not in [None, [], {}]:
                    if prop.name == "num_cpus":
                        res.setValue('cpu.count', float(value))
                    elif prop.name == "num_gpus":
                        res.setValue('gpu.count', int(value))
                    elif prop.name == "mem_size":
                        if not value.endswith("B"):
                            value += "B"
                        value = int(ScalarUnit_Size(value).get_num_from_scalar_unit('B'))
                        res.setValue("memory.size", value, 'B')
                    elif prop.name == 'volumes':
                        for num, size, mount_path, volume_id in self._gen_k8s_volumes(node, nodetemplates, value, cont):
                            if volume_id:
                                res.setValue('disk.%d.image.url' % num, volume_id)
                            if size:
                                res.setValue('disk.%d.size' % num, size, 'B')
                            if mount_path:
                                res.setValue('disk.%d.mount_path' % num, mount_path)
                    elif prop.name == 'publish_ports':
                        # Asume that publish_ports must be published as NodePort
                        pub = network("%s_pub" % res.name)
                        pub.setValue("outbound", "yes")
                        pub.setValue("outports", self._format_outports(value, False))
                        nets.append(pub)
                        res.setValue("net_interface.0.connection", "%s_pub" % res.name)
                        if value and value[0] and 'endpoint' in value[0]:
                            res.setValue("net_interface.0.dns_name", value[0]['endpoint'])
                    elif prop.name == 'expose_ports':
                        # Asume that publish_ports must be published as ClusterIP
                        priv = network("%s_priv" % res.name)
                        priv.setValue("outbound", "no")
                        priv.setValue("outports", self._format_outports(value))
                        nets.append(priv)
                        res.setValue("net_interface.0.connection", "%s_priv" % res.name)

        return res, nets<|MERGE_RESOLUTION|>--- conflicted
+++ resolved
@@ -5,11 +5,8 @@
 import requests_cache
 import json
 import re
-<<<<<<< HEAD
 from random import choice
 from string import ascii_letters, digits
-=======
->>>>>>> 4ec9d31a
 
 try:
     unicode("hola")
@@ -20,11 +17,8 @@
     from urlparse import urlparse
 except ImportError:
     from urllib.parse import urlparse
+from uuid import uuid1
 from toscaparser.nodetemplate import NodeTemplate
-<<<<<<< HEAD
-=======
-from uuid import uuid1
->>>>>>> 4ec9d31a
 from toscaparser.tosca_template import ToscaTemplate
 from toscaparser.elements.interfaces import InterfacesDef
 from toscaparser.functions import Function, is_function, get_function, GetAttribute, Concat, Token
