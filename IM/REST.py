# IM - Infrastructure Manager
# Copyright (C) 2011 - GRyCAP - Universitat Politecnica de Valencia
#
# This program is free software: you can redistribute it and/or modify
# it under the terms of the GNU General Public License as published by
# the Free Software Foundation, either version 3 of the License, or
# (at your option) any later version.
#
# This program is distributed in the hope that it will be useful,
# but WITHOUT ANY WARRANTY; without even the implied warranty of
# MERCHANTABILITY or FITNESS FOR A PARTICULAR PURPOSE.  See the
# GNU General Public License for more details.
#
# You should have received a copy of the GNU General Public License
# along with this program.  If not, see <http://www.gnu.org/licenses/>.

import logging
import threading
import bottle
import json

from InfrastructureInfo import IncorrectVMException, DeletedVMException
from InfrastructureManager import (InfrastructureManager, DeletedInfrastructureException,
                                   IncorrectInfrastructureException, UnauthorizedUserException)
from auth import Authentication
from config import Config
from radl.radl_json import parse_radl as parse_radl_json, dump_radl as dump_radl_json, featuresToSimple, radlToSimple
from radl.radl import RADL, Features, Feature
from IM.tosca.Tosca import Tosca

logger = logging.getLogger('InfrastructureManager')

# Combination of chars used to separate the lines in the AUTH header
AUTH_LINE_SEPARATOR = '\\n'
# Combination of chars used to separate the lines inside the auth data
# (i.e. in a certificate)
AUTH_NEW_LINE_SEPARATOR = '\\\\n'

HTML_ERROR_TEMPLATE = """<!DOCTYPE HTML PUBLIC "-//IETF//DTD HTML 2.0//EN">
<html>
    <head>
        <title>Error %d.</title>
    </head>
    <body>
        <h1>Code: %d.</h1>
        <h1>Message: %s</h1>
    </body>
</html>
"""

app = bottle.Bottle()
bottle_server = None

# Declaration of new class that inherits from ServerAdapter
# It's almost equal to the supported cherrypy class CherryPyServer


class MySSLCherryPy(bottle.ServerAdapter):

    def run(self, handler):
        from cherrypy.wsgiserver.ssl_pyopenssl import pyOpenSSLAdapter
        from cherrypy import wsgiserver
        server = wsgiserver.CherryPyWSGIServer((self.host, self.port), handler)
        self.srv = server

        # If cert variable is has a valid path, SSL will be used
        # You can set it to None to disable SSL
        server.ssl_adapter = pyOpenSSLAdapter(
            Config.REST_SSL_CERTFILE, Config.REST_SSL_KEYFILE, Config.REST_SSL_CA_CERTS)
        try:
            server.start()
        finally:
            server.stop()

    def shutdown(self):
        self.srv.stop()


class StoppableWSGIRefServer(bottle.ServerAdapter):

    def run(self, app):  # pragma: no cover
        from wsgiref.simple_server import WSGIRequestHandler, WSGIServer
        from wsgiref.simple_server import make_server
        import socket

        class FixedHandler(WSGIRequestHandler):

            def address_string(self):  # Prevent reverse DNS lookups please.
                return self.client_address[0]

            def log_request(*args, **kw):
                if not self.quiet:
                    return WSGIRequestHandler.log_request(*args, **kw)

        handler_cls = self.options.get('handler_class', FixedHandler)
        server_cls = self.options.get('server_class', WSGIServer)

        if ':' in self.host:  # Fix wsgiref for IPv6 addresses.
            if getattr(server_cls, 'address_family') == socket.AF_INET:
                class server_cls(server_cls):
                    address_family = socket.AF_INET6

        srv = make_server(self.host, self.port, app, server_cls, handler_cls)
        self.srv = srv  # THIS IS THE ONLY CHANGE TO THE ORIGINAL CLASS METHOD!
        srv.serve_forever()

    def shutdown(self):  # ADD SHUTDOWN METHOD.
        self.srv.shutdown()
        # self.server.server_close()


def run_in_thread(host, port):
    bottle_thr = threading.Thread(target=run, args=(host, port))
    bottle_thr.daemon = True
    bottle_thr.start()


def run(host, port):
    global bottle_server
    if Config.REST_SSL:
        # Add our new MySSLCherryPy class to the supported servers
        # under the key 'mysslcherrypy'
        bottle_server = MySSLCherryPy(host=host, port=port)
        bottle.run(app, host=host, port=port, server=bottle_server, quiet=True)
    else:
        bottle_server = StoppableWSGIRefServer(host=host, port=port)
        bottle.run(app, server=bottle_server, quiet=True)


def return_error(code, msg):
    content_type = get_media_type('Accept')

    if "application/json" in content_type:
        bottle.response.status = code
        bottle.response.content_type = "application/json"
        return json.dumps({'message': msg, 'code': code})
    elif "text/html" in content_type:
        bottle.response.status = code
        bottle.response.content_type = "text/html"
        return HTML_ERROR_TEMPLATE % (code, code, msg)
    else:
        bottle.response.status = code
        bottle.response.content_type = 'text/plain'
        return msg


def stop():
    bottle_server.shutdown()


def get_media_type(header):
    """
    Function to get specified the header media type.
    Returns a List of strings.
    """
    res = []
    accept = bottle.request.headers.get(header)
    if accept:
        media_types = accept.split(",")
        for media_type in media_types:
            pos = media_type.find(";")
            if pos != -1:
                media_type = media_type[:pos]
            res.append(media_type.strip())

    return res


def get_auth_header():
    """
    Get the Authentication object from the AUTHORIZATION header
    replacing the new line chars.
    """
    auth_data = bottle.request.headers[
        'AUTHORIZATION'].replace(AUTH_NEW_LINE_SEPARATOR, "\n")
    auth_data = auth_data.split(AUTH_LINE_SEPARATOR)
    return Authentication(Authentication.read_auth_data(auth_data))


def format_output_json(res, field_name=None, list_field_name=None):
    res_dict = res
    if field_name:
        if list_field_name and isinstance(res, list):
            res_dict = {field_name: []}
            for elem in res:
                res_dict[field_name].append({list_field_name: elem})
        else:
            res_dict = {field_name: res}

    return json.dumps(res_dict)


def format_output(res, default_type="text/plain", field_name=None, list_field_name=None):
    """
    Format the output of the API responses
    """
    accept = get_media_type('Accept')

    if accept:
        content_type = None
        for accept_item in accept:
            if accept_item in ["application/json", "application/*"]:
                if isinstance(res, RADL):
                    if field_name:
                        res_dict = {field_name: radlToSimple(res)}
                        info = json.dumps(res_dict)
                    else:
                        info = dump_radl_json(res, enter="", indent="")
                # This is the case of the "contains" properties
                elif isinstance(res, dict) and all(isinstance(x, Feature) for x in res.values()):
                    features = Features()
                    features.props = res
                    res_dict = featuresToSimple(features)
                    if field_name:
                        res_dict = {field_name: res_dict}
                    info = json.dumps(res_dict)
                else:
                    # Always return a complex object to make easier parsing
                    # steps
                    info = format_output_json(res, field_name, list_field_name)
                content_type = "application/json"
                break
            elif accept_item in [default_type, "*/*", "text/*"]:
                if default_type == "application/json":
                    info = format_output_json(res, field_name, list_field_name)
                else:
                    if isinstance(res, list):
                        info = "\n".join(res)
                    else:
                        info = str(res)
                content_type = default_type
                break

        if content_type:
            bottle.response.content_type = content_type
        else:
            return return_error(415, "Unsupported Accept Media Types: %s" % ",".join(accept))
    else:
        if default_type == "application/json":
            info = format_output_json(res, field_name, list_field_name)
        else:
            if isinstance(res, list):
                info = "\n".join(res)
            else:
                info = str(res)
        bottle.response.content_type = default_type

    return info


@app.route('/infrastructures/:id', method='DELETE')
def RESTDestroyInfrastructure(id=None):
    try:
        auth = get_auth_header()
    except:
        return return_error(401, "No authentication data provided")

    try:
        InfrastructureManager.DestroyInfrastructure(id, auth)
        bottle.response.content_type = "text/plain"
        return ""
    except DeletedInfrastructureException, ex:
        return return_error(404, "Error Destroying Inf: " + str(ex))
    except IncorrectInfrastructureException, ex:
        return return_error(404, "Error Destroying Inf: " + str(ex))
    except Exception, ex:
        logger.exception("Error Destroying Inf")
        return return_error(400, "Error Destroying Inf: " + str(ex))


@app.route('/infrastructures/:id', method='GET')
def RESTGetInfrastructureInfo(id=None):
    try:
        auth = get_auth_header()
    except:
        return return_error(401, "No authentication data provided")

    try:
        vm_ids = InfrastructureManager.GetInfrastructureInfo(id, auth)
        res = []

        protocol = "http://"
        if Config.REST_SSL:
            protocol = "https://"
        for vm_id in vm_ids:
            res.append(protocol + bottle.request.environ[
                       'HTTP_HOST'] + '/infrastructures/' + str(id) + '/vms/' + str(vm_id))

        return format_output(res, "text/uri-list", "uri-list", "uri")
    except DeletedInfrastructureException, ex:
        return return_error(404, "Error Getting Inf. info: " + str(ex))
    except IncorrectInfrastructureException, ex:
        return return_error(404, "Error Getting Inf. info: " + str(ex))
    except Exception, ex:
        logger.exception("Error Getting Inf. info")
        return return_error(400, "Error Getting Inf. info: " + str(ex))


@app.route('/infrastructures/:id/:prop', method='GET')
def RESTGetInfrastructureProperty(id=None, prop=None):
<<<<<<< HEAD
	try:
		auth = get_auth_header()
	except:
		return return_error(401, "No authentication data provided")
	
	try:
		if prop == "contmsg":
			res = InfrastructureManager.GetInfrastructureContMsg(id, auth)
		elif prop == "radl":
			res = InfrastructureManager.GetInfrastructureRADL(id, auth)
		elif prop == "state":
			accept = get_media_type('Accept')
			if accept and "application/json" not in accept and "*/*" not in accept and "application/*" not in accept :
				return return_error(415, "Unsupported Accept Media Types: %s" % accept)
			bottle.response.content_type = "application/json"
			res = InfrastructureManager.GetInfrastructureState(id, auth)
			return format_output(res, default_type = "application/json", field_name = "state")
		elif prop == "outputs":
			accept = get_media_type('Accept')
			if accept and "application/json" not in accept and "*/*" not in accept and "application/*" not in accept :
				return return_error(415, "Unsupported Accept Media Types: %s" % accept)
			bottle.response.content_type = "application/json"
			sel_inf = InfrastructureManager.get_infrastructure(id, auth)
			if "TOSCA" in sel_inf.extra_info:
				res = Tosca(sel_inf.extra_info["TOSCA"]).get_outputs(sel_inf)
			else:
				bottle.abort(403, "'outputs' infrastructure property is not valid in this infrastructure")
			return format_output(res, default_type = "application/json", field_name = "outputs")
		else:
			return return_error(404, "Incorrect infrastructure property")

		return format_output(res, field_name = prop)
	except DeletedInfrastructureException, ex:
		return return_error(404, "Error Getting Inf. prop: " + str(ex))
	except IncorrectInfrastructureException, ex:
		return return_error(404, "Error Getting Inf. prop: " + str(ex))
	except Exception, ex:
		logger.exception("Error Getting Inf. prop")
		return return_error(400, "Error Getting Inf. prop: " + str(ex))
=======
    try:
        auth = get_auth_header()
    except:
        return return_error(401, "No authentication data provided")

    try:
        if prop == "contmsg":
            res = InfrastructureManager.GetInfrastructureContMsg(id, auth)
        elif prop == "radl":
            res = InfrastructureManager.GetInfrastructureRADL(id, auth)
        elif prop == "state":
            accept = get_media_type('Accept')
            if accept and "application/json" not in accept and "*/*" not in accept and "application/*" not in accept:
                return return_error(415, "Unsupported Accept Media Types: %s" % accept)
            bottle.response.content_type = "application/json"
            res = InfrastructureManager.GetInfrastructureState(id, auth)
            return format_output(res, default_type="application/json", field_name="state")
        else:
            return return_error(404, "Incorrect infrastructure property")

        return format_output(res, field_name=prop)
    except DeletedInfrastructureException, ex:
        return return_error(404, "Error Getting Inf. prop: " + str(ex))
    except IncorrectInfrastructureException, ex:
        return return_error(404, "Error Getting Inf. prop: " + str(ex))
    except Exception, ex:
        logger.exception("Error Getting Inf. prop")
        return return_error(400, "Error Getting Inf. prop: " + str(ex))

>>>>>>> 46f61fda

@app.route('/infrastructures', method='GET')
def RESTGetInfrastructureList():
    try:
        auth = get_auth_header()
    except:
        return return_error(401, "No authentication data provided")

    try:
        inf_ids = InfrastructureManager.GetInfrastructureList(auth)
        res = []

        protocol = "http://"
        if Config.REST_SSL:
            protocol = "https://"
        for inf_id in inf_ids:
            res.append(
                protocol + bottle.request.environ['HTTP_HOST'] + "/infrastructures/" + str(inf_id))

        return format_output(res, "text/uri-list", "uri-list", "uri")
    except UnauthorizedUserException, ex:
        return return_error(401, "Error Getting Inf. List: " + str(ex))
    except Exception, ex:
        logger.exception("Error Getting Inf. List")
        return return_error(400, "Error Getting Inf. List: " + str(ex))


@app.route('/infrastructures', method='POST')
def RESTCreateInfrastructure():
<<<<<<< HEAD
	try:
		auth = get_auth_header()
	except:
		return return_error(401, "No authentication data provided")

	try:
		content_type = get_media_type('Content-Type')
		radl_data = bottle.request.body.read()
		tosca_data = None
		
		if content_type:
			if "application/json" in content_type:
				radl_data = parse_radl_json(radl_data)
			elif "text/yaml" in content_type:
				tosca_data = radl_data
				_, radl_data = Tosca(radl_data).to_radl()
			elif "text/plain" in content_type or "*/*" in content_type or "text/*" in content_type:
				content_type = "text/plain"
			else:
				return return_error(415, "Unsupported Media Type %s" % content_type)

		inf_id = InfrastructureManager.CreateInfrastructure(radl_data, auth)
		
		# Store the TOSCA document
		if tosca_data:
			sel_inf = InfrastructureManager.get_infrastructure(inf_id, auth)
			sel_inf.extra_info['TOSCA'] = tosca_data
		
		bottle.response.content_type = "text/uri-list"
		protocol = "http://"
		if Config.REST_SSL:
			protocol = "https://"
		
		res = protocol + bottle.request.environ['HTTP_HOST'] + "/infrastructures/" + str(inf_id)
		
		return format_output(res, "text/uri-list", "uri")
	except UnauthorizedUserException, ex:
		return return_error(401, "Error Getting Inf. info: " + str(ex))
	except Exception, ex:
		logger.exception("Error Creating Inf.")
		return return_error(400, "Error Creating Inf.: " + str(ex))
=======
    try:
        auth = get_auth_header()
    except:
        return return_error(401, "No authentication data provided")

    try:
        content_type = get_media_type('Content-Type')
        radl_data = bottle.request.body.read()

        if content_type:
            if "application/json" in content_type:
                radl_data = parse_radl_json(radl_data)
            elif "text/plain" in content_type or "*/*" in content_type or "text/*" in content_type:
                content_type = "text/plain"
            else:
                return return_error(415, "Unsupported Media Type %s" % content_type)

        inf_id = InfrastructureManager.CreateInfrastructure(radl_data, auth)

        bottle.response.content_type = "text/uri-list"
        protocol = "http://"
        if Config.REST_SSL:
            protocol = "https://"

        res = protocol + \
            bottle.request.environ['HTTP_HOST'] + \
            "/infrastructures/" + str(inf_id)

        return format_output(res, "text/uri-list", "uri")
    except UnauthorizedUserException, ex:
        return return_error(401, "Error Getting Inf. info: " + str(ex))
    except Exception, ex:
        logger.exception("Error Creating Inf.")
        return return_error(400, "Error Creating Inf.: " + str(ex))

>>>>>>> 46f61fda

@app.route('/infrastructures/:infid/vms/:vmid', method='GET')
def RESTGetVMInfo(infid=None, vmid=None):
    try:
        auth = get_auth_header()
    except:
        return return_error(401, "No authentication data provided")

    try:
        radl = InfrastructureManager.GetVMInfo(infid, vmid, auth)
        return format_output(radl, field_name="radl")
    except DeletedInfrastructureException, ex:
        return return_error(404, "Error Getting VM. info: " + str(ex))
    except IncorrectInfrastructureException, ex:
        return return_error(404, "Error Getting VM. info: " + str(ex))
    except DeletedVMException, ex:
        return return_error(404, "Error Getting VM. info: " + str(ex))
    except IncorrectVMException, ex:
        return return_error(404, "Error Getting VM. info: " + str(ex))
    except Exception, ex:
        logger.exception("Error Getting VM info")
        return return_error(400, "Error Getting VM info: " + str(ex))


@app.route('/infrastructures/:infid/vms/:vmid/:prop', method='GET')
def RESTGetVMProperty(infid=None, vmid=None, prop=None):
    try:
        auth = get_auth_header()
    except:
        return return_error(401, "No authentication data provided")

    try:
        if prop == 'contmsg':
            info = InfrastructureManager.GetVMContMsg(infid, vmid, auth)
        else:
            info = InfrastructureManager.GetVMProperty(infid, vmid, prop, auth)

        if info is None:
            return return_error(404, "Incorrect property %s for VM ID %s" % (prop, vmid))
        else:
            return format_output(info, field_name=prop)
    except DeletedInfrastructureException, ex:
        return return_error(404, "Error Getting VM. property: " + str(ex))
    except IncorrectInfrastructureException, ex:
        return return_error(404, "Error Getting VM. property: " + str(ex))
    except DeletedVMException, ex:
        return return_error(404, "Error Getting VM. property: " + str(ex))
    except IncorrectVMException, ex:
        return return_error(404, "Error Getting VM. property: " + str(ex))
    except Exception, ex:
        logger.exception("Error Getting VM property")
        return return_error(400, "Error Getting VM property: " + str(ex))


@app.route('/infrastructures/:id', method='POST')
def RESTAddResource(id=None):
<<<<<<< HEAD
	try:
		auth = get_auth_header()
	except:
		return return_error(401, "No authentication data provided")

	try:
		context = True
		if "context" in bottle.request.params.keys():
			str_ctxt = bottle.request.params.get("context").lower()
			if str_ctxt in ['yes', 'true', '1']:
				context = True 
			elif str_ctxt in ['no', 'false', '0']:
				context = False
			else:
				return return_error(400, "Incorrect value in context parameter")

		content_type = get_media_type('Content-Type')
		radl_data = bottle.request.body.read()
		tosca_data = None
		remove_list = []
		
		if content_type:
			if "application/json" in content_type:
				radl_data = parse_radl_json(radl_data)
			elif "text/yaml" in content_type:
				tosca_data  = radl_data
				sel_inf = InfrastructureManager.get_infrastructure(id, auth)
				remove_list, radl_data = Tosca(radl_data).to_radl(sel_inf)
			elif "text/plain" in content_type or "*/*" in content_type or "text/*" in content_type:
				content_type = "text/plain"
			else:
				return return_error(415, "Unsupported Media Type %s" % content_type)

		if remove_list:
			InfrastructureManager.RemoveResource(id, remove_list, auth, context)
		
		vm_ids = InfrastructureManager.AddResource(id, radl_data, auth, context)

		# Replace the TOSCA document
		if tosca_data:
			sel_inf = InfrastructureManager.get_infrastructure(id, auth)
			sel_inf.extra_info['TOSCA'] = tosca_data
		
		protocol = "http://"
		if Config.REST_SSL:
			protocol = "https://"
		res = []
		for vm_id in vm_ids:
			res.append(protocol + bottle.request.environ['HTTP_HOST'] + "/infrastructures/" + str(id) + "/vms/" + str(vm_id))
		
		return format_output(res, "text/uri-list", "uri-list", "uri")
	except DeletedInfrastructureException, ex:
		return return_error(404, "Error Adding resources: " + str(ex))
	except IncorrectInfrastructureException, ex:
		return return_error(404, "Error Adding resources: " + str(ex))
	except Exception, ex:
		logger.exception("Error Adding resources")
		return return_error(400, "Error Adding resources: " + str(ex))
				
=======
    try:
        auth = get_auth_header()
    except:
        return return_error(401, "No authentication data provided")

    try:
        context = True
        if "context" in bottle.request.params.keys():
            str_ctxt = bottle.request.params.get("context").lower()
            if str_ctxt in ['yes', 'true', '1']:
                context = True
            elif str_ctxt in ['no', 'false', '0']:
                context = False
            else:
                return return_error(400, "Incorrect value in context parameter")

        content_type = get_media_type('Content-Type')
        radl_data = bottle.request.body.read()

        if content_type:
            if "application/json" in content_type:
                radl_data = parse_radl_json(radl_data)
            elif "text/plain" in content_type or "*/*" in content_type or "text/*" in content_type:
                content_type = "text/plain"
            else:
                return return_error(415, "Unsupported Media Type %s" % content_type)

        vm_ids = InfrastructureManager.AddResource(
            id, radl_data, auth, context)

        protocol = "http://"
        if Config.REST_SSL:
            protocol = "https://"
        res = []
        for vm_id in vm_ids:
            res.append(protocol + bottle.request.environ[
                       'HTTP_HOST'] + "/infrastructures/" + str(id) + "/vms/" + str(vm_id))

        return format_output(res, "text/uri-list", "uri-list", "uri")
    except DeletedInfrastructureException, ex:
        return return_error(404, "Error Adding resources: " + str(ex))
    except IncorrectInfrastructureException, ex:
        return return_error(404, "Error Adding resources: " + str(ex))
    except Exception, ex:
        logger.exception("Error Adding resources")
        return return_error(400, "Error Adding resources: " + str(ex))


>>>>>>> 46f61fda
@app.route('/infrastructures/:infid/vms/:vmid', method='DELETE')
def RESTRemoveResource(infid=None, vmid=None):
    try:
        auth = get_auth_header()
    except:
        return return_error(401, "No authentication data provided")

    try:
        context = True
        if "context" in bottle.request.params.keys():
            str_ctxt = bottle.request.params.get("context").lower()
            if str_ctxt in ['yes', 'true', '1']:
                context = True
            elif str_ctxt in ['no', 'false', '0']:
                context = False
            else:
                return return_error(400, "Incorrect value in context parameter")

        InfrastructureManager.RemoveResource(infid, vmid, auth, context)
        bottle.response.content_type = "text/plain"
        return ""
    except DeletedInfrastructureException, ex:
        return return_error(404, "Error Removing resources: " + str(ex))
    except IncorrectInfrastructureException, ex:
        return return_error(404, "Error Removing resources: " + str(ex))
    except DeletedVMException, ex:
        return return_error(404, "Error Removing resources: " + str(ex))
    except IncorrectVMException, ex:
        return return_error(404, "Error Removing resources: " + str(ex))
    except Exception, ex:
        logger.exception("Error Removing resources")
        return return_error(400, "Error Removing resources: " + str(ex))


@app.route('/infrastructures/:infid/vms/:vmid', method='PUT')
def RESTAlterVM(infid=None, vmid=None):
    try:
        auth = get_auth_header()
    except:
        return return_error(401, "No authentication data provided")

    try:
        content_type = get_media_type('Content-Type')
        radl_data = bottle.request.body.read()

        if content_type:
            if "application/json" in content_type:
                radl_data = parse_radl_json(radl_data)
            elif "text/plain" in content_type or "*/*" in content_type or "text/*" in content_type:
                content_type = "text/plain"
            else:
                return return_error(415, "Unsupported Media Type %s" % content_type)

        vm_info = InfrastructureManager.AlterVM(infid, vmid, radl_data, auth)

        return format_output(vm_info, field_name="radl")
    except DeletedInfrastructureException, ex:
        return return_error(404, "Error modifying resources: " + str(ex))
    except IncorrectInfrastructureException, ex:
        return return_error(404, "Error modifying resources: " + str(ex))
    except DeletedVMException, ex:
        return return_error(404, "Error modifying resources: " + str(ex))
    except IncorrectVMException, ex:
        return return_error(404, "Error modifying resources: " + str(ex))
    except Exception, ex:
        logger.exception("Error modifying resources")
        return return_error(400, "Error modifying resources: " + str(ex))


@app.route('/infrastructures/:id/reconfigure', method='PUT')
def RESTReconfigureInfrastructure(id=None):
    try:
        auth = get_auth_header()
    except:
        return return_error(401, "No authentication data provided")

    try:
        vm_list = None
        if "vm_list" in bottle.request.params.keys():
            str_vm_list = bottle.request.params.get("vm_list")
            try:
                vm_list = [int(vm_id) for vm_id in str_vm_list.split(",")]
            except:
                return return_error(400, "Incorrect vm_list format.")

        content_type = get_media_type('Content-Type')
        radl_data = bottle.request.body.read()

        if radl_data:
            if content_type:
                if "application/json" in content_type:
                    radl_data = parse_radl_json(radl_data)
                elif "text/plain" in content_type or "*/*" in content_type or "text/*" in content_type:
                    content_type = "text/plain"
                else:
                    return return_error(415, "Unsupported Media Type %s" % content_type)
        else:
            radl_data = ""
        bottle.response.content_type = "text/plain"
        return InfrastructureManager.Reconfigure(id, radl_data, auth, vm_list)
    except DeletedInfrastructureException, ex:
        return return_error(404, "Error reconfiguring infrastructure: " + str(ex))
    except IncorrectInfrastructureException, ex:
        return return_error(404, "Error reconfiguring infrastructure: " + str(ex))
    except Exception, ex:
        logger.exception("Error reconfiguring infrastructure")
        return return_error(400, "Error reconfiguring infrastructure: " + str(ex))


@app.route('/infrastructures/:id/start', method='PUT')
def RESTStartInfrastructure(id=None):
    try:
        auth = get_auth_header()
    except:
        return return_error(401, "No authentication data provided")

    try:
        bottle.response.content_type = "text/plain"
        return InfrastructureManager.StartInfrastructure(id, auth)
    except DeletedInfrastructureException, ex:
        return return_error(404, "Error starting infrastructure: " + str(ex))
    except IncorrectInfrastructureException, ex:
        return return_error(404, "Error starting infrastructure: " + str(ex))
    except Exception, ex:
        logger.exception("Error starting infrastructure")
        return return_error(400, "Error starting infrastructure: " + str(ex))


@app.route('/infrastructures/:id/stop', method='PUT')
def RESTStopInfrastructure(id=None):
    try:
        auth = get_auth_header()
    except:
        return return_error(401, "No authentication data provided")

    try:
        bottle.response.content_type = "text/plain"
        return InfrastructureManager.StopInfrastructure(id, auth)
    except DeletedInfrastructureException, ex:
        return return_error(404, "Error stopping infrastructure: " + str(ex))
    except IncorrectInfrastructureException, ex:
        return return_error(404, "Error stopping infrastructure: " + str(ex))
    except Exception, ex:
        logger.exception("Error stopping infrastructure")
        return return_error(400, "Error stopping infrastructure: " + str(ex))


@app.route('/infrastructures/:infid/vms/:vmid/start', method='PUT')
def RESTStartVM(infid=None, vmid=None, prop=None):
    try:
        auth = get_auth_header()
    except:
        return return_error(401, "No authentication data provided")

    try:
        bottle.response.content_type = "text/plain"
        return InfrastructureManager.StartVM(infid, vmid, auth)
    except DeletedInfrastructureException, ex:
        return return_error(404, "Error starting VM: " + str(ex))
    except IncorrectInfrastructureException, ex:
        return return_error(404, "Error starting VM: " + str(ex))
    except DeletedVMException, ex:
        return return_error(404, "Error starting VM: " + str(ex))
    except IncorrectVMException, ex:
        return return_error(404, "Error starting VM: " + str(ex))
    except Exception, ex:
        logger.exception("Error starting VM")
        return return_error(400, "Error starting VM: " + str(ex))


@app.route('/infrastructures/:infid/vms/:vmid/stop', method='PUT')
def RESTStopVM(infid=None, vmid=None, prop=None):
    try:
        auth = get_auth_header()
    except:
        return return_error(401, "No authentication data provided")

    try:
        bottle.response.content_type = "text/plain"
        return InfrastructureManager.StopVM(infid, vmid, auth)
    except DeletedInfrastructureException, ex:
        return return_error(404, "Error stopping VM: " + str(ex))
    except IncorrectInfrastructureException, ex:
        return return_error(404, "Error stopping VM: " + str(ex))
    except DeletedVMException, ex:
        return return_error(404, "Error stopping VM: " + str(ex))
    except IncorrectVMException, ex:
        return return_error(404, "Error stopping VM: " + str(ex))
    except Exception, ex:
        logger.exception("Error stopping VM")
        return return_error(400, "Error stopping VM: " + str(ex))


@app.route('/version', method='GET')
def RESTGeVersion():
    try:
        from IM import __version__ as version
        return format_output(version, field_name="version")
    except Exception, ex:
        return return_error(400, "Error getting IM version: " + str(ex))


@app.error(404)
def error_mesage_404(error):
    return return_error(404, error.body)


@app.error(405)
def error_mesage_405(error):
<<<<<<< HEAD
	return return_error(405, error.body)
	
=======
    return return_error(405, error.body)


>>>>>>> 46f61fda
@app.error(500)
def error_mesage_500(error):
    return return_error(500, error.body)<|MERGE_RESOLUTION|>--- conflicted
+++ resolved
@@ -298,47 +298,6 @@
 
 @app.route('/infrastructures/:id/:prop', method='GET')
 def RESTGetInfrastructureProperty(id=None, prop=None):
-<<<<<<< HEAD
-	try:
-		auth = get_auth_header()
-	except:
-		return return_error(401, "No authentication data provided")
-	
-	try:
-		if prop == "contmsg":
-			res = InfrastructureManager.GetInfrastructureContMsg(id, auth)
-		elif prop == "radl":
-			res = InfrastructureManager.GetInfrastructureRADL(id, auth)
-		elif prop == "state":
-			accept = get_media_type('Accept')
-			if accept and "application/json" not in accept and "*/*" not in accept and "application/*" not in accept :
-				return return_error(415, "Unsupported Accept Media Types: %s" % accept)
-			bottle.response.content_type = "application/json"
-			res = InfrastructureManager.GetInfrastructureState(id, auth)
-			return format_output(res, default_type = "application/json", field_name = "state")
-		elif prop == "outputs":
-			accept = get_media_type('Accept')
-			if accept and "application/json" not in accept and "*/*" not in accept and "application/*" not in accept :
-				return return_error(415, "Unsupported Accept Media Types: %s" % accept)
-			bottle.response.content_type = "application/json"
-			sel_inf = InfrastructureManager.get_infrastructure(id, auth)
-			if "TOSCA" in sel_inf.extra_info:
-				res = Tosca(sel_inf.extra_info["TOSCA"]).get_outputs(sel_inf)
-			else:
-				bottle.abort(403, "'outputs' infrastructure property is not valid in this infrastructure")
-			return format_output(res, default_type = "application/json", field_name = "outputs")
-		else:
-			return return_error(404, "Incorrect infrastructure property")
-
-		return format_output(res, field_name = prop)
-	except DeletedInfrastructureException, ex:
-		return return_error(404, "Error Getting Inf. prop: " + str(ex))
-	except IncorrectInfrastructureException, ex:
-		return return_error(404, "Error Getting Inf. prop: " + str(ex))
-	except Exception, ex:
-		logger.exception("Error Getting Inf. prop")
-		return return_error(400, "Error Getting Inf. prop: " + str(ex))
-=======
     try:
         auth = get_auth_header()
     except:
@@ -356,6 +315,18 @@
             bottle.response.content_type = "application/json"
             res = InfrastructureManager.GetInfrastructureState(id, auth)
             return format_output(res, default_type="application/json", field_name="state")
+        elif prop == "outputs":
+            accept = get_media_type('Accept')
+            if accept and "application/json" not in accept and "*/*" not in accept and "application/*" not in accept:
+                return return_error(415, "Unsupported Accept Media Types: %s" % accept)
+            bottle.response.content_type = "application/json"
+            sel_inf = InfrastructureManager.get_infrastructure(id, auth)
+            if "TOSCA" in sel_inf.extra_info:
+                res = Tosca(sel_inf.extra_info["TOSCA"]).get_outputs(sel_inf)
+            else:
+                bottle.abort(
+                    403, "'outputs' infrastructure property is not valid in this infrastructure")
+            return format_output(res, default_type="application/json", field_name="outputs")
         else:
             return return_error(404, "Incorrect infrastructure property")
 
@@ -368,7 +339,6 @@
         logger.exception("Error Getting Inf. prop")
         return return_error(400, "Error Getting Inf. prop: " + str(ex))
 
->>>>>>> 46f61fda
 
 @app.route('/infrastructures', method='GET')
 def RESTGetInfrastructureList():
@@ -398,49 +368,6 @@
 
 @app.route('/infrastructures', method='POST')
 def RESTCreateInfrastructure():
-<<<<<<< HEAD
-	try:
-		auth = get_auth_header()
-	except:
-		return return_error(401, "No authentication data provided")
-
-	try:
-		content_type = get_media_type('Content-Type')
-		radl_data = bottle.request.body.read()
-		tosca_data = None
-		
-		if content_type:
-			if "application/json" in content_type:
-				radl_data = parse_radl_json(radl_data)
-			elif "text/yaml" in content_type:
-				tosca_data = radl_data
-				_, radl_data = Tosca(radl_data).to_radl()
-			elif "text/plain" in content_type or "*/*" in content_type or "text/*" in content_type:
-				content_type = "text/plain"
-			else:
-				return return_error(415, "Unsupported Media Type %s" % content_type)
-
-		inf_id = InfrastructureManager.CreateInfrastructure(radl_data, auth)
-		
-		# Store the TOSCA document
-		if tosca_data:
-			sel_inf = InfrastructureManager.get_infrastructure(inf_id, auth)
-			sel_inf.extra_info['TOSCA'] = tosca_data
-		
-		bottle.response.content_type = "text/uri-list"
-		protocol = "http://"
-		if Config.REST_SSL:
-			protocol = "https://"
-		
-		res = protocol + bottle.request.environ['HTTP_HOST'] + "/infrastructures/" + str(inf_id)
-		
-		return format_output(res, "text/uri-list", "uri")
-	except UnauthorizedUserException, ex:
-		return return_error(401, "Error Getting Inf. info: " + str(ex))
-	except Exception, ex:
-		logger.exception("Error Creating Inf.")
-		return return_error(400, "Error Creating Inf.: " + str(ex))
-=======
     try:
         auth = get_auth_header()
     except:
@@ -449,10 +376,14 @@
     try:
         content_type = get_media_type('Content-Type')
         radl_data = bottle.request.body.read()
+        tosca_data = None
 
         if content_type:
             if "application/json" in content_type:
                 radl_data = parse_radl_json(radl_data)
+            elif "text/yaml" in content_type:
+                tosca_data = radl_data
+                _, radl_data = Tosca(radl_data).to_radl()
             elif "text/plain" in content_type or "*/*" in content_type or "text/*" in content_type:
                 content_type = "text/plain"
             else:
@@ -460,6 +391,11 @@
 
         inf_id = InfrastructureManager.CreateInfrastructure(radl_data, auth)
 
+        # Store the TOSCA document
+        if tosca_data:
+            sel_inf = InfrastructureManager.get_infrastructure(inf_id, auth)
+            sel_inf.extra_info['TOSCA'] = tosca_data
+
         bottle.response.content_type = "text/uri-list"
         protocol = "http://"
         if Config.REST_SSL:
@@ -476,7 +412,6 @@
         logger.exception("Error Creating Inf.")
         return return_error(400, "Error Creating Inf.: " + str(ex))
 
->>>>>>> 46f61fda
 
 @app.route('/infrastructures/:infid/vms/:vmid', method='GET')
 def RESTGetVMInfo(infid=None, vmid=None):
@@ -533,67 +468,6 @@
 
 @app.route('/infrastructures/:id', method='POST')
 def RESTAddResource(id=None):
-<<<<<<< HEAD
-	try:
-		auth = get_auth_header()
-	except:
-		return return_error(401, "No authentication data provided")
-
-	try:
-		context = True
-		if "context" in bottle.request.params.keys():
-			str_ctxt = bottle.request.params.get("context").lower()
-			if str_ctxt in ['yes', 'true', '1']:
-				context = True 
-			elif str_ctxt in ['no', 'false', '0']:
-				context = False
-			else:
-				return return_error(400, "Incorrect value in context parameter")
-
-		content_type = get_media_type('Content-Type')
-		radl_data = bottle.request.body.read()
-		tosca_data = None
-		remove_list = []
-		
-		if content_type:
-			if "application/json" in content_type:
-				radl_data = parse_radl_json(radl_data)
-			elif "text/yaml" in content_type:
-				tosca_data  = radl_data
-				sel_inf = InfrastructureManager.get_infrastructure(id, auth)
-				remove_list, radl_data = Tosca(radl_data).to_radl(sel_inf)
-			elif "text/plain" in content_type or "*/*" in content_type or "text/*" in content_type:
-				content_type = "text/plain"
-			else:
-				return return_error(415, "Unsupported Media Type %s" % content_type)
-
-		if remove_list:
-			InfrastructureManager.RemoveResource(id, remove_list, auth, context)
-		
-		vm_ids = InfrastructureManager.AddResource(id, radl_data, auth, context)
-
-		# Replace the TOSCA document
-		if tosca_data:
-			sel_inf = InfrastructureManager.get_infrastructure(id, auth)
-			sel_inf.extra_info['TOSCA'] = tosca_data
-		
-		protocol = "http://"
-		if Config.REST_SSL:
-			protocol = "https://"
-		res = []
-		for vm_id in vm_ids:
-			res.append(protocol + bottle.request.environ['HTTP_HOST'] + "/infrastructures/" + str(id) + "/vms/" + str(vm_id))
-		
-		return format_output(res, "text/uri-list", "uri-list", "uri")
-	except DeletedInfrastructureException, ex:
-		return return_error(404, "Error Adding resources: " + str(ex))
-	except IncorrectInfrastructureException, ex:
-		return return_error(404, "Error Adding resources: " + str(ex))
-	except Exception, ex:
-		logger.exception("Error Adding resources")
-		return return_error(400, "Error Adding resources: " + str(ex))
-				
-=======
     try:
         auth = get_auth_header()
     except:
@@ -612,17 +486,32 @@
 
         content_type = get_media_type('Content-Type')
         radl_data = bottle.request.body.read()
+        tosca_data = None
+        remove_list = []
 
         if content_type:
             if "application/json" in content_type:
                 radl_data = parse_radl_json(radl_data)
+            elif "text/yaml" in content_type:
+                tosca_data = radl_data
+                sel_inf = InfrastructureManager.get_infrastructure(id, auth)
+                remove_list, radl_data = Tosca(radl_data).to_radl(sel_inf)
             elif "text/plain" in content_type or "*/*" in content_type or "text/*" in content_type:
                 content_type = "text/plain"
             else:
                 return return_error(415, "Unsupported Media Type %s" % content_type)
 
+        if remove_list:
+            InfrastructureManager.RemoveResource(
+                id, remove_list, auth, context)
+
         vm_ids = InfrastructureManager.AddResource(
             id, radl_data, auth, context)
+
+        # Replace the TOSCA document
+        if tosca_data:
+            sel_inf = InfrastructureManager.get_infrastructure(id, auth)
+            sel_inf.extra_info['TOSCA'] = tosca_data
 
         protocol = "http://"
         if Config.REST_SSL:
@@ -642,7 +531,6 @@
         return return_error(400, "Error Adding resources: " + str(ex))
 
 
->>>>>>> 46f61fda
 @app.route('/infrastructures/:infid/vms/:vmid', method='DELETE')
 def RESTRemoveResource(infid=None, vmid=None):
     try:
@@ -852,14 +740,9 @@
 
 @app.error(405)
 def error_mesage_405(error):
-<<<<<<< HEAD
-	return return_error(405, error.body)
-	
-=======
     return return_error(405, error.body)
 
 
->>>>>>> 46f61fda
 @app.error(500)
 def error_mesage_500(error):
     return return_error(500, error.body)