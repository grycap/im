# IM - Infrastructure Manager
# Copyright (C) 2011 - GRyCAP - Universitat Politecnica de Valencia
#
# This program is free software: you can redistribute it and/or modify
# it under the terms of the GNU General Public License as published by
# the Free Software Foundation, either version 3 of the License, or
# (at your option) any later version.
#
# This program is distributed in the hope that it will be useful,
# but WITHOUT ANY WARRANTY; without even the implied warranty of
# MERCHANTABILITY or FITNESS FOR A PARTICULAR PURPOSE.  See the
# GNU General Public License for more details.
#
# You should have received a copy of the GNU General Public License
# along with this program.  If not, see <http://www.gnu.org/licenses/>.

import logging
import threading
import bottle
import json
import base64

from IM.InfrastructureInfo import IncorrectVMException, DeletedVMException
from IM.InfrastructureManager import (InfrastructureManager, DeletedInfrastructureException,
                                      IncorrectInfrastructureException, UnauthorizedUserException,
                                      InvaliddUserException)
from IM.auth import Authentication
from IM.config import Config
from radl.radl_json import parse_radl as parse_radl_json, dump_radl as dump_radl_json, featuresToSimple, radlToSimple
from radl.radl import RADL, Features, Feature
from IM.tosca.Tosca import Tosca

logger = logging.getLogger('InfrastructureManager')

# Combination of chars used to separate the lines in the AUTH header
AUTH_LINE_SEPARATOR = '\\n'
# Combination of chars used to separate the lines inside the auth data
# (i.e. in a certificate)
AUTH_NEW_LINE_SEPARATOR = '\\\\n'

HTML_ERROR_TEMPLATE = """<!DOCTYPE HTML PUBLIC "-//IETF//DTD HTML 2.0//EN">
<html>
    <head>
        <title>Error %d.</title>
    </head>
    <body>
        <h1>Code: %d.</h1>
        <h1>Message: %s</h1>
    </body>
</html>
"""

app = bottle.Bottle()
bottle_server = None

# Declaration of new class that inherits from ServerAdapter
# It's almost equal to the supported cherrypy class CherryPyServer


class MySSLCherryPy(bottle.ServerAdapter):

    def run(self, handler):
        try:
            # First try to use the new version
            from cheroot.ssl.pyopenssl import pyOpenSSLAdapter
            from cheroot import wsgi
            server = wsgi.Server((self.host, self.port), handler, request_queue_size=32)
        except:
            from cherrypy.wsgiserver.ssl_pyopenssl import pyOpenSSLAdapter
            from cherrypy import wsgiserver
            server = wsgiserver.CherryPyWSGIServer((self.host, self.port), handler, request_queue_size=32)

        self.srv = server

        # If cert variable is has a valid path, SSL will be used
        # You can set it to None to disable SSL
        server.ssl_adapter = pyOpenSSLAdapter(Config.REST_SSL_CERTFILE,
                                              Config.REST_SSL_KEYFILE,
                                              Config.REST_SSL_CA_CERTS)
        try:
            server.start()
        finally:
            server.stop()

    def shutdown(self):
        self.srv.stop()


class MyCherryPy(bottle.ServerAdapter):

    def run(self, handler):
        try:
            # First try to use the new version
            from cheroot import wsgi
            server = wsgi.Server((self.host, self.port), handler, request_queue_size=32)
        except:
            from cherrypy import wsgiserver
            server = wsgiserver.CherryPyWSGIServer((self.host, self.port), handler, request_queue_size=32)

        self.srv = server
        try:
            server.start()
        finally:
            server.stop()

    def shutdown(self):
        self.srv.stop()


def run_in_thread(host, port):
    bottle_thr = threading.Thread(target=run, args=(host, port))
    bottle_thr.daemon = True
    bottle_thr.start()


def run(host, port):
    global bottle_server
    if Config.REST_SSL:
        # Add our new MySSLCherryPy class to the supported servers
        # under the key 'mysslcherrypy'
        bottle_server = MySSLCherryPy(host=host, port=port)
        bottle.run(app, host=host, port=port, server=bottle_server, quiet=True)
    else:
        bottle_server = MyCherryPy(host=host, port=port)
        bottle.run(app, server=bottle_server, quiet=True)


def return_error(code, msg):
    content_type = get_media_type('Accept')

    if "application/json" in content_type:
        bottle.response.status = code
        bottle.response.content_type = "application/json"
        return json.dumps({'message': msg, 'code': code})
    elif "text/html" in content_type:
        bottle.response.status = code
        bottle.response.content_type = "text/html"
        return HTML_ERROR_TEMPLATE % (code, code, msg)
    else:
        bottle.response.status = code
        bottle.response.content_type = 'text/plain'
        return msg


def stop():
    if bottle_server:
        bottle_server.shutdown()


def get_media_type(header):
    """
    Function to get specified the header media type.
    Returns a List of strings.
    """
    res = []
    accept = bottle.request.headers.get(header)
    if accept:
        media_types = accept.split(",")
        for media_type in media_types:
            pos = media_type.find(";")
            if pos != -1:
                media_type = media_type[:pos]
            res.append(media_type.strip())

    return res


def get_auth_header():
    """
    Get the Authentication object from the AUTHORIZATION header
    replacing the new line chars.
    """
    auth_header = bottle.request.headers['AUTHORIZATION']
    if Config.SINGLE_SITE:
        if auth_header.startswith("Basic "):
            auth_data = base64.b64decode(auth_header[6:])
            user_pass = auth_data.split(":")
            im_auth = {"type": "InfrastructureManager",
                       "username": user_pass[0],
                       "password": user_pass[1]}
            single_site_auth = {"type": Config.SINGLE_SITE_TYPE,
                                "host": Config.SINGLE_SITE_AUTH_HOST,
                                "username": user_pass[0],
                                "password": user_pass[1]}
            return Authentication([im_auth, single_site_auth])
        elif auth_header.startswith("Bearer "):
            token = auth_header[7:].strip()
            im_auth = {"type": "InfrastructureManager",
                       "username": "user",
                       "token": token}
            if Config.SINGLE_SITE_TYPE == "OpenStack":
                single_site_auth = {"type": Config.SINGLE_SITE_TYPE,
                                    "host": Config.SINGLE_SITE_AUTH_HOST,
                                    "username": "indigo-dc",
                                    "tenant": "oidc",
                                    "password": token}
            else:
                single_site_auth = {"type": Config.SINGLE_SITE_TYPE,
                                    "host": Config.SINGLE_SITE_AUTH_HOST,
                                    "token": token}
            return Authentication([im_auth, single_site_auth])
    auth_data = auth_header.replace(AUTH_NEW_LINE_SEPARATOR, "\n")
    auth_data = auth_data.split(AUTH_LINE_SEPARATOR)
    return Authentication(Authentication.read_auth_data(auth_data))


def format_output_json(res, field_name=None, list_field_name=None):
    res_dict = res
    if field_name:
        if list_field_name and isinstance(res, list):
            res_dict = {field_name: []}
            for elem in res:
                res_dict[field_name].append({list_field_name: elem})
        else:
            res_dict = {field_name: res}

    return json.dumps(res_dict)


def format_output(res, default_type="text/plain", field_name=None, list_field_name=None):
    """
    Format the output of the API responses
    """
    accept = get_media_type('Accept')

    if accept:
        content_type = None
        for accept_item in accept:
            if accept_item in ["application/json", "application/*"]:
                if isinstance(res, RADL):
                    if field_name:
                        res_dict = {field_name: radlToSimple(res)}
                        info = json.dumps(res_dict)
                    else:
                        info = dump_radl_json(res, enter="", indent="")
                # This is the case of the "contains" properties
                elif isinstance(res, dict) and all(isinstance(x, Feature) for x in res.values()):
                    features = Features()
                    features.props = res
                    res_dict = featuresToSimple(features)
                    if field_name:
                        res_dict = {field_name: res_dict}
                    info = json.dumps(res_dict)
                else:
                    # Always return a complex object to make easier parsing
                    # steps
                    info = format_output_json(res, field_name, list_field_name)
                content_type = "application/json"
                break
            elif accept_item in [default_type, "*/*", "text/*"]:
                if default_type == "application/json":
                    info = format_output_json(res, field_name, list_field_name)
                else:
                    if isinstance(res, list):
                        info = "\n".join(res)
                    else:
                        info = str(res)
                content_type = default_type
                break

        if content_type:
            bottle.response.content_type = content_type
        else:
            return return_error(415, "Unsupported Accept Media Types: %s" % ",".join(accept))
    else:
        if default_type == "application/json":
            info = format_output_json(res, field_name, list_field_name)
        else:
            if isinstance(res, list):
                info = "\n".join(res)
            else:
                info = str(res)
        bottle.response.content_type = default_type

    return info


@app.route('/infrastructures/:id', method='DELETE')
def RESTDestroyInfrastructure(id=None):
    try:
        auth = get_auth_header()
    except:
        return return_error(401, "No authentication data provided")

    try:
        InfrastructureManager.DestroyInfrastructure(id, auth)
        bottle.response.content_type = "text/plain"
        return ""
    except DeletedInfrastructureException as ex:
        return return_error(404, "Error Destroying Inf: " + str(ex))
    except IncorrectInfrastructureException as ex:
        return return_error(404, "Error Destroying Inf: " + str(ex))
    except UnauthorizedUserException as ex:
        return return_error(403, "Error Destroying Inf: " + str(ex))
    except Exception as ex:
        logger.exception("Error Destroying Inf")
        return return_error(400, "Error Destroying Inf: " + str(ex))


@app.route('/infrastructures/:id', method='GET')
def RESTGetInfrastructureInfo(id=None):
    try:
        auth = get_auth_header()
    except:
        return return_error(401, "No authentication data provided")

    try:
        vm_ids = InfrastructureManager.GetInfrastructureInfo(id, auth)
        res = []

        protocol = "http://"
        if Config.REST_SSL:
            protocol = "https://"
        for vm_id in vm_ids:
            res.append(protocol + bottle.request.environ[
                       'HTTP_HOST'] + '/infrastructures/' + str(id) + '/vms/' + str(vm_id))

        return format_output(res, "text/uri-list", "uri-list", "uri")
    except DeletedInfrastructureException as ex:
        return return_error(404, "Error Getting Inf. info: " + str(ex))
    except IncorrectInfrastructureException as ex:
        return return_error(404, "Error Getting Inf. info: " + str(ex))
    except UnauthorizedUserException as ex:
        return return_error(403, "Error Getting Inf. info: " + str(ex))
    except Exception as ex:
        logger.exception("Error Getting Inf. info")
        return return_error(400, "Error Getting Inf. info: " + str(ex))


@app.route('/infrastructures/:id/:prop', method='GET')
def RESTGetInfrastructureProperty(id=None, prop=None):
    try:
        auth = get_auth_header()
    except:
        return return_error(401, "No authentication data provided")

    try:
        if prop == "contmsg":
            res = InfrastructureManager.GetInfrastructureContMsg(id, auth)
        elif prop == "radl":
            res = InfrastructureManager.GetInfrastructureRADL(id, auth)
        elif prop == "state":
            accept = get_media_type('Accept')
            if accept and "application/json" not in accept and "*/*" not in accept and "application/*" not in accept:
                return return_error(415, "Unsupported Accept Media Types: %s" % accept)
            bottle.response.content_type = "application/json"
            res = InfrastructureManager.GetInfrastructureState(id, auth)
            return format_output(res, default_type="application/json", field_name="state")
        elif prop == "outputs":
            accept = get_media_type('Accept')
            if accept and "application/json" not in accept and "*/*" not in accept and "application/*" not in accept:
                return return_error(415, "Unsupported Accept Media Types: %s" % accept)
            bottle.response.content_type = "application/json"
            auth = InfrastructureManager.check_auth_data(auth)
            sel_inf = InfrastructureManager.get_infrastructure(id, auth)
            if "TOSCA" in sel_inf.extra_info:
                res = sel_inf.extra_info["TOSCA"].get_outputs(sel_inf)
            else:
                bottle.abort(
                    403, "'outputs' infrastructure property is not valid in this infrastructure")
            return format_output(res, default_type="application/json", field_name="outputs")
        else:
            return return_error(404, "Incorrect infrastructure property")

        return format_output(res, field_name=prop)
    except DeletedInfrastructureException as ex:
        return return_error(404, "Error Getting Inf. prop: " + str(ex))
    except IncorrectInfrastructureException as ex:
        return return_error(404, "Error Getting Inf. prop: " + str(ex))
    except UnauthorizedUserException as ex:
        return return_error(403, "Error Getting Inf. prop: " + str(ex))
    except Exception as ex:
        logger.exception("Error Getting Inf. prop")
        return return_error(400, "Error Getting Inf. prop: " + str(ex))


@app.route('/infrastructures', method='GET')
def RESTGetInfrastructureList():
    try:
        auth = get_auth_header()
    except:
        return return_error(401, "No authentication data provided")

    try:
        inf_ids = InfrastructureManager.GetInfrastructureList(auth)
        res = []

        protocol = "http://"
        if Config.REST_SSL:
            protocol = "https://"
        for inf_id in inf_ids:
            res.append(
                protocol + bottle.request.environ['HTTP_HOST'] + "/infrastructures/" + str(inf_id))

        return format_output(res, "text/uri-list", "uri-list", "uri")
    except InvaliddUserException as ex:
        return return_error(401, "Error Getting Inf. List: " + str(ex))
    except Exception as ex:
        logger.exception("Error Getting Inf. List")
        return return_error(400, "Error Getting Inf. List: " + str(ex))


@app.route('/infrastructures', method='POST')
def RESTCreateInfrastructure():
    try:
        auth = get_auth_header()
    except:
        return return_error(401, "No authentication data provided")

    try:
        content_type = get_media_type('Content-Type')
<<<<<<< HEAD
        radl_data = bottle.request.body.read()
        tosca_data = None
=======
        radl_data = bottle.request.body.read().decode("utf-8")
>>>>>>> a4c607b8

        if content_type:
            if "application/json" in content_type:
                radl_data = parse_radl_json(radl_data)
            elif "text/yaml" in content_type:
                tosca_data = Tosca(radl_data)
                _, radl_data = tosca_data.to_radl()
            elif "text/plain" in content_type or "*/*" in content_type or "text/*" in content_type:
                content_type = "text/plain"
            else:
                return return_error(415, "Unsupported Media Type %s" % content_type)

        inf_id = InfrastructureManager.CreateInfrastructure(radl_data, auth)

        # Store the TOSCA document
        if tosca_data:
            sel_inf = InfrastructureManager.get_infrastructure(inf_id, auth)
            sel_inf.extra_info['TOSCA'] = tosca_data

        bottle.response.headers['InfID'] = inf_id
        bottle.response.content_type = "text/uri-list"
        protocol = "http://"
        if Config.REST_SSL:
            protocol = "https://"

        res = protocol + \
            bottle.request.environ['HTTP_HOST'] + \
            "/infrastructures/" + str(inf_id)

        return format_output(res, "text/uri-list", "uri")
    except InvaliddUserException as ex:
        return return_error(401, "Error Getting Inf. info: " + str(ex))
    except Exception as ex:
        logger.exception("Error Creating Inf.")
        return return_error(400, "Error Creating Inf.: " + str(ex))


@app.route('/infrastructures/:infid/vms/:vmid', method='GET')
def RESTGetVMInfo(infid=None, vmid=None):
    try:
        auth = get_auth_header()
    except:
        return return_error(401, "No authentication data provided")

    try:
        radl = InfrastructureManager.GetVMInfo(infid, vmid, auth)
        return format_output(radl, field_name="radl")
    except DeletedInfrastructureException as ex:
        return return_error(404, "Error Getting VM. info: " + str(ex))
    except IncorrectInfrastructureException as ex:
        return return_error(404, "Error Getting VM. info: " + str(ex))
    except UnauthorizedUserException as ex:
        return return_error(403, "Error Getting VM. info: " + str(ex))
    except DeletedVMException as ex:
        return return_error(404, "Error Getting VM. info: " + str(ex))
    except IncorrectVMException as ex:
        return return_error(404, "Error Getting VM. info: " + str(ex))
    except Exception as ex:
        logger.exception("Error Getting VM info")
        return return_error(400, "Error Getting VM info: " + str(ex))


@app.route('/infrastructures/:infid/vms/:vmid/:prop', method='GET')
def RESTGetVMProperty(infid=None, vmid=None, prop=None):
    try:
        auth = get_auth_header()
    except:
        return return_error(401, "No authentication data provided")

    try:
        if prop == 'contmsg':
            info = InfrastructureManager.GetVMContMsg(infid, vmid, auth)
        else:
            info = InfrastructureManager.GetVMProperty(infid, vmid, prop, auth)

        if info is None:
            return return_error(404, "Incorrect property %s for VM ID %s" % (prop, vmid))
        else:
            return format_output(info, field_name=prop)
    except DeletedInfrastructureException as ex:
        return return_error(404, "Error Getting VM. property: " + str(ex))
    except IncorrectInfrastructureException as ex:
        return return_error(404, "Error Getting VM. property: " + str(ex))
    except UnauthorizedUserException as ex:
        return return_error(403, "Error Getting VM. property: " + str(ex))
    except DeletedVMException as ex:
        return return_error(404, "Error Getting VM. property: " + str(ex))
    except IncorrectVMException as ex:
        return return_error(404, "Error Getting VM. property: " + str(ex))
    except Exception as ex:
        logger.exception("Error Getting VM property")
        return return_error(400, "Error Getting VM property: " + str(ex))


@app.route('/infrastructures/:id', method='POST')
def RESTAddResource(id=None):
    try:
        auth = get_auth_header()
    except:
        return return_error(401, "No authentication data provided")

    try:
        context = True
        if "context" in bottle.request.params.keys():
            str_ctxt = bottle.request.params.get("context").lower()
            if str_ctxt in ['yes', 'true', '1']:
                context = True
            elif str_ctxt in ['no', 'false', '0']:
                context = False
            else:
                return return_error(400, "Incorrect value in context parameter")

        content_type = get_media_type('Content-Type')
<<<<<<< HEAD
        radl_data = bottle.request.body.read()
        tosca_data = None
        remove_list = []
=======
        radl_data = bottle.request.body.read().decode("utf-8")
>>>>>>> a4c607b8

        if content_type:
            if "application/json" in content_type:
                radl_data = parse_radl_json(radl_data)
            elif "text/yaml" in content_type:
                tosca_data = Tosca(radl_data)
                auth = InfrastructureManager.check_auth_data(auth)
                sel_inf = InfrastructureManager.get_infrastructure(id, auth)
                # merge the current TOSCA with the new one
                if isinstance(sel_inf.extra_info['TOSCA'], Tosca):
                    tosca_data = sel_inf.extra_info['TOSCA'].merge(tosca_data)
                remove_list, radl_data = tosca_data.to_radl(sel_inf)
            elif "text/plain" in content_type or "*/*" in content_type or "text/*" in content_type:
                content_type = "text/plain"
            else:
                return return_error(415, "Unsupported Media Type %s" % content_type)

        if remove_list:
            InfrastructureManager.RemoveResource(
                id, remove_list, auth, context)

        vm_ids = InfrastructureManager.AddResource(
            id, radl_data, auth, context)

        # Replace the TOSCA document
        if tosca_data:
            sel_inf = InfrastructureManager.get_infrastructure(id, auth)
            sel_inf.extra_info['TOSCA'] = tosca_data

        protocol = "http://"
        if Config.REST_SSL:
            protocol = "https://"
        res = []
        for vm_id in vm_ids:
            res.append(protocol + bottle.request.environ[
                       'HTTP_HOST'] + "/infrastructures/" + str(id) + "/vms/" + str(vm_id))

        return format_output(res, "text/uri-list", "uri-list", "uri")
    except DeletedInfrastructureException as ex:
        return return_error(404, "Error Adding resources: " + str(ex))
    except IncorrectInfrastructureException as ex:
        return return_error(404, "Error Adding resources: " + str(ex))
    except UnauthorizedUserException as ex:
        return return_error(403, "Error Adding resources: " + str(ex))
    except Exception as ex:
        logger.exception("Error Adding resources")
        return return_error(400, "Error Adding resources: " + str(ex))


@app.route('/infrastructures/:infid/vms/:vmid', method='DELETE')
def RESTRemoveResource(infid=None, vmid=None):
    try:
        auth = get_auth_header()
    except:
        return return_error(401, "No authentication data provided")

    try:
        context = True
        if "context" in bottle.request.params.keys():
            str_ctxt = bottle.request.params.get("context").lower()
            if str_ctxt in ['yes', 'true', '1']:
                context = True
            elif str_ctxt in ['no', 'false', '0']:
                context = False
            else:
                return return_error(400, "Incorrect value in context parameter")

        InfrastructureManager.RemoveResource(infid, vmid, auth, context)
        bottle.response.content_type = "text/plain"
        return ""
    except DeletedInfrastructureException as ex:
        return return_error(404, "Error Removing resources: " + str(ex))
    except IncorrectInfrastructureException as ex:
        return return_error(404, "Error Removing resources: " + str(ex))
    except UnauthorizedUserException as ex:
        return return_error(403, "Error Removing resources: " + str(ex))
    except DeletedVMException as ex:
        return return_error(404, "Error Removing resources: " + str(ex))
    except IncorrectVMException as ex:
        return return_error(404, "Error Removing resources: " + str(ex))
    except Exception as ex:
        logger.exception("Error Removing resources")
        return return_error(400, "Error Removing resources: " + str(ex))


@app.route('/infrastructures/:infid/vms/:vmid', method='PUT')
def RESTAlterVM(infid=None, vmid=None):
    try:
        auth = get_auth_header()
    except:
        return return_error(401, "No authentication data provided")

    try:
        content_type = get_media_type('Content-Type')
        radl_data = bottle.request.body.read().decode("utf-8")

        if content_type:
            if "application/json" in content_type:
                radl_data = parse_radl_json(radl_data)
            elif "text/plain" in content_type or "*/*" in content_type or "text/*" in content_type:
                content_type = "text/plain"
            else:
                return return_error(415, "Unsupported Media Type %s" % content_type)

        vm_info = InfrastructureManager.AlterVM(infid, vmid, radl_data, auth)

        return format_output(vm_info, field_name="radl")
    except DeletedInfrastructureException as ex:
        return return_error(404, "Error modifying resources: " + str(ex))
    except IncorrectInfrastructureException as ex:
        return return_error(404, "Error modifying resources: " + str(ex))
    except UnauthorizedUserException as ex:
        return return_error(403, "Error modifying resources: " + str(ex))
    except DeletedVMException as ex:
        return return_error(404, "Error modifying resources: " + str(ex))
    except IncorrectVMException as ex:
        return return_error(404, "Error modifying resources: " + str(ex))
    except Exception as ex:
        logger.exception("Error modifying resources")
        return return_error(400, "Error modifying resources: " + str(ex))


@app.route('/infrastructures/:id/reconfigure', method='PUT')
def RESTReconfigureInfrastructure(id=None):
    try:
        auth = get_auth_header()
    except:
        return return_error(401, "No authentication data provided")

    try:
        vm_list = None
        if "vm_list" in bottle.request.params.keys():
            str_vm_list = bottle.request.params.get("vm_list")
            try:
                vm_list = [int(vm_id) for vm_id in str_vm_list.split(",")]
            except:
                return return_error(400, "Incorrect vm_list format.")

        content_type = get_media_type('Content-Type')
        radl_data = bottle.request.body.read().decode("utf-8")

        if radl_data:
            if content_type:
                if "application/json" in content_type:
                    radl_data = parse_radl_json(radl_data)
                elif "text/plain" in content_type or "*/*" in content_type or "text/*" in content_type:
                    content_type = "text/plain"
                else:
                    return return_error(415, "Unsupported Media Type %s" % content_type)
        else:
            radl_data = ""
        bottle.response.content_type = "text/plain"
        return InfrastructureManager.Reconfigure(id, radl_data, auth, vm_list)
    except DeletedInfrastructureException as ex:
        return return_error(404, "Error reconfiguring infrastructure: " + str(ex))
    except IncorrectInfrastructureException as ex:
        return return_error(404, "Error reconfiguring infrastructure: " + str(ex))
    except UnauthorizedUserException as ex:
        return return_error(403, "Error reconfiguring infrastructure: " + str(ex))
    except Exception as ex:
        logger.exception("Error reconfiguring infrastructure")
        return return_error(400, "Error reconfiguring infrastructure: " + str(ex))


@app.route('/infrastructures/:id/start', method='PUT')
def RESTStartInfrastructure(id=None):
    try:
        auth = get_auth_header()
    except:
        return return_error(401, "No authentication data provided")

    try:
        bottle.response.content_type = "text/plain"
        return InfrastructureManager.StartInfrastructure(id, auth)
    except DeletedInfrastructureException as ex:
        return return_error(404, "Error starting infrastructure: " + str(ex))
    except IncorrectInfrastructureException as ex:
        return return_error(404, "Error starting infrastructure: " + str(ex))
    except UnauthorizedUserException as ex:
        return return_error(403, "Error starting infrastructure: " + str(ex))
    except Exception as ex:
        logger.exception("Error starting infrastructure")
        return return_error(400, "Error starting infrastructure: " + str(ex))


@app.route('/infrastructures/:id/stop', method='PUT')
def RESTStopInfrastructure(id=None):
    try:
        auth = get_auth_header()
    except:
        return return_error(401, "No authentication data provided")

    try:
        bottle.response.content_type = "text/plain"
        return InfrastructureManager.StopInfrastructure(id, auth)
    except DeletedInfrastructureException as ex:
        return return_error(404, "Error stopping infrastructure: " + str(ex))
    except IncorrectInfrastructureException as ex:
        return return_error(404, "Error stopping infrastructure: " + str(ex))
    except UnauthorizedUserException as ex:
        return return_error(403, "Error stopping infrastructure: " + str(ex))
    except Exception as ex:
        logger.exception("Error stopping infrastructure")
        return return_error(400, "Error stopping infrastructure: " + str(ex))


@app.route('/infrastructures/:infid/vms/:vmid/start', method='PUT')
def RESTStartVM(infid=None, vmid=None, prop=None):
    try:
        auth = get_auth_header()
    except:
        return return_error(401, "No authentication data provided")

    try:
        bottle.response.content_type = "text/plain"
        return InfrastructureManager.StartVM(infid, vmid, auth)
    except DeletedInfrastructureException as ex:
        return return_error(404, "Error starting VM: " + str(ex))
    except IncorrectInfrastructureException as ex:
        return return_error(404, "Error starting VM: " + str(ex))
    except UnauthorizedUserException as ex:
        return return_error(403, "Error starting VM: " + str(ex))
    except DeletedVMException as ex:
        return return_error(404, "Error starting VM: " + str(ex))
    except IncorrectVMException as ex:
        return return_error(404, "Error starting VM: " + str(ex))
    except Exception as ex:
        logger.exception("Error starting VM")
        return return_error(400, "Error starting VM: " + str(ex))


@app.route('/infrastructures/:infid/vms/:vmid/stop', method='PUT')
def RESTStopVM(infid=None, vmid=None, prop=None):
    try:
        auth = get_auth_header()
    except:
        return return_error(401, "No authentication data provided")

    try:
        bottle.response.content_type = "text/plain"
        return InfrastructureManager.StopVM(infid, vmid, auth)
    except DeletedInfrastructureException as ex:
        return return_error(404, "Error stopping VM: " + str(ex))
    except IncorrectInfrastructureException as ex:
        return return_error(404, "Error stopping VM: " + str(ex))
    except UnauthorizedUserException as ex:
        return return_error(403, "Error stopping VM: " + str(ex))
    except DeletedVMException as ex:
        return return_error(404, "Error stopping VM: " + str(ex))
    except IncorrectVMException as ex:
        return return_error(404, "Error stopping VM: " + str(ex))
    except Exception as ex:
        logger.exception("Error stopping VM")
        return return_error(400, "Error stopping VM: " + str(ex))


@app.route('/version', method='GET')
def RESTGeVersion():
    try:
        from IM import __version__ as version
        return format_output(version, field_name="version")
    except Exception as ex:
        return return_error(400, "Error getting IM version: " + str(ex))


@app.error(403)
def error_mesage_403(error):
    return return_error(403, error.body)


@app.error(404)
def error_mesage_404(error):
    return return_error(404, error.body)


@app.error(405)
def error_mesage_405(error):
    return return_error(405, error.body)


@app.error(500)
def error_mesage_500(error):
    return return_error(500, error.body)<|MERGE_RESOLUTION|>--- conflicted
+++ resolved
@@ -409,12 +409,8 @@
 
     try:
         content_type = get_media_type('Content-Type')
-<<<<<<< HEAD
-        radl_data = bottle.request.body.read()
+        radl_data = bottle.request.body.read().decode("utf-8")
         tosca_data = None
-=======
-        radl_data = bottle.request.body.read().decode("utf-8")
->>>>>>> a4c607b8
 
         if content_type:
             if "application/json" in content_type:
@@ -528,13 +524,9 @@
                 return return_error(400, "Incorrect value in context parameter")
 
         content_type = get_media_type('Content-Type')
-<<<<<<< HEAD
-        radl_data = bottle.request.body.read()
+        radl_data = bottle.request.body.read().decode("utf-8")
         tosca_data = None
         remove_list = []
-=======
-        radl_data = bottle.request.body.read().decode("utf-8")
->>>>>>> a4c607b8
 
         if content_type:
             if "application/json" in content_type:
