# IM - Infrastructure Manager
# Copyright (C) 2011 - GRyCAP - Universitat Politecnica de Valencia
# 
# This program is free software: you can redistribute it and/or modify
# it under the terms of the GNU General Public License as published by
# the Free Software Foundation, either version 3 of the License, or
# (at your option) any later version.
#
# This program is distributed in the hope that it will be useful,
# but WITHOUT ANY WARRANTY; without even the implied warranty of
# MERCHANTABILITY or FITNESS FOR A PARTICULAR PURPOSE.  See the
# GNU General Public License for more details.
#
# You should have received a copy of the GNU General Public License
# along with this program.  If not, see <http://www.gnu.org/licenses/>.

import logging
import threading
import bottle
import json

from InfrastructureInfo import IncorrectVMException, DeletedVMException
from InfrastructureManager import InfrastructureManager, DeletedInfrastructureException, IncorrectInfrastructureException, UnauthorizedUserException
from auth import Authentication
from config import Config
from radl.radl_json import parse_radl as parse_radl_json, dump_radl as dump_radl_json
from IM.tosca.Tosca import Tosca
from radl.radl import RADL

logger = logging.getLogger('InfrastructureManager')

# Combination of chars used to separate the lines in the AUTH header
AUTH_LINE_SEPARATOR = '\\n'
# Combination of chars used to separate the lines inside the auth data (i.e. in a certificate)
AUTH_NEW_LINE_SEPARATOR = '\\\\n'

HTML_ERROR_TEMPLATE = """<!DOCTYPE HTML PUBLIC "-//IETF//DTD HTML 2.0//EN">
<html>
	<head>
		<title>Error %d.</title>
	</head>
	<body>
		<h1>Code: %d.</h1>
		<h1>Message: %s</h1>
	</body>
</html>
"""

app = bottle.Bottle()  
bottle_server = None

# Declaration of new class that inherits from ServerAdapter  
# It's almost equal to the supported cherrypy class CherryPyServer  
class MySSLCherryPy(bottle.ServerAdapter):  
	def run(self, handler):
		from cherrypy.wsgiserver.ssl_pyopenssl import pyOpenSSLAdapter
		from cherrypy import wsgiserver
		server = wsgiserver.CherryPyWSGIServer((self.host, self.port), handler)  
		self.srv = server

		# If cert variable is has a valid path, SSL will be used  
		# You can set it to None to disable SSL
		server.ssl_adapter = pyOpenSSLAdapter(Config.REST_SSL_CERTFILE, Config.REST_SSL_KEYFILE, Config.REST_SSL_CA_CERTS)
		try:  
			server.start()  
		finally:  
			server.stop()  
			
	def shutdown(self):
		self.srv.stop()

class StoppableWSGIRefServer(bottle.ServerAdapter):
	def run(self, app): # pragma: no cover
		from wsgiref.simple_server import WSGIRequestHandler, WSGIServer
		from wsgiref.simple_server import make_server
		import socket

		class FixedHandler(WSGIRequestHandler):
			def address_string(self): # Prevent reverse DNS lookups please.
				return self.client_address[0]
			def log_request(*args, **kw):
				if not self.quiet:
					return WSGIRequestHandler.log_request(*args, **kw)

		handler_cls = self.options.get('handler_class', FixedHandler)
		server_cls  = self.options.get('server_class', WSGIServer)

		if ':' in self.host: # Fix wsgiref for IPv6 addresses.
			if getattr(server_cls, 'address_family') == socket.AF_INET:
				class server_cls(server_cls):
					address_family = socket.AF_INET6

		srv = make_server(self.host, self.port, app, server_cls, handler_cls)
		self.srv = srv ### THIS IS THE ONLY CHANGE TO THE ORIGINAL CLASS METHOD!
		srv.serve_forever()

	def shutdown(self): ### ADD SHUTDOWN METHOD.
		self.srv.shutdown()
		# self.server.server_close()

def run_in_thread(host, port):
	bottle_thr = threading.Thread(target=run, args=(host, port))
	bottle_thr.daemon = True  
	bottle_thr.start()

def run(host, port):
	global bottle_server
	if Config.REST_SSL:
		# Add our new MySSLCherryPy class to the supported servers  
		# under the key 'mysslcherrypy'
		bottle_server = MySSLCherryPy(host=host, port=port)
		bottle.run(app, host=host, port=port, server=bottle_server, quiet=True)
	else:
		bottle_server = StoppableWSGIRefServer(host=host, port=port)
		bottle.run(app, server=bottle_server, quiet=True)

def return_error(code, msg):
	content_type = get_media_type('Accept')

	if "application/json" in content_type:
		bottle.response.status = code
		bottle.response.content_type = "application/json"
		return json.dumps({'message': msg, 'code' : code})
	elif "text/html" in content_type:
		bottle.response.status = code
		bottle.response.content_type = "text/html"
		return HTML_ERROR_TEMPLATE % (code, code, msg)
	else:
		bottle.response.status = code
		bottle.response.content_type = 'text/plain'
		return msg

def stop():
	bottle_server.shutdown()

def get_media_type(header):
	"""
	Function to get specified the header media type.
	Returns a List of strings.
	"""
	res = []
	accept = bottle.request.headers.get(header)
	if accept:
		media_types = accept.split(",")
		for media_type in media_types:
			pos = media_type.find(";")
			if pos != -1:
				media_type = media_type[:pos]
			res.append(media_type.strip())

	return res

def get_auth_header():
	"""
	Get the Authentication object from the AUTHORIZATION header
	replacing the new line chars.
	"""
	auth_data = bottle.request.headers['AUTHORIZATION'].replace(AUTH_NEW_LINE_SEPARATOR,"\n")
	auth_data = auth_data.split(AUTH_LINE_SEPARATOR)
	return Authentication(Authentication.read_auth_data(auth_data))

def format_output(res, default_type = "text/plain"):
	"""
	Format the output of the API responses
	"""
	accept = get_media_type('Accept')
	
	if accept:
<<<<<<< HEAD
		if "application/json" in accept or "application/*" in accept:
			bottle.response.content_type = "application/json"
			if isinstance(res, RADL):
				info = dump_radl_json(res, enter="", indent="")
			else:
				info = json.dumps(res)
		elif default_type in accept or "*/*" in accept or "text/*" in accept:
			if isinstance(res, list):
				info = "\n".join(res)
			else:
				info = str(res)
			bottle.response.content_type = default_type
=======
		content_type = None
		for accept_item in accept:
			if accept_item in ["application/json", "application/*"]:
				if isinstance(res, RADL):
					info = dump_radl_json(res, enter="", indent="")
				else:
					info = json.dumps(res)
				content_type = "application/json"
				break
			elif accept_item in [default_type, "*/*", "text/*"]:
				if isinstance(res, list):
					info = "\n".join(res)
				else:
					info = str(res)
				content_type = default_type
				break
			
		if content_type:
			bottle.response.content_type = content_type
>>>>>>> 974d7542
		else:
			return return_error(415, "Unsupported Accept Media Types: %s" % ",".join(accept))
	else:
		if isinstance(res, list):
			info = "\n".join(res)
		else:
			info = str(res)
		bottle.response.content_type = default_type
		
	return info

@app.route('/infrastructures/:id', method='DELETE')
def RESTDestroyInfrastructure(id=None):
	try:
		auth = get_auth_header()
	except:
		return return_error(401, "No authentication data provided")
	
	try:
		InfrastructureManager.DestroyInfrastructure(id, auth)
		bottle.response.content_type = "text/plain"
		return ""
	except DeletedInfrastructureException, ex:
		return return_error(404, "Error Destroying Inf: " + str(ex))
	except IncorrectInfrastructureException, ex:
		return return_error(404, "Error Destroying Inf: " + str(ex))
	except Exception, ex:
		logger.exception("Error Destroying Inf")
		return return_error(400, "Error Destroying Inf: " + str(ex))

@app.route('/infrastructures/:id', method='GET')
def RESTGetInfrastructureInfo(id=None):
	try:
		auth = get_auth_header()
	except:
		return return_error(401, "No authentication data provided")
	
	try:
		vm_ids = InfrastructureManager.GetInfrastructureInfo(id, auth)
		res = []
		
		protocol = "http://"
		if Config.REST_SSL:
			protocol = "https://"
		for vm_id in vm_ids:
			res.append(protocol + bottle.request.environ['HTTP_HOST'] + '/infrastructures/' + str(id) + '/vms/' + str(vm_id))
		
		return format_output(res, "text/uri-list")
	except DeletedInfrastructureException, ex:
		return return_error(404, "Error Getting Inf. info: " + str(ex))
	except IncorrectInfrastructureException, ex:
		return return_error(404, "Error Getting Inf. info: " + str(ex))
	except Exception, ex:
		logger.exception("Error Getting Inf. info")
		return return_error(400, "Error Getting Inf. info: " + str(ex))

@app.route('/infrastructures/:id/:prop', method='GET')
def RESTGetInfrastructureProperty(id=None, prop=None):
	try:
		auth = get_auth_header()
	except:
		return return_error(401, "No authentication data provided")
	
	try:
		if prop == "contmsg":
			res = InfrastructureManager.GetInfrastructureContMsg(id, auth)
		elif prop == "radl":
			res = InfrastructureManager.GetInfrastructureRADL(id, auth)
		elif prop == "state":
			accept = get_media_type('Accept')
			if accept and "application/json" not in accept and "*/*" not in accept and "application/*" not in accept :
				return return_error(415, "Unsupported Accept Media Types: %s" % accept)
			bottle.response.content_type = "application/json"
			res = InfrastructureManager.GetInfrastructureState(id, auth)
			res = json.dumps(res)
			return res
		elif prop == "outputs":
			accept = get_media_type('Accept')
			if accept and "application/json" not in accept and "*/*" not in accept and "application/*" not in accept :
				return return_error(415, "Unsupported Accept Media Types: %s" % accept)
			bottle.response.content_type = "application/json"
			sel_inf = InfrastructureManager.get_infrastructure(id, auth)
			if "TOSCA" in sel_inf.extra_info:
				res = Tosca(sel_inf.extra_info["TOSCA"]).get_outputs(sel_inf)
			else:
				bottle.abort(403, "'outputs' infrastructure property is not valid in this infrastructure")
			return json.dumps(res)
		else:
			return return_error(403, "Incorrect infrastructure property")

		return format_output(res)
	except DeletedInfrastructureException, ex:
		return return_error(404, "Error Getting Inf. prop: " + str(ex))
	except IncorrectInfrastructureException, ex:
		return return_error(404, "Error Getting Inf. prop: " + str(ex))
	except Exception, ex:
		logger.exception("Error Getting Inf. prop")
		return return_error(400, "Error Getting Inf. prop: " + str(ex))

@app.route('/infrastructures', method='GET')
def RESTGetInfrastructureList():
	try:
		auth = get_auth_header()
	except:
		return return_error(401, "No authentication data provided")
	
	try:
		inf_ids = InfrastructureManager.GetInfrastructureList(auth)
		res = []
		
		protocol = "http://"
		if Config.REST_SSL:
			protocol = "https://"
		for inf_id in inf_ids:
			res.append(protocol + bottle.request.environ['HTTP_HOST'] + "/infrastructures/" + str(inf_id))
		
		return format_output(res, "text/uri-list")
	except UnauthorizedUserException, ex:
		return return_error(401, "Error Getting Inf. List: " + str(ex))
	except Exception, ex:
		logger.exception("Error Getting Inf. List")
		return return_error(400, "Error Getting Inf. List: " + str(ex))


@app.route('/infrastructures', method='POST')
def RESTCreateInfrastructure():
	try:
		auth = get_auth_header()
	except:
		return return_error(401, "No authentication data provided")

	try:
		content_type = get_media_type('Content-Type')
		radl_data = bottle.request.body.read()
		tosca_data = None
		
		if content_type:
			if "application/json" in content_type:
				radl_data = parse_radl_json(radl_data)
			elif "text/yaml" in content_type:
				tosca_data = radl_data
				_, radl_data = Tosca(radl_data).to_radl()
			elif "text/plain" in content_type or "*/*" in content_type or "text/*" in content_type:
				content_type = "text/plain"
			else:
				return return_error(415, "Unsupported Media Type %s" % content_type)

		inf_id = InfrastructureManager.CreateInfrastructure(radl_data, auth)
		
		# Store the TOSCA document
		if tosca_data:
			sel_inf = InfrastructureManager.get_infrastructure(inf_id, auth)
			sel_inf.extra_info['TOSCA'] = tosca_data
		
		bottle.response.content_type = "text/uri-list"
		protocol = "http://"
		if Config.REST_SSL:
			protocol = "https://"
		
		res = protocol + bottle.request.environ['HTTP_HOST'] + "/infrastructures/" + str(inf_id)
		
		return format_output(res, "text/uri-list")
	except UnauthorizedUserException, ex:
		return return_error(401, "Error Getting Inf. info: " + str(ex))
	except Exception, ex:
		logger.exception("Error Creating Inf.")
		return return_error(400, "Error Creating Inf.: " + str(ex))

@app.route('/infrastructures/:infid/vms/:vmid', method='GET')
def RESTGetVMInfo(infid=None, vmid=None):
	try:
		auth = get_auth_header()
	except:
		return return_error(401, "No authentication data provided")
	
	try:
		radl = InfrastructureManager.GetVMInfo(infid, vmid, auth)
		return format_output(radl)
	except DeletedInfrastructureException, ex:
		return return_error(404, "Error Getting VM. info: " + str(ex))
	except IncorrectInfrastructureException, ex:
		return return_error(404, "Error Getting VM. info: " + str(ex))
	except DeletedVMException, ex:
		return return_error(404, "Error Getting VM. info: " + str(ex))
	except IncorrectVMException, ex:
		return return_error(404, "Error Getting VM. info: " + str(ex))
	except Exception, ex:
		logger.exception("Error Getting VM info")
		return return_error(400, "Error Getting VM info: " + str(ex))

@app.route('/infrastructures/:infid/vms/:vmid/:prop', method='GET')
def RESTGetVMProperty(infid=None, vmid=None, prop=None):
	try:
		auth = get_auth_header()
	except:
		return return_error(401, "No authentication data provided")
	
	try:
		if prop == 'contmsg':
			info = InfrastructureManager.GetVMContMsg(infid, vmid, auth)
		else:
			info = InfrastructureManager.GetVMProperty(infid, vmid, prop, auth)
<<<<<<< HEAD

		return format_resutl(info)
=======
		
		return format_output(info)
>>>>>>> 974d7542
	except DeletedInfrastructureException, ex:
		return return_error(404, "Error Getting VM. property: " + str(ex))
	except IncorrectInfrastructureException, ex:
		return return_error(404, "Error Getting VM. property: " + str(ex))
	except DeletedVMException, ex:
		return return_error(404, "Error Getting VM. property: " + str(ex))
	except IncorrectVMException, ex:
		return return_error(404, "Error Getting VM. property: " + str(ex))
	except Exception, ex:
		logger.exception("Error Getting VM property")
		return return_error(400, "Error Getting VM property: " + str(ex))

@app.route('/infrastructures/:id', method='POST')
def RESTAddResource(id=None):
	try:
		auth = get_auth_header()
	except:
		return return_error(401, "No authentication data provided")

	try:
		context = True
		if "context" in bottle.request.params.keys():
			str_ctxt = bottle.request.params.get("context").lower()
			if str_ctxt in ['yes', 'true', '1']:
				context = True 
			elif str_ctxt in ['no', 'false', '0']:
				context = False
			else:
				return return_error(400, "Incorrect value in context parameter")

		content_type = get_media_type('Content-Type')
		radl_data = bottle.request.body.read()
		tosca_data = None
		remove_list = []
		
		if content_type:
			if "application/json" in content_type:
				radl_data = parse_radl_json(radl_data)
			elif "text/yaml" in content_type:
				tosca_data  = radl_data
				sel_inf = InfrastructureManager.get_infrastructure(id, auth)
				remove_list, radl_data = Tosca(radl_data).to_radl(sel_inf)
			elif "text/plain" in content_type or "*/*" in content_type or "text/*" in content_type:
				content_type = "text/plain"
			else:
				return return_error(415, "Unsupported Media Type %s" % content_type)

		if remove_list:
			InfrastructureManager.RemoveResource(id, remove_list, auth, context)
		
		vm_ids = InfrastructureManager.AddResource(id, radl_data, auth, context)

		# Replace the TOSCA document
		if tosca_data:
			sel_inf = InfrastructureManager.get_infrastructure(id, auth)
			sel_inf.extra_info['TOSCA'] = tosca_data
		
		protocol = "http://"
		if Config.REST_SSL:
			protocol = "https://"
		res = []
		for vm_id in vm_ids:
			res.append(protocol + bottle.request.environ['HTTP_HOST'] + "/infrastructures/" + str(id) + "/vms/" + str(vm_id))
		
		return format_output(res, "text/uri-list")
	except DeletedInfrastructureException, ex:
		return return_error(404, "Error Adding resources: " + str(ex))
	except IncorrectInfrastructureException, ex:
		return return_error(404, "Error Adding resources: " + str(ex))
	except Exception, ex:
		logger.exception("Error Adding resources")
		return return_error(400, "Error Adding resources: " + str(ex))
				
@app.route('/infrastructures/:infid/vms/:vmid', method='DELETE')
def RESTRemoveResource(infid=None, vmid=None):
	try:
		auth = get_auth_header()
	except:
		return return_error(401, "No authentication data provided")
	
	try:
		context = True
		if "context" in bottle.request.params.keys():
			str_ctxt = bottle.request.params.get("context").lower()
			if str_ctxt in ['yes', 'true', '1']:
				context = True 
			elif str_ctxt in ['no', 'false', '0']:
				context = False
			else:
				return return_error(400, "Incorrect value in context parameter")

		InfrastructureManager.RemoveResource(infid, vmid, auth, context)
		bottle.response.content_type = "text/plain"
		return ""
	except DeletedInfrastructureException, ex:
		return return_error(404, "Error Removing resources: " + str(ex))
	except IncorrectInfrastructureException, ex:
		return return_error(404, "Error Removing resources: " + str(ex))
	except DeletedVMException, ex:
		return return_error(404, "Error Removing resources: " + str(ex))
	except IncorrectVMException, ex:
		return return_error(404, "Error Removing resources: " + str(ex))
	except Exception, ex:
		logger.exception("Error Removing resources")
		return return_error(400, "Error Removing resources: " + str(ex))

@app.route('/infrastructures/:infid/vms/:vmid', method='PUT')
def RESTAlterVM(infid=None, vmid=None):
	try:
		auth = get_auth_header()
	except:
		return return_error(401, "No authentication data provided")
	
	try:
		content_type = get_media_type('Content-Type')
		radl_data = bottle.request.body.read()
		
		if content_type:
			if "application/json" in content_type:
				radl_data = parse_radl_json(radl_data)
			elif "text/plain" in content_type or "*/*" in content_type or "text/*" in content_type:
				content_type = "text/plain"
			else:
				return return_error(415, "Unsupported Media Type %s" % content_type)
		
		vm_info = InfrastructureManager.AlterVM(infid, vmid, radl_data, auth)

		return format_output(vm_info)
	except DeletedInfrastructureException, ex:
		return return_error(404, "Error modifying resources: " + str(ex))
	except IncorrectInfrastructureException, ex:
		return return_error(404, "Error modifying resources: " + str(ex))
	except DeletedVMException, ex:
		return return_error(404, "Error modifying resources: " + str(ex))
	except IncorrectVMException, ex:
		return return_error(404, "Error modifying resources: " + str(ex))
	except Exception, ex:
		logger.exception("Error modifying resources")
		return return_error(400, "Error modifying resources: " + str(ex))

@app.route('/infrastructures/:id/reconfigure', method='PUT')
def RESTReconfigureInfrastructure(id=None):
	try:
		auth = get_auth_header()
	except:
		return return_error(401, "No authentication data provided")

	try:
		vm_list = None
		if "vm_list" in bottle.request.params.keys():
			str_vm_list = bottle.request.params.get("vm_list")
			try:
				vm_list = [int(vm_id) for vm_id in str_vm_list.split(",")]
			except:
				return return_error(400, "Incorrect vm_list format.")
		
		content_type = get_media_type('Content-Type')
		radl_data = bottle.request.body.read()
		
		if radl_data:
			if content_type:
				if "application/json" in content_type:
					radl_data = parse_radl_json(radl_data)
				elif "text/plain" in content_type or "*/*" in content_type or "text/*" in content_type:
					content_type = "text/plain"
				else:
					return return_error(415, "Unsupported Media Type %s" % content_type)
		else:
			radl_data = ""
		bottle.response.content_type = "text/plain"
		return InfrastructureManager.Reconfigure(id, radl_data, auth, vm_list)
	except DeletedInfrastructureException, ex:
		return return_error(404, "Error reconfiguring infrastructure: " + str(ex))
	except IncorrectInfrastructureException, ex:
		return return_error(404, "Error reconfiguring infrastructure: " + str(ex))
	except Exception, ex:
		logger.exception("Error reconfiguring infrastructure")
		return return_error(400, "Error reconfiguring infrastructure: " + str(ex))

@app.route('/infrastructures/:id/start', method='PUT')
def RESTStartInfrastructure(id=None):
	try:
		auth = get_auth_header()
	except:
		return return_error(401, "No authentication data provided")

	try:
		bottle.response.content_type = "text/plain"
		return InfrastructureManager.StartInfrastructure(id, auth)	
	except DeletedInfrastructureException, ex:
		return return_error(404, "Error starting infrastructure: " + str(ex))
	except IncorrectInfrastructureException, ex:
		return return_error(404, "Error starting infrastructure: " + str(ex))
	except Exception, ex:
		logger.exception("Error starting infrastructure")
		return return_error(400, "Error starting infrastructure: " + str(ex))

@app.route('/infrastructures/:id/stop', method='PUT')
def RESTStopInfrastructure(id=None):
	try:
		auth = get_auth_header()
	except:
		return return_error(401, "No authentication data provided")

	try:
		bottle.response.content_type = "text/plain"
		return InfrastructureManager.StopInfrastructure(id, auth)	
	except DeletedInfrastructureException, ex:
		return return_error(404, "Error stopping infrastructure: " + str(ex))
	except IncorrectInfrastructureException, ex:
		return return_error(404, "Error stopping infrastructure: " + str(ex))
	except Exception, ex:
		logger.exception("Error stopping infrastructure")
		return return_error(400, "Error stopping infrastructure: " + str(ex))
	
@app.route('/infrastructures/:infid/vms/:vmid/start', method='PUT')
def RESTStartVM(infid=None, vmid=None, prop=None):
	try:
		auth = get_auth_header()
	except:
		return return_error(401, "No authentication data provided")
	
	try:
		bottle.response.content_type = "text/plain"
		return InfrastructureManager.StartVM(infid, vmid, auth)
	except DeletedInfrastructureException, ex:
		return return_error(404, "Error starting VM: " + str(ex))
	except IncorrectInfrastructureException, ex:
		return return_error(404, "Error starting VM: " + str(ex))
	except DeletedVMException, ex:
		return return_error(404, "Error starting VM: " + str(ex))
	except IncorrectVMException, ex:
		return return_error(404, "Error starting VM: " + str(ex))
	except Exception, ex:
		logger.exception("Error starting VM")
		return return_error(400, "Error starting VM: " + str(ex))
	
@app.route('/infrastructures/:infid/vms/:vmid/stop', method='PUT')
def RESTStopVM(infid=None, vmid=None, prop=None):
	try:
		auth = get_auth_header()
	except:
		return return_error(401, "No authentication data provided")
	
	try:
		bottle.response.content_type = "text/plain"
		return InfrastructureManager.StopVM(infid, vmid, auth)
	except DeletedInfrastructureException, ex:
		return return_error(404, "Error stopping VM: " + str(ex))
	except IncorrectInfrastructureException, ex:
		return return_error(404, "Error stopping VM: " + str(ex))
	except DeletedVMException, ex:
		return return_error(404, "Error stopping VM: " + str(ex))
	except IncorrectVMException, ex:
		return return_error(404, "Error stopping VM: " + str(ex))
	except Exception, ex:
		logger.exception("Error stopping VM")
		return return_error(400, "Error stopping VM: " + str(ex))

@app.route('/version', method='GET')
def RESTGeVersion():
	try:
		from IM import __version__ as version
		return format_output(version)
	except Exception, ex:
		return return_error(400, "Error getting IM version: " + str(ex))<|MERGE_RESOLUTION|>--- conflicted
+++ resolved
@@ -166,20 +166,6 @@
 	accept = get_media_type('Accept')
 	
 	if accept:
-<<<<<<< HEAD
-		if "application/json" in accept or "application/*" in accept:
-			bottle.response.content_type = "application/json"
-			if isinstance(res, RADL):
-				info = dump_radl_json(res, enter="", indent="")
-			else:
-				info = json.dumps(res)
-		elif default_type in accept or "*/*" in accept or "text/*" in accept:
-			if isinstance(res, list):
-				info = "\n".join(res)
-			else:
-				info = str(res)
-			bottle.response.content_type = default_type
-=======
 		content_type = None
 		for accept_item in accept:
 			if accept_item in ["application/json", "application/*"]:
@@ -199,7 +185,6 @@
 			
 		if content_type:
 			bottle.response.content_type = content_type
->>>>>>> 974d7542
 		else:
 			return return_error(415, "Unsupported Accept Media Types: %s" % ",".join(accept))
 	else:
@@ -402,13 +387,8 @@
 			info = InfrastructureManager.GetVMContMsg(infid, vmid, auth)
 		else:
 			info = InfrastructureManager.GetVMProperty(infid, vmid, prop, auth)
-<<<<<<< HEAD
-
-		return format_resutl(info)
-=======
 		
 		return format_output(info)
->>>>>>> 974d7542
 	except DeletedInfrastructureException, ex:
 		return return_error(404, "Error Getting VM. property: " + str(ex))
 	except IncorrectInfrastructureException, ex:
