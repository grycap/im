--- conflicted
+++ resolved
@@ -404,15 +404,12 @@
 
         inf_id = InfrastructureManager.CreateInfrastructure(radl_data, auth)
 
-<<<<<<< HEAD
         # Store the TOSCA document
         if tosca_data:
             sel_inf = InfrastructureManager.get_infrastructure(inf_id, auth)
             sel_inf.extra_info['TOSCA'] = tosca_data
 
-=======
         bottle.response.headers['InfID'] = inf_id
->>>>>>> 28837b60
         bottle.response.content_type = "text/uri-list"
         protocol = "http://"
         if Config.REST_SSL:
