--- conflicted
+++ resolved
@@ -17,11 +17,8 @@
 import logging
 import threading
 import json
-<<<<<<< HEAD
 import base64
-=======
 import bottle
->>>>>>> a3671e1c
 
 from IM.InfrastructureInfo import IncorrectVMException, DeletedVMException
 from IM.InfrastructureManager import (InfrastructureManager, DeletedInfrastructureException,
@@ -547,7 +544,7 @@
             elif "text/yaml" in content_type:
                 tosca_data = Tosca(radl_data)
                 auth = InfrastructureManager.check_auth_data(auth)
-                sel_inf = InfrastructureManager.get_infrastructure(id, auth)
+                sel_inf = InfrastructureManager.get_infrastructure(infid, auth)
                 # merge the current TOSCA with the new one
                 if isinstance(sel_inf.extra_info['TOSCA'], Tosca):
                     tosca_data = sel_inf.extra_info['TOSCA'].merge(tosca_data)
@@ -557,20 +554,14 @@
             else:
                 return return_error(415, "Unsupported Media Type %s" % content_type)
 
-<<<<<<< HEAD
         if remove_list:
-            InfrastructureManager.RemoveResource(
-                id, remove_list, auth, context)
-
-        vm_ids = InfrastructureManager.AddResource(
-            id, radl_data, auth, context)
-=======
+            InfrastructureManager.RemoveResource(infid, remove_list, auth, context)
+
         vm_ids = InfrastructureManager.AddResource(infid, radl_data, auth, context)
->>>>>>> a3671e1c
 
         # Replace the TOSCA document
         if tosca_data:
-            sel_inf = InfrastructureManager.get_infrastructure(id, auth)
+            sel_inf = InfrastructureManager.get_infrastructure(infid, auth)
             sel_inf.extra_info['TOSCA'] = tosca_data
 
         protocol = "http://"
