# IM - Infrastructure Manager
# Copyright (C) 2011 - GRyCAP - Universitat Politecnica de Valencia
#
# This program is free software: you can redistribute it and/or modify
# it under the terms of the GNU General Public License as published by
# the Free Software Foundation, either version 3 of the License, or
# (at your option) any later version.
#
# This program is distributed in the hope that it will be useful,
# but WITHOUT ANY WARRANTY; without even the implied warranty of
# MERCHANTABILITY or FITNESS FOR A PARTICULAR PURPOSE.  See the
# GNU General Public License for more details.
#
# You should have received a copy of the GNU General Public License
# along with this program.  If not, see <http://www.gnu.org/licenses/>.

import logging
import threading
import json
import base64
import bottle

from IM.InfrastructureInfo import IncorrectVMException, DeletedVMException
from IM.InfrastructureManager import (InfrastructureManager, DeletedInfrastructureException,
                                      IncorrectInfrastructureException, UnauthorizedUserException,
                                      InvaliddUserException)
from IM.auth import Authentication
from IM.config import Config
from radl.radl_json import parse_radl as parse_radl_json, dump_radl as dump_radl_json, featuresToSimple, radlToSimple
from radl.radl import RADL, Features, Feature
from IM.tosca.Tosca import Tosca

logger = logging.getLogger('InfrastructureManager')

# Combination of chars used to separate the lines in the AUTH header
AUTH_LINE_SEPARATOR = '\\n'
# Combination of chars used to separate the lines inside the auth data
# (i.e. in a certificate)
AUTH_NEW_LINE_SEPARATOR = '\\\\n'

HTML_ERROR_TEMPLATE = """<!DOCTYPE HTML PUBLIC "-//IETF//DTD HTML 2.0//EN">
<html>
    <head>
        <title>Error %d.</title>
    </head>
    <body>
        <h1>Code: %d.</h1>
        <h1>Message: %s</h1>
    </body>
</html>
"""

app = bottle.Bottle()
bottle_server = None

# Declaration of new class that inherits from ServerAdapter
# It's almost equal to the supported cherrypy class CherryPyServer


class MySSLCherryPy(bottle.ServerAdapter):

    def run(self, handler):
        try:
            # First try to use the new version
            from cheroot.ssl.pyopenssl import pyOpenSSLAdapter
            from cheroot import wsgi
            server = wsgi.Server((self.host, self.port), handler, request_queue_size=32)
        except:
            from cherrypy.wsgiserver.ssl_pyopenssl import pyOpenSSLAdapter
            from cherrypy import wsgiserver
            server = wsgiserver.CherryPyWSGIServer((self.host, self.port), handler, request_queue_size=32)

        self.srv = server

        # If cert variable is has a valid path, SSL will be used
        # You can set it to None to disable SSL
        server.ssl_adapter = pyOpenSSLAdapter(Config.REST_SSL_CERTFILE,
                                              Config.REST_SSL_KEYFILE,
                                              Config.REST_SSL_CA_CERTS)
        try:
            server.start()
        finally:
            server.stop()

    def shutdown(self):
        self.srv.stop()


class MyCherryPy(bottle.ServerAdapter):

    def run(self, handler):
        try:
            # First try to use the new version
            from cheroot import wsgi
            server = wsgi.Server((self.host, self.port), handler, request_queue_size=32)
        except:
            from cherrypy import wsgiserver
            server = wsgiserver.CherryPyWSGIServer((self.host, self.port), handler, request_queue_size=32)

        self.srv = server
        try:
            server.start()
        finally:
            server.stop()

    def shutdown(self):
        self.srv.stop()


def run_in_thread(host, port):
    bottle_thr = threading.Thread(target=run, args=(host, port))
    bottle_thr.daemon = True
    bottle_thr.start()


def run(host, port):
    global bottle_server
    if Config.REST_SSL:
        # Add our new MySSLCherryPy class to the supported servers
        # under the key 'mysslcherrypy'
        bottle_server = MySSLCherryPy(host=host, port=port)
        bottle.run(app, host=host, port=port, server=bottle_server, quiet=True)
    else:
        bottle_server = MyCherryPy(host=host, port=port)
        bottle.run(app, server=bottle_server, quiet=True)


def return_error(code, msg):
    content_type = get_media_type('Accept')

    if "application/json" in content_type:
        bottle.response.status = code
        bottle.response.content_type = "application/json"
        return json.dumps({'message': msg, 'code': code})
    elif "text/html" in content_type:
        bottle.response.status = code
        bottle.response.content_type = "text/html"
        return HTML_ERROR_TEMPLATE % (code, code, msg)
    else:
        bottle.response.status = code
        bottle.response.content_type = 'text/plain'
        return msg


def get_full_url(path):
    """
    Get the full URL to be returned by the API calls
    """
    protocol = "http://"
    if Config.REST_SSL:
        protocol = "https://"

    # if it is a forwarded call use the original protocol
    if 'HTTP_X_FORWARDED_PROTO' in bottle.request.environ and bottle.request.environ['HTTP_X_FORWARDED_PROTO']:
        protocol = bottle.request.environ['HTTP_X_FORWARDED_PROTO'] + "://"

    # if it is a forwarded call add the original prefix
    if 'HTTP_X_FORWARDED_PREFIX' in bottle.request.environ and bottle.request.environ['HTTP_X_FORWARDED_PREFIX']:
        path = bottle.request.environ['HTTP_X_FORWARDED_PREFIX'].rstrip('/') + path

    return protocol + bottle.request.environ['HTTP_HOST'] + path


def stop():
    if bottle_server:
        bottle_server.shutdown()


def get_media_type(header):
    """
    Function to get specified the header media type.
    Returns a List of strings.
    """
    res = []
    accept = bottle.request.headers.get(header)
    if accept:
        media_types = accept.split(",")
        for media_type in media_types:
            pos = media_type.find(";")
            if pos != -1:
                media_type = media_type[:pos]
            if media_type.strip() in ["text/yaml", "text/x-yaml"]:
                res.append("text/yaml")
            else:
                res.append(media_type.strip())

    return res


def get_auth_header():
    """
    Get the Authentication object from the AUTHORIZATION header
    replacing the new line chars.
    """
    auth_header = bottle.request.headers['AUTHORIZATION']
    if Config.SINGLE_SITE:
        if auth_header.startswith("Basic "):
            auth_data = base64.b64decode(auth_header[6:])
            user_pass = auth_data.split(":")
            im_auth = {"type": "InfrastructureManager",
                       "username": user_pass[0],
                       "password": user_pass[1]}
            single_site_auth = {"type": Config.SINGLE_SITE_TYPE,
                                "host": Config.SINGLE_SITE_AUTH_HOST,
                                "username": user_pass[0],
                                "password": user_pass[1]}
            return Authentication([im_auth, single_site_auth])
        elif auth_header.startswith("Bearer "):
            token = auth_header[7:].strip()
            im_auth = {"type": "InfrastructureManager",
                       "username": "user",
                       "token": token}
            if Config.SINGLE_SITE_TYPE == "OpenStack":
                single_site_auth = {"type": Config.SINGLE_SITE_TYPE,
                                    "host": Config.SINGLE_SITE_AUTH_HOST,
                                    "username": "indigo-dc",
                                    "tenant": "oidc",
                                    "password": token}
            else:
                single_site_auth = {"type": Config.SINGLE_SITE_TYPE,
                                    "host": Config.SINGLE_SITE_AUTH_HOST,
                                    "token": token}
            return Authentication([im_auth, single_site_auth])
    auth_data = auth_header.replace(AUTH_NEW_LINE_SEPARATOR, "\n")
    auth_data = auth_data.split(AUTH_LINE_SEPARATOR)
    return Authentication(Authentication.read_auth_data(auth_data))


def format_output_json(res, field_name=None, list_field_name=None):
    res_dict = res
    if field_name:
        if list_field_name and isinstance(res, list):
            res_dict = {field_name: []}
            for elem in res:
                res_dict[field_name].append({list_field_name: elem})
        else:
            res_dict = {field_name: res}

    return json.dumps(res_dict)


def format_output(res, default_type="text/plain", field_name=None, list_field_name=None):
    """
    Format the output of the API responses
    """
    accept = get_media_type('Accept')

    if accept:
        content_type = None
        for accept_item in accept:
            if accept_item in ["application/json", "application/*"]:
                if isinstance(res, RADL):
                    if field_name:
                        res_dict = {field_name: radlToSimple(res)}
                        info = json.dumps(res_dict)
                    else:
                        info = dump_radl_json(res, enter="", indent="")
                # This is the case of the "contains" properties
                elif isinstance(res, dict) and all(isinstance(x, Feature) for x in res.values()):
                    features = Features()
                    features.props = res
                    res_dict = featuresToSimple(features)
                    if field_name:
                        res_dict = {field_name: res_dict}
                    info = json.dumps(res_dict)
                else:
                    # Always return a complex object to make easier parsing
                    # steps
                    info = format_output_json(res, field_name, list_field_name)
                content_type = "application/json"
                break
            elif accept_item in [default_type, "*/*", "text/*"]:
                if default_type == "application/json":
                    info = format_output_json(res, field_name, list_field_name)
                else:
                    if isinstance(res, list):
                        info = "\n".join(res)
                    else:
                        info = str(res)
                content_type = default_type
                break

        if content_type:
            bottle.response.content_type = content_type
        else:
            return return_error(415, "Unsupported Accept Media Types: %s" % ",".join(accept))
    else:
        if default_type == "application/json":
            info = format_output_json(res, field_name, list_field_name)
        else:
            if isinstance(res, list):
                info = "\n".join(res)
            else:
                info = str(res)
        bottle.response.content_type = default_type

    return info


@app.route('/infrastructures/:infid', method='DELETE')
def RESTDestroyInfrastructure(infid=None):
    try:
        auth = get_auth_header()
    except:
        return return_error(401, "No authentication data provided")

    try:
        InfrastructureManager.DestroyInfrastructure(infid, auth)
        bottle.response.content_type = "text/plain"
        return ""
    except DeletedInfrastructureException as ex:
        return return_error(404, "Error Destroying Inf: " + str(ex))
    except IncorrectInfrastructureException as ex:
        return return_error(404, "Error Destroying Inf: " + str(ex))
    except UnauthorizedUserException as ex:
        return return_error(403, "Error Destroying Inf: " + str(ex))
    except Exception as ex:
        logger.exception("Error Destroying Inf")
        return return_error(400, "Error Destroying Inf: " + str(ex))


@app.route('/infrastructures/:infid', method='GET')
def RESTGetInfrastructureInfo(infid=None):
    try:
        auth = get_auth_header()
    except:
        return return_error(401, "No authentication data provided")

    try:
        vm_ids = InfrastructureManager.GetInfrastructureInfo(infid, auth)
        res = []

        for vm_id in vm_ids:
            res.append(get_full_url('/infrastructures/' + str(infid) + '/vms/' + str(vm_id)))

        return format_output(res, "text/uri-list", "uri-list", "uri")
    except DeletedInfrastructureException as ex:
        return return_error(404, "Error Getting Inf. info: " + str(ex))
    except IncorrectInfrastructureException as ex:
        return return_error(404, "Error Getting Inf. info: " + str(ex))
    except UnauthorizedUserException as ex:
        return return_error(403, "Error Getting Inf. info: " + str(ex))
    except Exception as ex:
        logger.exception("Error Getting Inf. info")
        return return_error(400, "Error Getting Inf. info: " + str(ex))


@app.route('/infrastructures/:infid/:prop', method='GET')
def RESTGetInfrastructureProperty(infid=None, prop=None):
    try:
        auth = get_auth_header()
    except:
        return return_error(401, "No authentication data provided")

    try:
        if prop == "contmsg":
            headeronly = False
            if "headeronly" in bottle.request.params.keys():
                str_headeronly = bottle.request.params.get("headeronly").lower()
                if str_headeronly in ['yes', 'true', '1']:
                    headeronly = True
                elif str_headeronly in ['no', 'false', '0']:
                    headeronly = False
                else:
                    return return_error(400, "Incorrect value in context parameter")

            res = InfrastructureManager.GetInfrastructureContMsg(infid, auth, headeronly)
        elif prop == "radl":
            res = InfrastructureManager.GetInfrastructureRADL(infid, auth)
        elif prop == "state":
            accept = get_media_type('Accept')
            if accept and "application/json" not in accept and "*/*" not in accept and "application/*" not in accept:
                return return_error(415, "Unsupported Accept Media Types: %s" % accept)
            bottle.response.content_type = "application/json"
            res = InfrastructureManager.GetInfrastructureState(infid, auth)
            return format_output(res, default_type="application/json", field_name="state")
        elif prop == "outputs":
            accept = get_media_type('Accept')
            if accept and "application/json" not in accept and "*/*" not in accept and "application/*" not in accept:
                return return_error(415, "Unsupported Accept Media Types: %s" % accept)
            bottle.response.content_type = "application/json"
            auth = InfrastructureManager.check_auth_data(auth)
            sel_inf = InfrastructureManager.get_infrastructure(infid, auth)
            if "TOSCA" in sel_inf.extra_info:
                res = sel_inf.extra_info["TOSCA"].get_outputs(sel_inf)
            else:
                bottle.abort(
                    403, "'outputs' infrastructure property is not valid in this infrastructure")
            return format_output(res, default_type="application/json", field_name="outputs")
<<<<<<< HEAD
=======
        elif prop == "data":
            accept = get_media_type('Accept')
            if accept and "application/json" not in accept and "*/*" not in accept and "application/*" not in accept:
                return return_error(415, "Unsupported Accept Media Types: %s" % accept)

            delete = False
            if "delete" in bottle.request.params.keys():
                str_delete = bottle.request.params.get("delete").lower()
                if str_delete in ['yes', 'true', '1']:
                    delete = True
                elif str_delete in ['no', 'false', '0']:
                    delete = False
                else:
                    return return_error(400, "Incorrect value in delete parameter")

            data = InfrastructureManager.ExportInfrastructure(infid, delete, auth)
            return format_output(data, default_type="application/json", field_name="data")
>>>>>>> 266fef36
        else:
            return return_error(404, "Incorrect infrastructure property")

        return format_output(res, field_name=prop)
    except DeletedInfrastructureException as ex:
        return return_error(404, "Error Getting Inf. prop: " + str(ex))
    except IncorrectInfrastructureException as ex:
        return return_error(404, "Error Getting Inf. prop: " + str(ex))
    except UnauthorizedUserException as ex:
        return return_error(403, "Error Getting Inf. prop: " + str(ex))
    except Exception as ex:
        logger.exception("Error Getting Inf. prop")
        return return_error(400, "Error Getting Inf. prop: " + str(ex))


@app.route('/infrastructures', method='GET')
def RESTGetInfrastructureList():
    try:
        auth = get_auth_header()
    except:
        return return_error(401, "No authentication data provided")

    try:
        inf_ids = InfrastructureManager.GetInfrastructureList(auth)
        res = []

        for inf_id in inf_ids:
            res.append(get_full_url('/infrastructures/%s' % inf_id))

        return format_output(res, "text/uri-list", "uri-list", "uri")
    except InvaliddUserException as ex:
        return return_error(401, "Error Getting Inf. List: " + str(ex))
    except Exception as ex:
        logger.exception("Error Getting Inf. List")
        return return_error(400, "Error Getting Inf. List: " + str(ex))


@app.route('/infrastructures', method='POST')
def RESTCreateInfrastructure():
    try:
        auth = get_auth_header()
    except:
        return return_error(401, "No authentication data provided")

    try:
        content_type = get_media_type('Content-Type')
        radl_data = bottle.request.body.read().decode("utf-8")
        tosca_data = None
<<<<<<< HEAD
=======

        async_call = False
        if "async" in bottle.request.params.keys():
            str_ctxt = bottle.request.params.get("async").lower()
            if str_ctxt in ['yes', 'true', '1']:
                async_call = True
            elif str_ctxt in ['no', 'false', '0']:
                async_call = False
            else:
                return return_error(400, "Incorrect value in async parameter")
>>>>>>> 266fef36

        if content_type:
            if "application/json" in content_type:
                radl_data = parse_radl_json(radl_data)
            elif "text/yaml" in content_type:
                tosca_data = Tosca(radl_data)
                _, radl_data = tosca_data.to_radl()
            elif "text/plain" in content_type or "*/*" in content_type or "text/*" in content_type:
                content_type = "text/plain"
            else:
                return return_error(415, "Unsupported Media Type %s" % content_type)

        inf_id = InfrastructureManager.CreateInfrastructure(radl_data, auth, async_call)

        # Store the TOSCA document
        if tosca_data:
            sel_inf = InfrastructureManager.get_infrastructure(inf_id, auth)
            sel_inf.extra_info['TOSCA'] = tosca_data

        # Store the TOSCA document
        if tosca_data:
            sel_inf = InfrastructureManager.get_infrastructure(inf_id, auth)
            sel_inf.extra_info['TOSCA'] = tosca_data

        bottle.response.headers['InfID'] = inf_id
        bottle.response.content_type = "text/uri-list"
        res = get_full_url('/infrastructures/%s' % inf_id)

        return format_output(res, "text/uri-list", "uri")
    except InvaliddUserException as ex:
        return return_error(401, "Error Getting Inf. info: " + str(ex))
    except Exception as ex:
        logger.exception("Error Creating Inf.")
        return return_error(400, "Error Creating Inf.: " + str(ex))


@app.route('/infrastructures', method='PUT')
def RESTImportInfrastructure():
    try:
        auth = get_auth_header()
    except:
        return return_error(401, "No authentication data provided")

    try:
        content_type = get_media_type('Content-Type')
        data = bottle.request.body.read().decode("utf-8")

        if content_type:
            if "application/json" not in content_type:
                return return_error(415, "Unsupported Media Type %s" % content_type)

        new_id = InfrastructureManager.ImportInfrastructure(data, auth)

        bottle.response.content_type = "text/uri-list"
        res = get_full_url('/infrastructures/%s' % new_id)

        return format_output(res, "text/uri-list", "uri")
    except InvaliddUserException as ex:
        return return_error(401, "Error Impporting Inf.: " + str(ex))
    except Exception as ex:
        logger.exception("Error Impporting Inf.")
        return return_error(400, "Error Impporting Inf.: " + str(ex))


@app.route('/infrastructures/:infid/vms/:vmid', method='GET')
def RESTGetVMInfo(infid=None, vmid=None):
    try:
        auth = get_auth_header()
    except:
        return return_error(401, "No authentication data provided")

    try:
        radl = InfrastructureManager.GetVMInfo(infid, vmid, auth)
        return format_output(radl, field_name="radl")
    except DeletedInfrastructureException as ex:
        return return_error(404, "Error Getting VM. info: " + str(ex))
    except IncorrectInfrastructureException as ex:
        return return_error(404, "Error Getting VM. info: " + str(ex))
    except UnauthorizedUserException as ex:
        return return_error(403, "Error Getting VM. info: " + str(ex))
    except DeletedVMException as ex:
        return return_error(404, "Error Getting VM. info: " + str(ex))
    except IncorrectVMException as ex:
        return return_error(404, "Error Getting VM. info: " + str(ex))
    except Exception as ex:
        logger.exception("Error Getting VM info")
        return return_error(400, "Error Getting VM info: " + str(ex))


@app.route('/infrastructures/:infid/vms/:vmid/:prop', method='GET')
def RESTGetVMProperty(infid=None, vmid=None, prop=None):
    try:
        auth = get_auth_header()
    except:
        return return_error(401, "No authentication data provided")

    try:
        if prop == 'contmsg':
            info = InfrastructureManager.GetVMContMsg(infid, vmid, auth)
        else:
            info = InfrastructureManager.GetVMProperty(infid, vmid, prop, auth)

        if info is None:
            return return_error(404, "Incorrect property %s for VM ID %s" % (prop, vmid))
        else:
            return format_output(info, field_name=prop)
    except DeletedInfrastructureException as ex:
        return return_error(404, "Error Getting VM. property: " + str(ex))
    except IncorrectInfrastructureException as ex:
        return return_error(404, "Error Getting VM. property: " + str(ex))
    except UnauthorizedUserException as ex:
        return return_error(403, "Error Getting VM. property: " + str(ex))
    except DeletedVMException as ex:
        return return_error(404, "Error Getting VM. property: " + str(ex))
    except IncorrectVMException as ex:
        return return_error(404, "Error Getting VM. property: " + str(ex))
    except Exception as ex:
        logger.exception("Error Getting VM property")
        return return_error(400, "Error Getting VM property: " + str(ex))


@app.route('/infrastructures/:infid', method='POST')
def RESTAddResource(infid=None):
    try:
        auth = get_auth_header()
    except:
        return return_error(401, "No authentication data provided")

    try:
        context = True
        if "context" in bottle.request.params.keys():
            str_ctxt = bottle.request.params.get("context").lower()
            if str_ctxt in ['yes', 'true', '1']:
                context = True
            elif str_ctxt in ['no', 'false', '0']:
                context = False
            else:
                return return_error(400, "Incorrect value in context parameter")

        content_type = get_media_type('Content-Type')
        radl_data = bottle.request.body.read().decode("utf-8")
        tosca_data = None
        remove_list = []

        if content_type:
            if "application/json" in content_type:
                radl_data = parse_radl_json(radl_data)
            elif "text/yaml" in content_type:
                tosca_data = Tosca(radl_data)
                auth = InfrastructureManager.check_auth_data(auth)
                sel_inf = InfrastructureManager.get_infrastructure(infid, auth)
                # merge the current TOSCA with the new one
                if isinstance(sel_inf.extra_info['TOSCA'], Tosca):
                    tosca_data = sel_inf.extra_info['TOSCA'].merge(tosca_data)
                remove_list, radl_data = tosca_data.to_radl(sel_inf)
            elif "text/plain" in content_type or "*/*" in content_type or "text/*" in content_type:
                content_type = "text/plain"
            else:
                return return_error(415, "Unsupported Media Type %s" % content_type)

        if remove_list:
            InfrastructureManager.RemoveResource(infid, remove_list, auth, context)

        vm_ids = InfrastructureManager.AddResource(infid, radl_data, auth, context)

        # Replace the TOSCA document
        if tosca_data:
            sel_inf = InfrastructureManager.get_infrastructure(infid, auth)
            sel_inf.extra_info['TOSCA'] = tosca_data

<<<<<<< HEAD
        protocol = "http://"
        if Config.REST_SSL:
            protocol = "https://"
=======
>>>>>>> 266fef36
        res = []
        for vm_id in vm_ids:
            res.append(get_full_url("/infrastructures/" + str(infid) + "/vms/" + str(vm_id)))

        return format_output(res, "text/uri-list", "uri-list", "uri")
    except DeletedInfrastructureException as ex:
        return return_error(404, "Error Adding resources: " + str(ex))
    except IncorrectInfrastructureException as ex:
        return return_error(404, "Error Adding resources: " + str(ex))
    except UnauthorizedUserException as ex:
        return return_error(403, "Error Adding resources: " + str(ex))
    except Exception as ex:
        logger.exception("Error Adding resources")
        return return_error(400, "Error Adding resources: " + str(ex))


@app.route('/infrastructures/:infid/vms/:vmid', method='DELETE')
def RESTRemoveResource(infid=None, vmid=None):
    try:
        auth = get_auth_header()
    except:
        return return_error(401, "No authentication data provided")

    try:
        context = True
        if "context" in bottle.request.params.keys():
            str_ctxt = bottle.request.params.get("context").lower()
            if str_ctxt in ['yes', 'true', '1']:
                context = True
            elif str_ctxt in ['no', 'false', '0']:
                context = False
            else:
                return return_error(400, "Incorrect value in context parameter")

        InfrastructureManager.RemoveResource(infid, vmid, auth, context)
        bottle.response.content_type = "text/plain"
        return ""
    except DeletedInfrastructureException as ex:
        return return_error(404, "Error Removing resources: " + str(ex))
    except IncorrectInfrastructureException as ex:
        return return_error(404, "Error Removing resources: " + str(ex))
    except UnauthorizedUserException as ex:
        return return_error(403, "Error Removing resources: " + str(ex))
    except DeletedVMException as ex:
        return return_error(404, "Error Removing resources: " + str(ex))
    except IncorrectVMException as ex:
        return return_error(404, "Error Removing resources: " + str(ex))
    except Exception as ex:
        logger.exception("Error Removing resources")
        return return_error(400, "Error Removing resources: " + str(ex))


@app.route('/infrastructures/:infid/vms/:vmid', method='PUT')
def RESTAlterVM(infid=None, vmid=None):
    try:
        auth = get_auth_header()
    except:
        return return_error(401, "No authentication data provided")

    try:
        content_type = get_media_type('Content-Type')
        radl_data = bottle.request.body.read().decode("utf-8")

        if content_type:
            if "application/json" in content_type:
                radl_data = parse_radl_json(radl_data)
            elif "text/yaml" in content_type:
                tosca_data = Tosca(radl_data)
                _, radl_data = tosca_data.to_radl()
            elif "text/plain" in content_type or "*/*" in content_type or "text/*" in content_type:
                content_type = "text/plain"
            else:
                return return_error(415, "Unsupported Media Type %s" % content_type)

        vm_info = InfrastructureManager.AlterVM(infid, vmid, radl_data, auth)

        return format_output(vm_info, field_name="radl")
    except DeletedInfrastructureException as ex:
        return return_error(404, "Error modifying resources: " + str(ex))
    except IncorrectInfrastructureException as ex:
        return return_error(404, "Error modifying resources: " + str(ex))
    except UnauthorizedUserException as ex:
        return return_error(403, "Error modifying resources: " + str(ex))
    except DeletedVMException as ex:
        return return_error(404, "Error modifying resources: " + str(ex))
    except IncorrectVMException as ex:
        return return_error(404, "Error modifying resources: " + str(ex))
    except Exception as ex:
        logger.exception("Error modifying resources")
        return return_error(400, "Error modifying resources: " + str(ex))


@app.route('/infrastructures/:infid/reconfigure', method='PUT')
def RESTReconfigureInfrastructure(infid=None):
    try:
        auth = get_auth_header()
    except:
        return return_error(401, "No authentication data provided")

    try:
        vm_list = None
        if "vm_list" in bottle.request.params.keys():
            str_vm_list = bottle.request.params.get("vm_list")
            try:
                vm_list = [int(vm_id) for vm_id in str_vm_list.split(",")]
            except:
                return return_error(400, "Incorrect vm_list format.")

        content_type = get_media_type('Content-Type')
        radl_data = bottle.request.body.read().decode("utf-8")

        if radl_data:
            if content_type:
                if "application/json" in content_type:
                    radl_data = parse_radl_json(radl_data)
                elif "text/plain" in content_type or "*/*" in content_type or "text/*" in content_type:
                    content_type = "text/plain"
                else:
                    return return_error(415, "Unsupported Media Type %s" % content_type)
        else:
            radl_data = ""
        bottle.response.content_type = "text/plain"
        return InfrastructureManager.Reconfigure(infid, radl_data, auth, vm_list)
    except DeletedInfrastructureException as ex:
        return return_error(404, "Error reconfiguring infrastructure: " + str(ex))
    except IncorrectInfrastructureException as ex:
        return return_error(404, "Error reconfiguring infrastructure: " + str(ex))
    except UnauthorizedUserException as ex:
        return return_error(403, "Error reconfiguring infrastructure: " + str(ex))
    except Exception as ex:
        logger.exception("Error reconfiguring infrastructure")
        return return_error(400, "Error reconfiguring infrastructure: " + str(ex))


@app.route('/infrastructures/:infid/start', method='PUT')
def RESTStartInfrastructure(infid=None):
    try:
        auth = get_auth_header()
    except:
        return return_error(401, "No authentication data provided")

    try:
        bottle.response.content_type = "text/plain"
        return InfrastructureManager.StartInfrastructure(infid, auth)
    except DeletedInfrastructureException as ex:
        return return_error(404, "Error starting infrastructure: " + str(ex))
    except IncorrectInfrastructureException as ex:
        return return_error(404, "Error starting infrastructure: " + str(ex))
    except UnauthorizedUserException as ex:
        return return_error(403, "Error starting infrastructure: " + str(ex))
    except Exception as ex:
        logger.exception("Error starting infrastructure")
        return return_error(400, "Error starting infrastructure: " + str(ex))


@app.route('/infrastructures/:infid/stop', method='PUT')
def RESTStopInfrastructure(infid=None):
    try:
        auth = get_auth_header()
    except:
        return return_error(401, "No authentication data provided")

    try:
        bottle.response.content_type = "text/plain"
        return InfrastructureManager.StopInfrastructure(infid, auth)
    except DeletedInfrastructureException as ex:
        return return_error(404, "Error stopping infrastructure: " + str(ex))
    except IncorrectInfrastructureException as ex:
        return return_error(404, "Error stopping infrastructure: " + str(ex))
    except UnauthorizedUserException as ex:
        return return_error(403, "Error stopping infrastructure: " + str(ex))
    except Exception as ex:
        logger.exception("Error stopping infrastructure")
        return return_error(400, "Error stopping infrastructure: " + str(ex))


@app.route('/infrastructures/:infid/vms/:vmid/start', method='PUT')
def RESTStartVM(infid=None, vmid=None):
    try:
        auth = get_auth_header()
    except:
        return return_error(401, "No authentication data provided")

    try:
        bottle.response.content_type = "text/plain"
        return InfrastructureManager.StartVM(infid, vmid, auth)
    except DeletedInfrastructureException as ex:
        return return_error(404, "Error starting VM: " + str(ex))
    except IncorrectInfrastructureException as ex:
        return return_error(404, "Error starting VM: " + str(ex))
    except UnauthorizedUserException as ex:
        return return_error(403, "Error starting VM: " + str(ex))
    except DeletedVMException as ex:
        return return_error(404, "Error starting VM: " + str(ex))
    except IncorrectVMException as ex:
        return return_error(404, "Error starting VM: " + str(ex))
    except Exception as ex:
        logger.exception("Error starting VM")
        return return_error(400, "Error starting VM: " + str(ex))


@app.route('/infrastructures/:infid/vms/:vmid/stop', method='PUT')
def RESTStopVM(infid=None, vmid=None):
    try:
        auth = get_auth_header()
    except:
        return return_error(401, "No authentication data provided")

    try:
        bottle.response.content_type = "text/plain"
        return InfrastructureManager.StopVM(infid, vmid, auth)
    except DeletedInfrastructureException as ex:
        return return_error(404, "Error stopping VM: " + str(ex))
    except IncorrectInfrastructureException as ex:
        return return_error(404, "Error stopping VM: " + str(ex))
    except UnauthorizedUserException as ex:
        return return_error(403, "Error stopping VM: " + str(ex))
    except DeletedVMException as ex:
        return return_error(404, "Error stopping VM: " + str(ex))
    except IncorrectVMException as ex:
        return return_error(404, "Error stopping VM: " + str(ex))
    except Exception as ex:
        logger.exception("Error stopping VM")
        return return_error(400, "Error stopping VM: " + str(ex))


@app.route('/version', method='GET')
def RESTGeVersion():
    try:
        from IM import __version__ as version
        return format_output(version, field_name="version")
    except Exception as ex:
        return return_error(400, "Error getting IM version: " + str(ex))


@app.route('/infrastructures/:infid/vms/:vmid/disks/:disknum/snapshot', method='PUT')
def RESTCreateDiskSnapshot(infid=None, vmid=None, disknum=None):
    try:
        auth = get_auth_header()
    except:
        return return_error(401, "No authentication data provided")

    try:
        bottle.response.content_type = "text/plain"

        if "image_name" in bottle.request.params.keys():
            image_name = bottle.request.params.get("image_name")
        else:
            return return_error(400, "Parameter image_name required.")
        if "auto_delete" in bottle.request.params.keys():
            str_auto_delete = bottle.request.params.get("auto_delete").lower()
            if str_auto_delete in ['yes', 'true', '1']:
                auto_delete = True
            elif str_auto_delete in ['no', 'false', '0']:
                auto_delete = False
            else:
                return return_error(400, "Incorrect value in context parameter")
        else:
            auto_delete = False

        return InfrastructureManager.CreateDiskSnapshot(infid, vmid, int(disknum), image_name, auto_delete, auth)
    except DeletedInfrastructureException as ex:
        return return_error(404, "Error creating snapshot: " + str(ex))
    except IncorrectInfrastructureException as ex:
        return return_error(404, "Error creating snapshot: " + str(ex))
    except UnauthorizedUserException as ex:
        return return_error(403, "Error creating snapshot: " + str(ex))
    except DeletedVMException as ex:
        return return_error(404, "Error creating snapshot: " + str(ex))
    except IncorrectVMException as ex:
        return return_error(404, "Error creating snapshot: " + str(ex))
    except Exception as ex:
        logger.exception("Error creating snapshot")
        return return_error(400, "Error creating snapshot: " + str(ex))


@app.error(403)
def error_mesage_403(error):
    return return_error(403, error.body)


@app.error(404)
def error_mesage_404(error):
    return return_error(404, error.body)


@app.error(405)
def error_mesage_405(error):
    return return_error(405, error.body)


@app.error(500)
def error_mesage_500(error):
    return return_error(500, error.body)<|MERGE_RESOLUTION|>--- conflicted
+++ resolved
@@ -387,8 +387,6 @@
                 bottle.abort(
                     403, "'outputs' infrastructure property is not valid in this infrastructure")
             return format_output(res, default_type="application/json", field_name="outputs")
-<<<<<<< HEAD
-=======
         elif prop == "data":
             accept = get_media_type('Accept')
             if accept and "application/json" not in accept and "*/*" not in accept and "application/*" not in accept:
@@ -406,7 +404,6 @@
 
             data = InfrastructureManager.ExportInfrastructure(infid, delete, auth)
             return format_output(data, default_type="application/json", field_name="data")
->>>>>>> 266fef36
         else:
             return return_error(404, "Incorrect infrastructure property")
 
@@ -455,8 +452,6 @@
         content_type = get_media_type('Content-Type')
         radl_data = bottle.request.body.read().decode("utf-8")
         tosca_data = None
-<<<<<<< HEAD
-=======
 
         async_call = False
         if "async" in bottle.request.params.keys():
@@ -467,7 +462,6 @@
                 async_call = False
             else:
                 return return_error(400, "Incorrect value in async parameter")
->>>>>>> 266fef36
 
         if content_type:
             if "application/json" in content_type:
@@ -481,11 +475,6 @@
                 return return_error(415, "Unsupported Media Type %s" % content_type)
 
         inf_id = InfrastructureManager.CreateInfrastructure(radl_data, auth, async_call)
-
-        # Store the TOSCA document
-        if tosca_data:
-            sel_inf = InfrastructureManager.get_infrastructure(inf_id, auth)
-            sel_inf.extra_info['TOSCA'] = tosca_data
 
         # Store the TOSCA document
         if tosca_data:
@@ -638,12 +627,6 @@
             sel_inf = InfrastructureManager.get_infrastructure(infid, auth)
             sel_inf.extra_info['TOSCA'] = tosca_data
 
-<<<<<<< HEAD
-        protocol = "http://"
-        if Config.REST_SSL:
-            protocol = "https://"
-=======
->>>>>>> 266fef36
         res = []
         for vm_id in vm_ids:
             res.append(get_full_url("/infrastructures/" + str(infid) + "/vms/" + str(vm_id)))
