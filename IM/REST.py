--- conflicted
+++ resolved
@@ -281,9 +281,6 @@
 				return return_error(415, "Unsupported Accept Media Types: %s" % accept)
 			bottle.response.content_type = "application/json"
 			res = InfrastructureManager.GetInfrastructureState(id, auth)
-<<<<<<< HEAD
-			res = json.dumps(res)
-			return res
 		elif prop == "outputs":
 			accept = get_media_type('Accept')
 			if accept and "application/json" not in accept and "*/*" not in accept and "application/*" not in accept :
@@ -294,9 +291,6 @@
 				res = Tosca(sel_inf.extra_info["TOSCA"]).get_outputs(sel_inf)
 			else:
 				bottle.abort(403, "'outputs' infrastructure property is not valid in this infrastructure")
-			return json.dumps(res)
-=======
->>>>>>> e8e07d4d
 		else:
 			return return_error(404, "Incorrect infrastructure property")
 
@@ -691,7 +685,7 @@
 @app.error(405)
 def error_mesage_405(error):
 	return return_error(405, error.body)
-
+	
 @app.error(500)
 def error_mesage_500(error):
 	return return_error(500, error.body)