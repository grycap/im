# IM - Infrastructure Manager
# Copyright (C) 2011 - GRyCAP - Universitat Politecnica de Valencia
# 
# This program is free software: you can redistribute it and/or modify
# it under the terms of the GNU General Public License as published by
# the Free Software Foundation, either version 3 of the License, or
# (at your option) any later version.
#
# This program is distributed in the hope that it will be useful,
# but WITHOUT ANY WARRANTY; without even the implied warranty of
# MERCHANTABILITY or FITNESS FOR A PARTICULAR PURPOSE.  See the
# GNU General Public License for more details.
#
# You should have received a copy of the GNU General Public License
# along with this program.  If not, see <http://www.gnu.org/licenses/>.

import logging
import threading
import bottle
import json

from InfrastructureInfo import IncorrectVMException, DeletedVMException
from InfrastructureManager import InfrastructureManager, DeletedInfrastructureException, IncorrectInfrastructureException, UnauthorizedUserException
from auth import Authentication
from config import Config
from radl.radl_json import parse_radl as parse_radl_json, dump_radl as dump_radl_json, featuresToSimple, radlToSimple
from radl.radl import RADL, Features, Feature
from IM.tosca.Tosca import Tosca

logger = logging.getLogger('InfrastructureManager')

# Combination of chars used to separate the lines in the AUTH header
AUTH_LINE_SEPARATOR = '\\n'
# Combination of chars used to separate the lines inside the auth data (i.e. in a certificate)
AUTH_NEW_LINE_SEPARATOR = '\\\\n'

HTML_ERROR_TEMPLATE = """<!DOCTYPE HTML PUBLIC "-//IETF//DTD HTML 2.0//EN">
<html>
	<head>
		<title>Error %d.</title>
	</head>
	<body>
		<h1>Code: %d.</h1>
		<h1>Message: %s</h1>
	</body>
</html>
"""

app = bottle.Bottle()  
bottle_server = None

# Declaration of new class that inherits from ServerAdapter  
# It's almost equal to the supported cherrypy class CherryPyServer  
class MySSLCherryPy(bottle.ServerAdapter):  
	def run(self, handler):
		from cherrypy.wsgiserver.ssl_pyopenssl import pyOpenSSLAdapter
		from cherrypy import wsgiserver
		server = wsgiserver.CherryPyWSGIServer((self.host, self.port), handler)  
		self.srv = server

		# If cert variable is has a valid path, SSL will be used  
		# You can set it to None to disable SSL
		server.ssl_adapter = pyOpenSSLAdapter(Config.REST_SSL_CERTFILE, Config.REST_SSL_KEYFILE, Config.REST_SSL_CA_CERTS)
		try:  
			server.start()  
		finally:  
			server.stop()  
			
	def shutdown(self):
		self.srv.stop()

class StoppableWSGIRefServer(bottle.ServerAdapter):
	def run(self, app): # pragma: no cover
		from wsgiref.simple_server import WSGIRequestHandler, WSGIServer
		from wsgiref.simple_server import make_server
		import socket

		class FixedHandler(WSGIRequestHandler):
			def address_string(self): # Prevent reverse DNS lookups please.
				return self.client_address[0]
			def log_request(*args, **kw):
				if not self.quiet:
					return WSGIRequestHandler.log_request(*args, **kw)

		handler_cls = self.options.get('handler_class', FixedHandler)
		server_cls  = self.options.get('server_class', WSGIServer)

		if ':' in self.host: # Fix wsgiref for IPv6 addresses.
			if getattr(server_cls, 'address_family') == socket.AF_INET:
				class server_cls(server_cls):
					address_family = socket.AF_INET6

		srv = make_server(self.host, self.port, app, server_cls, handler_cls)
		self.srv = srv ### THIS IS THE ONLY CHANGE TO THE ORIGINAL CLASS METHOD!
		srv.serve_forever()

	def shutdown(self): ### ADD SHUTDOWN METHOD.
		self.srv.shutdown()
		# self.server.server_close()

def run_in_thread(host, port):
	bottle_thr = threading.Thread(target=run, args=(host, port))
	bottle_thr.daemon = True  
	bottle_thr.start()

def run(host, port):
	global bottle_server
	if Config.REST_SSL:
		# Add our new MySSLCherryPy class to the supported servers  
		# under the key 'mysslcherrypy'
		bottle_server = MySSLCherryPy(host=host, port=port)
		bottle.run(app, host=host, port=port, server=bottle_server, quiet=True)
	else:
		bottle_server = StoppableWSGIRefServer(host=host, port=port)
		bottle.run(app, server=bottle_server, quiet=True)

def return_error(code, msg):
	content_type = get_media_type('Accept')

	if "application/json" in content_type:
		bottle.response.status = code
		bottle.response.content_type = "application/json"
		return json.dumps({'message': msg, 'code' : code})
	elif "text/html" in content_type:
		bottle.response.status = code
		bottle.response.content_type = "text/html"
		return HTML_ERROR_TEMPLATE % (code, code, msg)
	else:
		bottle.response.status = code
		bottle.response.content_type = 'text/plain'
		return msg

def stop():
	bottle_server.shutdown()

def get_media_type(header):
	"""
	Function to get specified the header media type.
	Returns a List of strings.
	"""
	res = []
	accept = bottle.request.headers.get(header)
	if accept:
		media_types = accept.split(",")
		for media_type in media_types:
			pos = media_type.find(";")
			if pos != -1:
				media_type = media_type[:pos]
			res.append(media_type.strip())

	return res

def get_auth_header():
	"""
	Get the Authentication object from the AUTHORIZATION header
	replacing the new line chars.
	"""
	auth_data = bottle.request.headers['AUTHORIZATION'].replace(AUTH_NEW_LINE_SEPARATOR,"\n")
	auth_data = auth_data.split(AUTH_LINE_SEPARATOR)
	return Authentication(Authentication.read_auth_data(auth_data))

def format_output(res, default_type = "text/plain", field_name = None, list_field_name = None):
	"""
	Format the output of the API responses
	"""
	accept = get_media_type('Accept')
	
	if accept:
		content_type = None
		for accept_item in accept:
			if accept_item in ["application/json", "application/*"]:
				if isinstance(res, RADL):
					if field_name:
						res_dict = {field_name: radlToSimple(res)}
						info = json.dumps(res_dict)
					else:
						info = dump_radl_json(res, enter="", indent="")
				# This is the case of the "contains" properties
				elif isinstance(res, dict) and all(isinstance(x, Feature) for x in res.values()):
					features = Features()
					features.props = res
					res_dict = featuresToSimple(features)
					if field_name:
						res_dict = {field_name: res_dict}
					info = json.dumps(res_dict)
				else:
					# Always return a complex object to make easier parsing steps
					if field_name:
						if list_field_name and isinstance(res, list):
							res_dict = {field_name: []}
							for elem in res:
								res_dict[field_name].append({list_field_name : elem})
						else:
							res_dict = {field_name: res}
					else:
						res_dict = res
					info = json.dumps(res_dict)
				content_type = "application/json"
				break
			elif accept_item in [default_type, "*/*", "text/*"]:
				if isinstance(res, list):
					info = "\n".join(res)
				else:
					info = str(res)
				content_type = default_type
				break
			
		if content_type:
			bottle.response.content_type = content_type
		else:
			return return_error(415, "Unsupported Accept Media Types: %s" % ",".join(accept))
	else:
		if default_type == "application/json":
			if field_name:
				if list_field_name and isinstance(res, list):
					res_dict = {field_name: []}
					for elem in res:
						res_dict[field_name].append({list_field_name : elem})
				else:
					res_dict = {field_name: res}
			else:
				res_dict = res
			info = json.dumps(res_dict)
		else:
			if isinstance(res, list):
				info = "\n".join(res)
			else:
				info = str(res)
		bottle.response.content_type = default_type
		
	return info

@app.route('/infrastructures/:id', method='DELETE')
def RESTDestroyInfrastructure(id=None):
	try:
		auth = get_auth_header()
	except:
		return return_error(401, "No authentication data provided")
	
	try:
		InfrastructureManager.DestroyInfrastructure(id, auth)
		bottle.response.content_type = "text/plain"
		return ""
	except DeletedInfrastructureException, ex:
		return return_error(404, "Error Destroying Inf: " + str(ex))
	except IncorrectInfrastructureException, ex:
		return return_error(404, "Error Destroying Inf: " + str(ex))
	except Exception, ex:
		logger.exception("Error Destroying Inf")
		return return_error(400, "Error Destroying Inf: " + str(ex))

@app.route('/infrastructures/:id', method='GET')
def RESTGetInfrastructureInfo(id=None):
	try:
		auth = get_auth_header()
	except:
		return return_error(401, "No authentication data provided")
	
	try:
		vm_ids = InfrastructureManager.GetInfrastructureInfo(id, auth)
		res = []
		
		protocol = "http://"
		if Config.REST_SSL:
			protocol = "https://"
		for vm_id in vm_ids:
			res.append(protocol + bottle.request.environ['HTTP_HOST'] + '/infrastructures/' + str(id) + '/vms/' + str(vm_id))
		
		return format_output(res, "text/uri-list", "uri-list", "uri")
	except DeletedInfrastructureException, ex:
		return return_error(404, "Error Getting Inf. info: " + str(ex))
	except IncorrectInfrastructureException, ex:
		return return_error(404, "Error Getting Inf. info: " + str(ex))
	except Exception, ex:
		logger.exception("Error Getting Inf. info")
		return return_error(400, "Error Getting Inf. info: " + str(ex))

@app.route('/infrastructures/:id/:prop', method='GET')
def RESTGetInfrastructureProperty(id=None, prop=None):
	try:
		auth = get_auth_header()
	except:
		return return_error(401, "No authentication data provided")
	
	try:
		if prop == "contmsg":
			res = InfrastructureManager.GetInfrastructureContMsg(id, auth)
		elif prop == "radl":
			res = InfrastructureManager.GetInfrastructureRADL(id, auth)
		elif prop == "state":
			accept = get_media_type('Accept')
			if accept and "application/json" not in accept and "*/*" not in accept and "application/*" not in accept :
				return return_error(415, "Unsupported Accept Media Types: %s" % accept)
			bottle.response.content_type = "application/json"
			res = InfrastructureManager.GetInfrastructureState(id, auth)
<<<<<<< HEAD
		elif prop == "outputs":
			accept = get_media_type('Accept')
			if accept and "application/json" not in accept and "*/*" not in accept and "application/*" not in accept :
				return return_error(415, "Unsupported Accept Media Types: %s" % accept)
			bottle.response.content_type = "application/json"
			sel_inf = InfrastructureManager.get_infrastructure(id, auth)
			if "TOSCA" in sel_inf.extra_info:
				res = Tosca(sel_inf.extra_info["TOSCA"]).get_outputs(sel_inf)
			else:
				bottle.abort(403, "'outputs' infrastructure property is not valid in this infrastructure")
=======
			return format_output(res, default_type = "application/json", field_name = "state")
>>>>>>> d3941d5e
		else:
			return return_error(404, "Incorrect infrastructure property")

		return format_output(res, field_name = prop)
	except DeletedInfrastructureException, ex:
		return return_error(404, "Error Getting Inf. prop: " + str(ex))
	except IncorrectInfrastructureException, ex:
		return return_error(404, "Error Getting Inf. prop: " + str(ex))
	except Exception, ex:
		logger.exception("Error Getting Inf. prop")
		return return_error(400, "Error Getting Inf. prop: " + str(ex))

@app.route('/infrastructures', method='GET')
def RESTGetInfrastructureList():
	try:
		auth = get_auth_header()
	except:
		return return_error(401, "No authentication data provided")
	
	try:
		inf_ids = InfrastructureManager.GetInfrastructureList(auth)
		res = []
		
		protocol = "http://"
		if Config.REST_SSL:
			protocol = "https://"
		for inf_id in inf_ids:
			res.append(protocol + bottle.request.environ['HTTP_HOST'] + "/infrastructures/" + str(inf_id))
		
		return format_output(res, "text/uri-list", "uri-list", "uri")
	except UnauthorizedUserException, ex:
		return return_error(401, "Error Getting Inf. List: " + str(ex))
	except Exception, ex:
		logger.exception("Error Getting Inf. List")
		return return_error(400, "Error Getting Inf. List: " + str(ex))


@app.route('/infrastructures', method='POST')
def RESTCreateInfrastructure():
	try:
		auth = get_auth_header()
	except:
		return return_error(401, "No authentication data provided")

	try:
		content_type = get_media_type('Content-Type')
		radl_data = bottle.request.body.read()
		tosca_data = None
		
		if content_type:
			if "application/json" in content_type:
				radl_data = parse_radl_json(radl_data)
			elif "text/yaml" in content_type:
				tosca_data = radl_data
				_, radl_data = Tosca(radl_data).to_radl()
			elif "text/plain" in content_type or "*/*" in content_type or "text/*" in content_type:
				content_type = "text/plain"
			else:
				return return_error(415, "Unsupported Media Type %s" % content_type)

		inf_id = InfrastructureManager.CreateInfrastructure(radl_data, auth)
		
		# Store the TOSCA document
		if tosca_data:
			sel_inf = InfrastructureManager.get_infrastructure(inf_id, auth)
			sel_inf.extra_info['TOSCA'] = tosca_data
		
		bottle.response.content_type = "text/uri-list"
		protocol = "http://"
		if Config.REST_SSL:
			protocol = "https://"
		
		res = protocol + bottle.request.environ['HTTP_HOST'] + "/infrastructures/" + str(inf_id)
		
		return format_output(res, "text/uri-list", "uri")
	except UnauthorizedUserException, ex:
		return return_error(401, "Error Getting Inf. info: " + str(ex))
	except Exception, ex:
		logger.exception("Error Creating Inf.")
		return return_error(400, "Error Creating Inf.: " + str(ex))

@app.route('/infrastructures/:infid/vms/:vmid', method='GET')
def RESTGetVMInfo(infid=None, vmid=None):
	try:
		auth = get_auth_header()
	except:
		return return_error(401, "No authentication data provided")
	
	try:
		radl = InfrastructureManager.GetVMInfo(infid, vmid, auth)
		return format_output(radl, field_name = "radl")
	except DeletedInfrastructureException, ex:
		return return_error(404, "Error Getting VM. info: " + str(ex))
	except IncorrectInfrastructureException, ex:
		return return_error(404, "Error Getting VM. info: " + str(ex))
	except DeletedVMException, ex:
		return return_error(404, "Error Getting VM. info: " + str(ex))
	except IncorrectVMException, ex:
		return return_error(404, "Error Getting VM. info: " + str(ex))
	except Exception, ex:
		logger.exception("Error Getting VM info")
		return return_error(400, "Error Getting VM info: " + str(ex))

@app.route('/infrastructures/:infid/vms/:vmid/:prop', method='GET')
def RESTGetVMProperty(infid=None, vmid=None, prop=None):
	try:
		auth = get_auth_header()
	except:
		return return_error(401, "No authentication data provided")
	
	try:
		if prop == 'contmsg':
			info = InfrastructureManager.GetVMContMsg(infid, vmid, auth)
		else:
			info = InfrastructureManager.GetVMProperty(infid, vmid, prop, auth)
		
		if info == None:
			return return_error(404, "Incorrect property %s for VM ID %s" % (prop, vmid))
		else:
			return format_output(info, field_name = prop)
	except DeletedInfrastructureException, ex:
		return return_error(404, "Error Getting VM. property: " + str(ex))
	except IncorrectInfrastructureException, ex:
		return return_error(404, "Error Getting VM. property: " + str(ex))
	except DeletedVMException, ex:
		return return_error(404, "Error Getting VM. property: " + str(ex))
	except IncorrectVMException, ex:
		return return_error(404, "Error Getting VM. property: " + str(ex))
	except Exception, ex:
		logger.exception("Error Getting VM property")
		return return_error(400, "Error Getting VM property: " + str(ex))

@app.route('/infrastructures/:id', method='POST')
def RESTAddResource(id=None):
	try:
		auth = get_auth_header()
	except:
		return return_error(401, "No authentication data provided")

	try:
		context = True
		if "context" in bottle.request.params.keys():
			str_ctxt = bottle.request.params.get("context").lower()
			if str_ctxt in ['yes', 'true', '1']:
				context = True 
			elif str_ctxt in ['no', 'false', '0']:
				context = False
			else:
				return return_error(400, "Incorrect value in context parameter")

		content_type = get_media_type('Content-Type')
		radl_data = bottle.request.body.read()
		tosca_data = None
		remove_list = []
		
		if content_type:
			if "application/json" in content_type:
				radl_data = parse_radl_json(radl_data)
			elif "text/yaml" in content_type:
				tosca_data  = radl_data
				sel_inf = InfrastructureManager.get_infrastructure(id, auth)
				remove_list, radl_data = Tosca(radl_data).to_radl(sel_inf)
			elif "text/plain" in content_type or "*/*" in content_type or "text/*" in content_type:
				content_type = "text/plain"
			else:
				return return_error(415, "Unsupported Media Type %s" % content_type)

		if remove_list:
			InfrastructureManager.RemoveResource(id, remove_list, auth, context)
		
		vm_ids = InfrastructureManager.AddResource(id, radl_data, auth, context)

		# Replace the TOSCA document
		if tosca_data:
			sel_inf = InfrastructureManager.get_infrastructure(id, auth)
			sel_inf.extra_info['TOSCA'] = tosca_data
		
		protocol = "http://"
		if Config.REST_SSL:
			protocol = "https://"
		res = []
		for vm_id in vm_ids:
			res.append(protocol + bottle.request.environ['HTTP_HOST'] + "/infrastructures/" + str(id) + "/vms/" + str(vm_id))
		
		return format_output(res, "text/uri-list", "uri-list", "uri")
	except DeletedInfrastructureException, ex:
		return return_error(404, "Error Adding resources: " + str(ex))
	except IncorrectInfrastructureException, ex:
		return return_error(404, "Error Adding resources: " + str(ex))
	except Exception, ex:
		logger.exception("Error Adding resources")
		return return_error(400, "Error Adding resources: " + str(ex))
				
@app.route('/infrastructures/:infid/vms/:vmid', method='DELETE')
def RESTRemoveResource(infid=None, vmid=None):
	try:
		auth = get_auth_header()
	except:
		return return_error(401, "No authentication data provided")
	
	try:
		context = True
		if "context" in bottle.request.params.keys():
			str_ctxt = bottle.request.params.get("context").lower()
			if str_ctxt in ['yes', 'true', '1']:
				context = True 
			elif str_ctxt in ['no', 'false', '0']:
				context = False
			else:
				return return_error(400, "Incorrect value in context parameter")

		InfrastructureManager.RemoveResource(infid, vmid, auth, context)
		bottle.response.content_type = "text/plain"
		return ""
	except DeletedInfrastructureException, ex:
		return return_error(404, "Error Removing resources: " + str(ex))
	except IncorrectInfrastructureException, ex:
		return return_error(404, "Error Removing resources: " + str(ex))
	except DeletedVMException, ex:
		return return_error(404, "Error Removing resources: " + str(ex))
	except IncorrectVMException, ex:
		return return_error(404, "Error Removing resources: " + str(ex))
	except Exception, ex:
		logger.exception("Error Removing resources")
		return return_error(400, "Error Removing resources: " + str(ex))

@app.route('/infrastructures/:infid/vms/:vmid', method='PUT')
def RESTAlterVM(infid=None, vmid=None):
	try:
		auth = get_auth_header()
	except:
		return return_error(401, "No authentication data provided")
	
	try:
		content_type = get_media_type('Content-Type')
		radl_data = bottle.request.body.read()
		
		if content_type:
			if "application/json" in content_type:
				radl_data = parse_radl_json(radl_data)
			elif "text/plain" in content_type or "*/*" in content_type or "text/*" in content_type:
				content_type = "text/plain"
			else:
				return return_error(415, "Unsupported Media Type %s" % content_type)
		
		vm_info = InfrastructureManager.AlterVM(infid, vmid, radl_data, auth)

		return format_output(vm_info, field_name = "radl")
	except DeletedInfrastructureException, ex:
		return return_error(404, "Error modifying resources: " + str(ex))
	except IncorrectInfrastructureException, ex:
		return return_error(404, "Error modifying resources: " + str(ex))
	except DeletedVMException, ex:
		return return_error(404, "Error modifying resources: " + str(ex))
	except IncorrectVMException, ex:
		return return_error(404, "Error modifying resources: " + str(ex))
	except Exception, ex:
		logger.exception("Error modifying resources")
		return return_error(400, "Error modifying resources: " + str(ex))

@app.route('/infrastructures/:id/reconfigure', method='PUT')
def RESTReconfigureInfrastructure(id=None):
	try:
		auth = get_auth_header()
	except:
		return return_error(401, "No authentication data provided")

	try:
		vm_list = None
		if "vm_list" in bottle.request.params.keys():
			str_vm_list = bottle.request.params.get("vm_list")
			try:
				vm_list = [int(vm_id) for vm_id in str_vm_list.split(",")]
			except:
				return return_error(400, "Incorrect vm_list format.")
		
		content_type = get_media_type('Content-Type')
		radl_data = bottle.request.body.read()
		
		if radl_data:
			if content_type:
				if "application/json" in content_type:
					radl_data = parse_radl_json(radl_data)
				elif "text/plain" in content_type or "*/*" in content_type or "text/*" in content_type:
					content_type = "text/plain"
				else:
					return return_error(415, "Unsupported Media Type %s" % content_type)
		else:
			radl_data = ""
		bottle.response.content_type = "text/plain"
		return InfrastructureManager.Reconfigure(id, radl_data, auth, vm_list)
	except DeletedInfrastructureException, ex:
		return return_error(404, "Error reconfiguring infrastructure: " + str(ex))
	except IncorrectInfrastructureException, ex:
		return return_error(404, "Error reconfiguring infrastructure: " + str(ex))
	except Exception, ex:
		logger.exception("Error reconfiguring infrastructure")
		return return_error(400, "Error reconfiguring infrastructure: " + str(ex))

@app.route('/infrastructures/:id/start', method='PUT')
def RESTStartInfrastructure(id=None):
	try:
		auth = get_auth_header()
	except:
		return return_error(401, "No authentication data provided")

	try:
		bottle.response.content_type = "text/plain"
		return InfrastructureManager.StartInfrastructure(id, auth)	
	except DeletedInfrastructureException, ex:
		return return_error(404, "Error starting infrastructure: " + str(ex))
	except IncorrectInfrastructureException, ex:
		return return_error(404, "Error starting infrastructure: " + str(ex))
	except Exception, ex:
		logger.exception("Error starting infrastructure")
		return return_error(400, "Error starting infrastructure: " + str(ex))

@app.route('/infrastructures/:id/stop', method='PUT')
def RESTStopInfrastructure(id=None):
	try:
		auth = get_auth_header()
	except:
		return return_error(401, "No authentication data provided")

	try:
		bottle.response.content_type = "text/plain"
		return InfrastructureManager.StopInfrastructure(id, auth)	
	except DeletedInfrastructureException, ex:
		return return_error(404, "Error stopping infrastructure: " + str(ex))
	except IncorrectInfrastructureException, ex:
		return return_error(404, "Error stopping infrastructure: " + str(ex))
	except Exception, ex:
		logger.exception("Error stopping infrastructure")
		return return_error(400, "Error stopping infrastructure: " + str(ex))
	
@app.route('/infrastructures/:infid/vms/:vmid/start', method='PUT')
def RESTStartVM(infid=None, vmid=None, prop=None):
	try:
		auth = get_auth_header()
	except:
		return return_error(401, "No authentication data provided")
	
	try:
		bottle.response.content_type = "text/plain"
		return InfrastructureManager.StartVM(infid, vmid, auth)
	except DeletedInfrastructureException, ex:
		return return_error(404, "Error starting VM: " + str(ex))
	except IncorrectInfrastructureException, ex:
		return return_error(404, "Error starting VM: " + str(ex))
	except DeletedVMException, ex:
		return return_error(404, "Error starting VM: " + str(ex))
	except IncorrectVMException, ex:
		return return_error(404, "Error starting VM: " + str(ex))
	except Exception, ex:
		logger.exception("Error starting VM")
		return return_error(400, "Error starting VM: " + str(ex))
	
@app.route('/infrastructures/:infid/vms/:vmid/stop', method='PUT')
def RESTStopVM(infid=None, vmid=None, prop=None):
	try:
		auth = get_auth_header()
	except:
		return return_error(401, "No authentication data provided")
	
	try:
		bottle.response.content_type = "text/plain"
		return InfrastructureManager.StopVM(infid, vmid, auth)
	except DeletedInfrastructureException, ex:
		return return_error(404, "Error stopping VM: " + str(ex))
	except IncorrectInfrastructureException, ex:
		return return_error(404, "Error stopping VM: " + str(ex))
	except DeletedVMException, ex:
		return return_error(404, "Error stopping VM: " + str(ex))
	except IncorrectVMException, ex:
		return return_error(404, "Error stopping VM: " + str(ex))
	except Exception, ex:
		logger.exception("Error stopping VM")
		return return_error(400, "Error stopping VM: " + str(ex))

@app.route('/version', method='GET')
def RESTGeVersion():
	try:
		from IM import __version__ as version
		return format_output(version, field_name  = "version")
	except Exception, ex:
		return return_error(400, "Error getting IM version: " + str(ex))

@app.error(404)
def error_mesage_404(error):
	return return_error(404, error.body)

@app.error(405)
def error_mesage_405(error):
	return return_error(405, error.body)
	
@app.error(500)
def error_mesage_500(error):
	return return_error(500, error.body)<|MERGE_RESOLUTION|>--- conflicted
+++ resolved
@@ -293,7 +293,7 @@
 				return return_error(415, "Unsupported Accept Media Types: %s" % accept)
 			bottle.response.content_type = "application/json"
 			res = InfrastructureManager.GetInfrastructureState(id, auth)
-<<<<<<< HEAD
+			return format_output(res, default_type = "application/json", field_name = "state")
 		elif prop == "outputs":
 			accept = get_media_type('Accept')
 			if accept and "application/json" not in accept and "*/*" not in accept and "application/*" not in accept :
@@ -304,9 +304,7 @@
 				res = Tosca(sel_inf.extra_info["TOSCA"]).get_outputs(sel_inf)
 			else:
 				bottle.abort(403, "'outputs' infrastructure property is not valid in this infrastructure")
-=======
-			return format_output(res, default_type = "application/json", field_name = "state")
->>>>>>> d3941d5e
+			return format_output(res, default_type = "application/json", field_name = "outputs")
 		else:
 			return return_error(404, "Incorrect infrastructure property")
 
