# IM - Infrastructure Manager
# Copyright (C) 2011 - GRyCAP - Universitat Politecnica de Valencia
#
# This program is free software: you can redistribute it and/or modify
# it under the terms of the GNU General Public License as published by
# the Free Software Foundation, either version 3 of the License, or
# (at your option) any later version.
#
# This program is distributed in the hope that it will be useful,
# but WITHOUT ANY WARRANTY; without even the implied warranty of
# MERCHANTABILITY or FITNESS FOR A PARTICULAR PURPOSE.  See the
# GNU General Public License for more details.
#
# You should have received a copy of the GNU General Public License
# along with this program.  If not, see <http://www.gnu.org/licenses/>.

import time
from IM.uriparse import uriparse
from IM.VirtualMachine import VirtualMachine
from .CloudConnector import CloudConnector
from radl.radl import Feature

try:
    from azure.mgmt.resource import ResourceManagementClient
    from azure.mgmt.storage import StorageManagementClient
    from azure.mgmt.compute import ComputeManagementClient
    from azure.mgmt.network import NetworkManagementClient
    from azure.common.credentials import UserPassCredentials
except Exception as ex:
    print("WARN: Python Azure SDK not correctly installed. AzureCloudConnector will not work!.")
    print(ex)


class AzureCloudConnector(CloudConnector):
    """
    Cloud Launcher to the Azure platform
    Azure Resource Manager REST API Reference:
    https://msdn.microsoft.com/en-us/library/azure/dn790568.aspx
    https://azure-sdk-for-python.readthedocs.io/en/latest/
    """

    type = "Azure"
    """str with the name of the provider."""
    INSTANCE_TYPE = 'ExtraSmall'
    """Default instance type."""
    """Port of the server with the Service Management REST API."""
    DEFAULT_LOCATION = "northeurope"
    """Default location to use"""

    PROVISION_STATE_MAP = {
        'Accepted': VirtualMachine.PENDING,
        'Canceled': VirtualMachine.OFF,
        'Created': VirtualMachine.PENDING,
        'Creating': VirtualMachine.PENDING,
        'Deleted': VirtualMachine.OFF,
        'Deleting': VirtualMachine.OFF,
        'Failed': VirtualMachine.FAILED,
        'Notspecified': VirtualMachine.UNKNOWN,
        'Registering': VirtualMachine.PENDING,
        'Running': VirtualMachine.PENDING,
        'Succeeded': VirtualMachine.RUNNING
    }

    POWER_STATE_MAP = {
        'Deallocated': VirtualMachine.OFF,
        'Deallocating': VirtualMachine.OFF,
        'Running': VirtualMachine.RUNNING,
        'Starting': VirtualMachine.PENDING,
        'Started': VirtualMachine.PENDING,
        'Stopped': VirtualMachine.STOPPED
    }

    def __init__(self, cloud_info, inf):
        self.credentials = None
        CloudConnector.__init__(self, cloud_info, inf)

    def get_credentials(self, auth_data):
        auths = auth_data.getAuthInfo(self.type)
        if not auths:
            raise Exception("No auth data has been specified to Azure.")
        else:
            auth = auths[0]

        if 'subscription_id' in auth and 'username' in auth and 'password' in auth:
            subscription_id = auth['subscription_id']
            username = auth['username']
            password = auth['password']
        else:
            raise Exception(
                "No correct auth data has been specified to Azure: subscription_id, username and password.")

        if self.credentials and self.auth.compare(auth_data, self.type):
            return self.credentials, subscription_id
        else:
            self.auth = auth_data
            self.credentials = UserPassCredentials(username, password)

        return self.credentials, subscription_id

    def get_instance_type_by_name(self, instance_name, location, credentials, subscription_id):
        compute_client = ComputeManagementClient(credentials, subscription_id)
        instace_types = compute_client.virtual_machine_sizes.list(location)

        for instace_type in list(instace_types):
            if instace_type.name == instance_name:
                return instace_type

        return None

    def get_instance_type(self, system, credentials, subscription_id):
        """
        Get the name of the instance type to launch to Azure

        Arguments:
           - radl(str): RADL document with the requirements of the VM to get the instance type
        Returns: a str with the name of the instance type to launch to Azure
        """
        instance_type_name = system.getValue('instance_type')

        location = self.DEFAULT_LOCATION
        if system.getValue('availability_zone'):
            location = system.getValue('availability_zone')

        cpu = 1
        cpu_op = ">="
        if system.getFeature('cpu.count'):
            cpu = system.getValue('cpu.count')
            cpu_op = system.getFeature('cpu.count').getLogOperator()

        memory = 1
        memory_op = ">="
        if system.getFeature('memory.size'):
            memory = system.getFeature('memory.size').getValue('M')
            memory_op = system.getFeature('memory.size').getLogOperator()

        disk_free = 0
        disk_free_op = ">="
        if system.getValue('disks.free_size'):
            disk_free = system.getFeature('disks.free_size').getValue('M')
            disk_free_op = system.getFeature('memory.size').getLogOperator()

        compute_client = ComputeManagementClient(credentials, subscription_id)
        instace_types = compute_client.virtual_machine_sizes.list(location)

        res = None
        default = None
        for instace_type in list(instace_types):
            if instace_type.name == self.INSTANCE_TYPE:
                default = instace_type
            # get the instance type with the lowest Memory
            if res is None or (instace_type.memory_in_mb <= res.memory_in_mb):
                str_compare = "instace_type.number_of_cores " + cpu_op + " cpu "
                str_compare += " and instace_type.memory_in_mb " + memory_op + " memory "
                str_compare += " and instace_type.resource_disk_size_in_mb " + \
                    disk_free_op + " disk_free"

                if eval(str_compare):
                    if not instance_type_name or instace_type.name == instance_type_name:
                        res = instace_type

        if res is None:
            return default
        else:
            return res

    def update_system_info_from_instance(self, system, instance_type):
        """
        Update the features of the system with the information of the instance_type
        """
        system.addFeature(Feature("cpu.count", "=", instance_type.number_of_cores),
                          conflict="other", missing="other")
        system.addFeature(Feature("memory.size", "=", instance_type.memory_in_mb, 'M'),
                          conflict="other", missing="other")
        system.addFeature(Feature("disks.free_size", "=", instance_type.resource_disk_size_in_mb, 'M'),
                          conflict="other", missing="other")
        system.addFeature(Feature("instance_type", "=", instance_type.name),
                          conflict="other", missing="other")

    def concreteSystem(self, radl_system, auth_data):
        image_urls = radl_system.getValue("disk.0.image.url")
        if not image_urls:
            return [radl_system.clone()]
        else:
            if not isinstance(image_urls, list):
                image_urls = [image_urls]

            res = []
            for str_url in image_urls:
                url = uriparse(str_url)
                protocol = url[0]

                protocol = url[0]
                if protocol == "azr":
                    credentials, subscription_id = self.get_credentials(auth_data)

                    res_system = radl_system.clone()
                    instance_type = self.get_instance_type(res_system, credentials, subscription_id)
                    if not instance_type:
                        self.log_error(
                            "Error generating the RADL of the VM, no instance type available for the requirements.")
                        self.log_debug(res_system)
                    else:
                        res_system.addFeature(
                            Feature("disk.0.image.url", "=", str_url), conflict="other", missing="other")
                        self.update_system_info_from_instance(res_system, instance_type)
                        res_system.addFeature(
                            Feature("provider.type", "=", self.type), conflict="other", missing="other")

                        username = res_system.getValue('disk.0.os.credentials.username')
                        if not username:
                            res_system.setValue('disk.0.os.credentials.username', 'azureuser')

                        res_system.updateNewCredentialValues()

                        res.append(res_system)
            return res

    def create_ngs(self, location, group_name, nsg_name, outports, network_client):
        """
        Create a Network Security Group
        """
        # Always add SSH port
        security_rules = [{'name': 'sr-Tcp-22-22',
                           'access': 'Allow',
                           'protocol': 'Tcp',
                           'destination_address_prefix': '*',
                           'source_address_prefix': '*',
                           'direction': 'Inbound',
                           'destination_port_range': '22',
                           'source_port_range': '*',
                           'priority': 100
                           }]
        for remote_port, remote_protocol, local_port, local_protocol in outports:
            if local_port != 22:
                protocol = remote_protocol
                if remote_protocol != local_protocol:
                    self.log_warn("Different protocols used in outports ignoring local port protocol!")

                sr = {'name': 'sr-%s-%d-%d' % (protocol, remote_port, local_port),
                      'access': 'Allow',
                      'protocol': protocol,
                      'destination_address_prefix': '*',
                      'source_address_prefix': '*',
                      'direction': 'Inbound',
                      'destination_port_range': str(local_port),
                      'source_port_range': '*',
                      'priority': 100
                      }
                security_rules.append(sr)

        params = {
            'location': location,
            'security_rules': security_rules
        }

        ngs = None
        try:
            ngs = network_client.network_security_groups.create_or_update(group_name, nsg_name, params).result()
        except:
            self.log_exception("Error creating NGS")

        return ngs

    def create_nics(self, inf, radl, credentials, subscription_id, group_name, subnets):
        """Create a Network Interface for a VM.
        """
        system = radl.systems[0]
        network_client = NetworkManagementClient(credentials, subscription_id)

        location = self.DEFAULT_LOCATION
        if radl.systems[0].getValue('availability_zone'):
            location = radl.systems[0].getValue('availability_zone')

        i = 0
        res = []
        while system.getValue("net_interface." + str(i) + ".connection"):
            network_name = system.getValue("net_interface." + str(i) + ".connection")
            # TODO: check how to do that
            # fixed_ip = system.getValue("net_interface." + str(i) + ".ip")
            network = radl.get_network_by_id(network_name)
            nic_name = "nic-%d" % i
            ip_config_name = "ip-config-%d" % i

            # Create NIC
            nic_params = {
                'location': location,
                'ip_configurations': [{
                    'name': ip_config_name,
                    'subnet': {'id': subnets[network_name].id}
                }]
            }

            if network.isPublic():
                # Create PublicIP
                public_ip_name = "public-ip-%d" % i
                public_ip_parameters = {
                    'location': location,
                    'public_ip_allocation_method': 'static',
                    'idle_timeout_in_minutes': 4
                }
                async_publicip_creation = network_client.public_ip_addresses.create_or_update(
                    group_name,
                    public_ip_name,
                    public_ip_parameters
                )
                public_ip_info = async_publicip_creation.result()
                nic_params['ip_configurations'][0]['public_ip_address'] = {'id': public_ip_info.id}

                # Create a NSG
                outports = network.getOutPorts()
                if outports:
                    nsg_name = "nsg-%d" % i
                    nsg = self.create_ngs(location, group_name, nsg_name, outports, network_client)
                    if nsg:
                        nic_params['network_security_group'] = {'id': nsg.id}

            async_nic_creation = network_client.network_interfaces.create_or_update(
                group_name, nic_name, nic_params)
            nic = async_nic_creation.result()
            res.append(nic)

            i += 1

        return res

    def get_azure_vm_create_json(self, storage_account, vm_name, nics, radl, instance_type):
        """ Create the VM parameters structure. """
        system = radl.systems[0]
        url = uriparse(system.getValue("disk.0.image.url"))
        # the url has to have the format: azr://publisher/offer/sku/version
        # azr://Canonical/UbuntuServer/16.04.0-LTS/latest
        # azr://MicrosoftWindowsServerEssentials/WindowsServerEssentials/WindowsServerEssentials/latest
        image_values = (url[1] + url[2]).split("/")
        if len(image_values) != 4:
            raise Exception("The Azure image has to have the format: azr://publisher/offer/sku/version")

        location = self.DEFAULT_LOCATION
        if system.getValue('availability_zone'):
            location = system.getValue('availability_zone')

        # Allways use the new credentials
        system.updateNewCredentialValues()
        user_credentials = system.getCredentials()

        os_disk_name = "osdisk-" + str(int(time.time() * 100))

        return {
            'location': location,
            'os_profile': {
                'computer_name': vm_name,
                'admin_username': user_credentials.username,
                'admin_password': user_credentials.password
            },
            'hardware_profile': {
                'vm_size': instance_type.name
            },
            'storage_profile': {
                'image_reference': {
                    'publisher': image_values[0],
                    'offer': image_values[1],
                    'sku': image_values[2],
                    'version': image_values[3]
                },
                'os_disk': {
                    'name': os_disk_name,
                    'caching': 'None',
                    'create_option': 'fromImage',
                    'vhd': {
                        'uri': 'https://{}.blob.core.windows.net/vhds/{}.vhd'.format(
                            storage_account, vm_name + os_disk_name)
                    }
                },
            },
            'network_profile': {
                'network_interfaces': [{'id': nic.id} for nic in nics]
            },
        }

    def get_storage_account(self, group_name, storage_account, credentials, subscription_id):
        """
        Get the information about the Storage Account named "storage_account" or None if it does not exist
        """
        try:
            storage_client = StorageManagementClient(credentials, subscription_id)
            return storage_client.storage_accounts.get_properties(group_name, storage_account)
        except Exception:
            self.log_exception("Error checking the storage account")
            return None

    def create_storage_account(self, group_name, storage_account, credentials, subscription_id, location):
        """
        Create an storage account with the name specified in "storage_account"
        """
        try:
            storage_client = StorageManagementClient(credentials, subscription_id)
            storage_async_operation = storage_client.storage_accounts.create(group_name,
                                                                             storage_account,
                                                                             {'sku': {'name': 'standard_lrs'},
                                                                              'kind': 'storage',
                                                                              'location': location}
                                                                             )
            return storage_async_operation.result(), ""
<<<<<<< HEAD
        except Exception as ex:
            self.logger.exception("Error creating the storage account")
=======
        except Exception, ex:
            self.log_exception("Error creating the storage account")
>>>>>>> 5c0b3202
            return None, str(ex)

    def create_nets(self, inf, radl, credentials, subscription_id, group_name):
        network_client = NetworkManagementClient(credentials, subscription_id)
        location = self.DEFAULT_LOCATION
        if radl.systems[0].getValue('availability_zone'):
            location = radl.systems[0].getValue('availability_zone')
        # check if the vnet exists
        vnet = None
        try:
            vnet = network_client.virtual_networks.get(self, group_name, "privates")
        except Exception:
            pass

        if not vnet:
            # Create VNet in the RG of the Inf
            async_vnet_creation = network_client.virtual_networks.create_or_update(
                group_name,
                "privates",
                {
                    'location': location,
                    'address_space': {
                        'address_prefixes': ['10.0.0.0/16']
                    }
                }
            )
            async_vnet_creation.wait()

            subnets = {}
            for i, net in enumerate(radl.networks):
                subnet_name = net.id
                # Create Subnet in the RG of the Inf
                async_subnet_creation = network_client.subnets.create_or_update(
                    group_name,
                    "privates",
                    subnet_name,
                    {'address_prefix': '10.0.%d.0/24' % i}
                )
                subnets[net.id] = async_subnet_creation.result()
        else:
            subnets = {}
            for i, net in enumerate(radl.networks):
                subnets[net.id] = network_client.subnets.get(group_name, net.id)

        return subnets

    def launch(self, inf, radl, requested_radl, num_vm, auth_data):
        location = self.DEFAULT_LOCATION
        if radl.systems[0].getValue('availability_zone'):
            location = radl.systems[0].getValue('availability_zone')
        else:
            radl.systems[0].setValue('availability_zone', location)

        credentials, subscription_id = self.get_credentials(auth_data)

        resource_client = ResourceManagementClient(credentials, subscription_id)

        with inf._lock:
            # Create resource group for the Infrastructure
            inf_rg = None
            try:
                inf_rg = resource_client.resource_groups.get("rg-%s" % inf.id)
            except Exception:
                pass
            if not inf_rg:
                resource_client.resource_groups.create_or_update("rg-%s" % inf.id, {'location': location})

            subnets = self.create_nets(inf, radl, credentials, subscription_id, "rg-%s" % inf.id)

        res = []
        i = 0
        while i < num_vm:
            try:
                # Create the VM to get the nodename
                now = int(time.time() * 100)
                vm = VirtualMachine(inf, None, self.cloud, radl, requested_radl, self)
                group_name = "rg-%s-%d" % (inf.id, vm.im_id)
                storage_account_name = "st%d%d" % (now, vm.im_id)

                vm_name = radl.systems[0].getValue("instance_name")
                if vm_name:
                    vm_name = "%s%d" % (vm_name, now)
                else:
                    vm_name = "userimage%d" % now

                # Create resource group for the VM
                resource_client.resource_groups.create_or_update(group_name, {'location': location})

                # Create storage account
                storage_account, error_msg = self.create_storage_account(group_name, storage_account_name,
                                                                         credentials, subscription_id, location)

                if not storage_account:
                    res.append((False, error_msg))
                    resource_client.resource_groups.delete(group_name)
                    break

                nics = self.create_nics(inf, radl, credentials, subscription_id, group_name, subnets)

                instance_type = self.get_instance_type(radl.systems[0], credentials, subscription_id)
                vm_parameters = self.get_azure_vm_create_json(storage_account_name, vm_name, nics, radl, instance_type)

                compute_client = ComputeManagementClient(credentials, subscription_id)
                async_vm_creation = compute_client.virtual_machines.create_or_update(group_name, vm_name, vm_parameters)
                azure_vm = async_vm_creation.result()

                # Set the cloud id to the VM
                vm.id = group_name + '/' + vm_name
                vm.info.systems[0].setValue('instance_id', group_name + '/' + vm_name)

                self.attach_data_disks(vm, storage_account_name, credentials, subscription_id, location)

                res.append((True, vm))
<<<<<<< HEAD
            except Exception as ex:
                self.logger.exception("Error creating the VM")
=======
            except Exception, ex:
                self.log_exception("Error creating the VM")
>>>>>>> 5c0b3202
                res.append((False, "Error creating the VM: " + str(ex)))

                # Delete Resource group and everything in it
                resource_client.resource_groups.delete(group_name)

            i += 1

        return res

    def attach_data_disks(self, vm, storage_account_name, credentials, subscription_id, location):
        """
        Attach the specified RADL disks to the VM
        """
        system = vm.info.systems[0]
        cont = 1
        group_name = vm.id.split('/')[0]
        vm_name = vm.id.split('/')[1]
        compute_client = ComputeManagementClient(credentials, subscription_id)

        while system.getValue("disk." + str(cont) + ".size"):
            disk_size = system.getFeature("disk." + str(cont) + ".size").getValue('G')

            try:
                # Attach data disk
                async_vm_update = compute_client.virtual_machines.create_or_update(
                    group_name,
                    vm_name,
                    {
                        'location': location,
                        'storage_profile': {
                            'data_disks': [{
                                'name': 'mydatadisk%d' % cont,
                                'disk_size_gb': disk_size,
                                'lun': 0,
                                'vhd': {
                                    'uri': "http://{}.blob.core.windows.net/vhds/mydatadisk1.vhd".format(
                                        storage_account_name)
                                },
                                'create_option': 'Empty'
                            }]
                        }
                    }
                )
                async_vm_update.wait()
<<<<<<< HEAD
            except Exception as ex:
                self.logger.exception("Error attaching disk %d to VM %s" % (cont, vm_name))
=======
            except Exception, ex:
                self.log_exception("Error attaching disk %d to VM %s" % (cont, vm_name))
>>>>>>> 5c0b3202
                return False, "Error attaching disk %d to VM %s: %s" % (cont, vm_name, str(ex))
            cont += 1

        return True, ""

    def updateVMInfo(self, vm, auth_data):
        self.log_debug("Get the VM info with the id: " + vm.id)
        group_name = vm.id.split('/')[0]
        vm_name = vm.id.split('/')[1]

        try:
            credentials, subscription_id = self.get_credentials(auth_data)
            compute_client = ComputeManagementClient(credentials, subscription_id)
            # Get one the virtual machine by name
            virtual_machine = compute_client.virtual_machines.get(group_name, vm_name)
        except Exception as ex:
            if "NotFound" in str(ex):
                vm.state = VirtualMachine.OFF
                return (True, vm)
            else:
                self.log_exception("Error getting the VM info: " + vm.id)
                return (False, "Error getting the VM info: " + vm.id + ". " + str(ex))

        self.log_debug("VM info: " + vm.id + " obtained.")
        vm.state = self.PROVISION_STATE_MAP.get(virtual_machine.provisioning_state, VirtualMachine.UNKNOWN)
        self.log_debug("The VM state is: " + vm.state)

        instance_type = self.get_instance_type_by_name(virtual_machine.hardware_profile.vm_size,
                                                       virtual_machine.location, credentials, subscription_id)
        self.update_system_info_from_instance(vm.info.systems[0], instance_type)

        # Update IP info
        self.setIPs(vm, virtual_machine.network_profile, credentials, subscription_id)
        return (True, vm)

    def setIPs(self, vm, network_profile, credentials, subscription_id):
        """
        Set the information about the IPs of the VM
        """

        private_ips = []
        public_ips = []

        network_client = NetworkManagementClient(credentials, subscription_id)

        for ni in network_profile.network_interfaces:
            name = " ".join(ni.id.split('/')[-1:])
            sub = "".join(ni.id.split('/')[4])

            ip_conf = network_client.network_interfaces.get(sub, name).ip_configurations

            for ip in ip_conf:
                private_ips.append(ip.private_ip_address)
                name = " ".join(ip.public_ip_address.id.split('/')[-1:])
                sub = "".join(ip.public_ip_address.id.split('/')[4])
                public_ip_info = network_client.public_ip_addresses.get(sub, name)
                public_ips.append(public_ip_info.ip_address)

        vm.setIps(public_ips, private_ips)

    def finalize(self, vm, auth_data):
        try:
            self.log_debug("Terminate VM: " + vm.id)
            group_name = vm.id.split('/')[0]
            credentials, subscription_id = self.get_credentials(auth_data)

            # Delete Resource group and everything in it
            resource_client = ResourceManagementClient(credentials, subscription_id)
            self.log_debug("Removing RG: %s" % group_name)
            resource_client.resource_groups.delete(group_name).wait()

            # if it is the last VM delete the RG of the Inf
            if vm.inf.is_last_vm(vm.id):
                self.log_debug("Removing RG: %s" % "rg-%s" % vm.inf.id)
                resource_client.resource_groups.delete("rg-%s" % vm.inf.id)

<<<<<<< HEAD
        except Exception as ex:
            self.logger.exception("Error terminating the VM")
=======
        except Exception, ex:
            self.log_exception("Error terminating the VM")
>>>>>>> 5c0b3202
            return False, "Error terminating the VM: " + str(ex)

        return True, ""

    def stop(self, vm, auth_data):
        try:
            group_name = vm.id.split('/')[0]
            vm_name = vm.id.split('/')[1]
            credentials, subscription_id = self.get_credentials(auth_data)
            compute_client = ComputeManagementClient(credentials, subscription_id)
            compute_client.virtual_machines.power_off(group_name, vm_name)
<<<<<<< HEAD
        except Exception as ex:
            self.logger.exception("Error stopping the VM")
=======
        except Exception, ex:
            self.log_exception("Error stopping the VM")
>>>>>>> 5c0b3202
            return False, "Error stopping the VM: " + str(ex)

        return True, ""

    def start(self, vm, auth_data):
        try:
            group_name = vm.id.split('/')[0]
            vm_name = vm.id.split('/')[1]
            credentials, subscription_id = self.get_credentials(auth_data)
            compute_client = ComputeManagementClient(credentials, subscription_id)
            compute_client.virtual_machines.start(group_name, vm_name)
<<<<<<< HEAD
        except Exception as ex:
            self.logger.exception("Error starting the VM")
=======
        except Exception, ex:
            self.log_exception("Error starting the VM")
>>>>>>> 5c0b3202
            return False, "Error starting the VM: " + str(ex)

        return True, ""

    def alterVM(self, vm, radl, auth_data):
        try:
            group_name = vm.id.split('/')[0]
            vm_name = vm.id.split('/')[1]
            credentials, subscription_id = self.get_credentials(auth_data)
            compute_client = ComputeManagementClient(credentials, subscription_id)

            # Deallocating the VM (resize prepare)
            async_vm_deallocate = compute_client.virtual_machines.deallocate(group_name, vm_name)
            async_vm_deallocate.wait()

            instance_type = self.get_instance_type(radl.systems[0], credentials, subscription_id)
            vm_parameters = " { 'hardware_profile': { 'vm_size': %s } } " % instance_type.name

            async_vm_update = compute_client.virtual_machines.create_or_update(group_name,
                                                                               vm_name,
                                                                               vm_parameters)
            async_vm_update.wait()

            # Start the VM
            async_vm_start = compute_client.virtual_machines.start(group_name, vm_name)
            async_vm_start.wait()

            return self.updateVMInfo(vm, auth_data)
<<<<<<< HEAD
        except Exception as ex:
            self.logger.exception("Error altering the VM")
=======
        except Exception, ex:
            self.log_exception("Error altering the VM")
>>>>>>> 5c0b3202
            return False, "Error altering the VM: " + str(ex)

        return (True, "")<|MERGE_RESOLUTION|>--- conflicted
+++ resolved
@@ -400,13 +400,8 @@
                                                                               'location': location}
                                                                              )
             return storage_async_operation.result(), ""
-<<<<<<< HEAD
         except Exception as ex:
-            self.logger.exception("Error creating the storage account")
-=======
-        except Exception, ex:
             self.log_exception("Error creating the storage account")
->>>>>>> 5c0b3202
             return None, str(ex)
 
     def create_nets(self, inf, radl, credentials, subscription_id, group_name):
@@ -520,13 +515,8 @@
                 self.attach_data_disks(vm, storage_account_name, credentials, subscription_id, location)
 
                 res.append((True, vm))
-<<<<<<< HEAD
             except Exception as ex:
-                self.logger.exception("Error creating the VM")
-=======
-            except Exception, ex:
                 self.log_exception("Error creating the VM")
->>>>>>> 5c0b3202
                 res.append((False, "Error creating the VM: " + str(ex)))
 
                 # Delete Resource group and everything in it
@@ -571,13 +561,8 @@
                     }
                 )
                 async_vm_update.wait()
-<<<<<<< HEAD
             except Exception as ex:
-                self.logger.exception("Error attaching disk %d to VM %s" % (cont, vm_name))
-=======
-            except Exception, ex:
                 self.log_exception("Error attaching disk %d to VM %s" % (cont, vm_name))
->>>>>>> 5c0b3202
                 return False, "Error attaching disk %d to VM %s: %s" % (cont, vm_name, str(ex))
             cont += 1
 
@@ -654,13 +639,8 @@
                 self.log_debug("Removing RG: %s" % "rg-%s" % vm.inf.id)
                 resource_client.resource_groups.delete("rg-%s" % vm.inf.id)
 
-<<<<<<< HEAD
         except Exception as ex:
-            self.logger.exception("Error terminating the VM")
-=======
-        except Exception, ex:
             self.log_exception("Error terminating the VM")
->>>>>>> 5c0b3202
             return False, "Error terminating the VM: " + str(ex)
 
         return True, ""
@@ -672,13 +652,8 @@
             credentials, subscription_id = self.get_credentials(auth_data)
             compute_client = ComputeManagementClient(credentials, subscription_id)
             compute_client.virtual_machines.power_off(group_name, vm_name)
-<<<<<<< HEAD
         except Exception as ex:
-            self.logger.exception("Error stopping the VM")
-=======
-        except Exception, ex:
             self.log_exception("Error stopping the VM")
->>>>>>> 5c0b3202
             return False, "Error stopping the VM: " + str(ex)
 
         return True, ""
@@ -690,13 +665,8 @@
             credentials, subscription_id = self.get_credentials(auth_data)
             compute_client = ComputeManagementClient(credentials, subscription_id)
             compute_client.virtual_machines.start(group_name, vm_name)
-<<<<<<< HEAD
         except Exception as ex:
-            self.logger.exception("Error starting the VM")
-=======
-        except Exception, ex:
             self.log_exception("Error starting the VM")
->>>>>>> 5c0b3202
             return False, "Error starting the VM: " + str(ex)
 
         return True, ""
@@ -725,13 +695,8 @@
             async_vm_start.wait()
 
             return self.updateVMInfo(vm, auth_data)
-<<<<<<< HEAD
         except Exception as ex:
-            self.logger.exception("Error altering the VM")
-=======
-        except Exception, ex:
             self.log_exception("Error altering the VM")
->>>>>>> 5c0b3202
             return False, "Error altering the VM: " + str(ex)
 
         return (True, "")