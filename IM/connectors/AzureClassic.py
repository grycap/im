--- conflicted
+++ resolved
@@ -451,13 +451,8 @@
             ''' % (service_name, base64.b64encode(service_name.encode()), service_name, region)
             headers = {'x-ms-version': '2013-03-01', 'Content-Type': 'application/xml'}
             resp = self.create_request('POST', uri, auth_data, headers, service_create_xml)
-<<<<<<< HEAD
         except Exception as ex:
-            self.logger.exception("Error creating the service")
-=======
-        except Exception, ex:
             self.log_exception("Error creating the service")
->>>>>>> 5c0b3202
             return None, "Error creating the service" + str(ex)
 
         if resp.status_code != 201:
@@ -475,13 +470,8 @@
             uri = "/services/hostedservices/%s?comp=media" % service_name
             headers = {'x-ms-version': '2013-08-01'}
             resp = self.create_request('DELETE', uri, auth_data, headers)
-<<<<<<< HEAD
         except Exception as ex:
-            self.logger.exception("Error deleting the service")
-=======
-        except Exception, ex:
             self.log_exception("Error deleting the service")
->>>>>>> 5c0b3202
             return (False, "Error deleting the service: " + str(ex))
 
         if resp.status_code != 202:
@@ -565,13 +555,8 @@
             ''' % (storage_account, storage_account, base64.b64encode(storage_account), region)
             headers = {'x-ms-version': '2013-03-01', 'Content-Type': 'application/xml'}
             resp = self.create_request('POST', uri, auth_data, headers, storage_create_xml)
-<<<<<<< HEAD
         except Exception as ex:
-            self.logger.exception("Error creating the storage account")
-=======
-        except Exception, ex:
             self.log_exception("Error creating the storage account")
->>>>>>> 5c0b3202
             return None, "Error creating the storage account" + str(ex)
 
         if resp.status_code != 202:
@@ -724,13 +709,8 @@
                         self.delete_service(service_name, auth_data)
                         res.append((False, "Error waiting the VM creation"))
 
-<<<<<<< HEAD
             except Exception as ex:
-                self.logger.exception("Error creating the VM")
-=======
-            except Exception, ex:
                 self.log_exception("Error creating the VM")
->>>>>>> 5c0b3202
                 if service_name:
                     self.delete_service(service_name, auth_data)
                 res.append((False, "Error creating the VM: " + str(ex)))
@@ -799,13 +779,8 @@
             uri = "/services/hostedservices/%s/deployments/%s" % (service_name, service_name)
             headers = {'x-ms-version': '2014-02-01'}
             resp = self.create_request('GET', uri, auth_data, headers)
-<<<<<<< HEAD
         except Exception as ex:
-            self.logger.exception("Error getting the VM info: " + vm.id)
-=======
-        except Exception, ex:
             self.log_exception("Error getting the VM info: " + vm.id)
->>>>>>> 5c0b3202
             return (False, "Error getting the VM info: " + vm.id + ". " + str(ex))
 
         if resp.status_code == 404:
@@ -894,13 +869,8 @@
 
             headers = {'x-ms-version': '2013-06-01', 'Content-Type': 'application/xml'}
             resp = self.create_request('POST', uri, auth_data, headers)
-<<<<<<< HEAD
         except Exception as ex:
-            self.logger.exception("Error calling role operation")
-=======
-        except Exception, ex:
             self.log_exception("Error calling role operation")
->>>>>>> 5c0b3202
             return (False, "Error calling role operation: " + str(ex))
 
         if resp.status_code != 202:
@@ -1001,13 +971,8 @@
 
             headers = {'x-ms-version': '2013-11-01', 'Content-Type': 'application/xml'}
             resp = self.create_request('PUT', uri, auth_data, headers, body)
-<<<<<<< HEAD
         except Exception as ex:
-            self.logger.exception("Error calling update operation")
-=======
-        except Exception, ex:
             self.log_exception("Error calling update operation")
->>>>>>> 5c0b3202
             return (False, "Error calling update operation: " + str(ex))
 
         if resp.status_code != 202:
