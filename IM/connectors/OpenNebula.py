# IM - Infrastructure Manager
# Copyright (C) 2011 - GRyCAP - Universitat Politecnica de Valencia
#
# This program is free software: you can redistribute it and/or modify
# it under the terms of the GNU General Public License as published by
# the Free Software Foundation, either version 3 of the License, or
# (at your option) any later version.
#
# This program is distributed in the hope that it will be useful,
# but WITHOUT ANY WARRANTY; without even the implied warranty of
# MERCHANTABILITY or FITNESS FOR A PARTICULAR PURPOSE.  See the
# GNU General Public License for more details.
#
# You should have received a copy of the GNU General Public License
# along with this program.  If not, see <http://www.gnu.org/licenses/>.

import hashlib
try:
    from xmlrpclib import ServerProxy
except ImportError:
    from xmlrpc.client import ServerProxy

import time

from IM.xmlobject import XMLObject
from IM.uriparse import uriparse
from IM.VirtualMachine import VirtualMachine
from .CloudConnector import CloudConnector
from radl.radl import network, Feature
from IM.config import ConfigOpenNebula
from netaddr import IPNetwork, IPAddress
from IM.config import Config
from IM.tts.onetts import ONETTSClient

# Set of classes to parse the XML results of the ONE API


class NIC(XMLObject):
    values = ['BRIDGE', 'IP', 'MAC', 'NETWORK', 'VNID']


class OS(XMLObject):
    values = ['BOOT', 'ROOT']


class GRAPHICS(XMLObject):
    values = ['LISTEN', 'TYPE']


class DISK(XMLObject):
    values = ['CLONE', 'READONLY', 'SAVE', 'SOURCE', 'TARGET',
              'SIZE', 'DISK_ID', 'IMAGE_ID', 'IMAGE', 'FORMAT']
    numeric = ['SIZE', 'DISK_ID']


class TEMPLATE(XMLObject):
    values = ['CPU', 'MEMORY', 'NAME', 'RANK', 'REQUIREMENTS', 'VMID', 'VCPU']
    tuples = {'GRAPHICS': GRAPHICS, 'OS': OS}
    tuples_lists = {'DISK': DISK, 'NIC': NIC}
    numeric = ['CPU', 'MEMORY', 'VCPU']
    noneval = 0


class HISTORY(XMLObject):
    values = ['SEQ', 'HOSTNAME', 'HID', 'STIME', 'ETIME', 'PSTIME',
              'PETIME', 'RSTIME', 'RETIME', 'ESTIME', 'EETIME', 'REASON']


class VM(XMLObject):
    STATE_INIT = 0
    STATE_PENDING = 1
    STATE_HOLD = 2
    STATE_ACTIVE = 3
    STATE_STOPPED = 4
    STATE_SUSPENDED = 5
    STATE_DONE = 6
    STATE_FAILED = 7
    STATE_POWEROFF = 8
    STATE_STR = {'0': 'init', '1': 'pending', '2': 'hold', '3': 'active',
                 '4': 'stopped', '5': 'suspended', '6': 'done', '7': 'failed', '8': 'poweroff'}
    LCM_STATE_STR = {'0': 'init', '1': 'prologing', '2': 'booting', '3': 'running', '4': 'migrating',
                     '5': 'saving (stop)', '6': 'saving (suspend)', '7': 'saving (migrate)',
                     '8': 'prologing (migration)', '9': 'prologing (resume)', '10': 'epilog (stop)',
                     '11': 'epilog', '12': 'cancel', '13': 'failure', '14': 'delete', '15': 'unknown'}
    values = ['ID', 'UID', 'NAME', 'LAST_POLL', 'STATE', 'LCM_STATE',
              'DEPLOY_ID', 'MEMORY', 'CPU', 'NET_TX', 'NET_RX', 'STIME', 'ETIME']
#        tuples = { 'TEMPLATE': TEMPLATE, 'HISTORY': HISTORY }
    tuples = {'TEMPLATE': TEMPLATE}
    numeric = ['ID', 'UID', 'STATE', 'LCM_STATE', 'STIME', 'ETIME']


class LEASE(XMLObject):
    values = ['IP', 'MAC', 'USED']


class TEMPLATE_VNET(XMLObject):
    values = ['BRIDGE', 'NAME', 'TYPE', 'NETWORK_ADDRESS']
    tuples_lists = {'LEASES': LEASE}


class LEASES(XMLObject):
    tuples_lists = {'LEASE': LEASE}


class RANGE(XMLObject):
    values = ['IP_START', 'IP_END']


class AR(XMLObject):
    values = ['IP', 'MAC', 'TYPE', 'ALLOCATED',
              'GLOBAL_PREFIX', 'AR_ID', 'SIZE', 'USED_LEASES']


class AR_POOL(XMLObject):
    tuples_lists = {'AR': AR}


class VNET(XMLObject):
    values = ['ID', 'UID', 'GID', 'UNAME', 'GNAME', 'NAME',
              'TYPE', 'BRIDGE', 'PUBLIC', 'USED_LEASES', 'TOTAL_LEASES']
    tuples = {'TEMPLATE': TEMPLATE_VNET, 'LEASES': LEASES,
              'RANGE': RANGE, 'AR_POOL': AR_POOL}


class VNET_POOL(XMLObject):
    tuples_lists = {'VNET': VNET}


class OpenNebulaCloudConnector(CloudConnector):
    """
    Cloud Launcher to the OpenNebula platform
    """

    type = "OpenNebula"
    """str with the name of the provider."""

    def __init__(self, cloud_info, inf):
        CloudConnector.__init__(self, cloud_info, inf)
        self.server_url = "http://%s:%d/RPC2" % (
            self.cloud.server, self.cloud.port)

    def concreteSystem(self, radl_system, auth_data):
        image_urls = radl_system.getValue("disk.0.image.url")
        if not image_urls:
            return [radl_system.clone()]
        else:
            if not isinstance(image_urls, list):
                image_urls = [image_urls]

            res = []
            for str_url in image_urls:
                url = uriparse(str_url)
                protocol = url[0]
                src_host = url[1].split(':')[0]
                # TODO: check the port
                if (protocol == "one") and self.cloud.server == src_host:
                    # Check the space in image and compare with disks.free_size
                    if radl_system.getValue('disks.free_size'):
                        disk_free = int(radl_system.getFeature(
                            'disks.free_size').getValue('M'))
                        # The VMRC specified the value in MB
                        if radl_system.getValue("disk.0.size"):
                            disk_size = int(radl_system.getValue("disk.0.size"))
                        else:
                            disk_size = 0

                        if disk_size < disk_free:
                            # if the image do not have enough space, discard it
                            return []

                    res_system = radl_system.clone()

                    res_system.getFeature("cpu.count").operator = "="
                    res_system.getFeature("memory.size").operator = "="

                    res_system.addFeature(
                        Feature("disk.0.image.url", "=", str_url), conflict="other", missing="other")

                    res_system.addFeature(
                        Feature("provider.type", "=", self.type), conflict="other", missing="other")
                    res_system.addFeature(Feature(
                        "provider.host", "=", self.cloud.server), conflict="other", missing="other")
                    res_system.addFeature(Feature(
                        "provider.port", "=", self.cloud.port), conflict="other", missing="other")

                    username = res_system.getValue('disk.0.os.credentials.username')
                    if not username:
                        res_system.setValue('disk.0.os.credentials.username', 'root')

                    res.append(res_system)

            return res

    def getSessionID(self, auth_data, hash_password=None):
        """
        Get the ONE Session ID from the auth data

        Arguments:
           - auth_data(:py:class:`dict` of str objects): Authentication data to access cloud provider.
           - hash_password(bool, optional): specifies if the password must be hashed

         Returns: str with the Session ID
        """
        auths = auth_data.getAuthInfo(self.type, self.cloud.server)
        if not auths:
            raise Exception("No auth data has been specified to OpenNebula.")
        else:
            auth = auths[0]

        if 'username' in auth and 'password' in auth:
            passwd = auth['password'].encode('utf-8')
            if hash_password is None:
                one_ver = self.getONEVersion(auth_data)
                if one_ver == "2.0.0" or one_ver == "3.0.0":
                    hash_password = True
            if hash_password:
                passwd = hashlib.sha1(passwd.strip()).hexdigest()

<<<<<<< HEAD
            return auth['username'] + ":" + passwd
        elif 'token' in auth:
            username, passwd = ONETTSClient.get_auth_from_tts(ConfigOpenNebula.TTS_URL,
                                                              self.cloud.server, auth['token'])
            if not username or not passwd:
                raise Exception("Error getting ONE credentials using TTS.")
            auth["username"] = username
            auth["password"] = passwd
            return username + ":" + passwd
=======
            return auth['username'] + ":" + str(passwd)
>>>>>>> e07ce4cd
        else:
            raise Exception("No correct auth data has been specified to OpenNebula: username and password")

    def setDisksFromTemplate(self, vm, template):
        """
        Set the Disks of the VM from the info obtained in the ONE template object

        Arguments:
           - vm(:py:class:`IM.VirtualMachine`): VM information.
           - template(:py:class:`TEMPLATE`): ONE Template information.
        """
        for disk in template.DISK:
            vm.info.systems[0].setValue(
                "disk." + str(disk.DISK_ID) + ".size", disk.SIZE, "M")
            if disk.TARGET:
                vm.info.systems[0].setValue(
                    "disk." + str(disk.DISK_ID) + ".device", disk.TARGET)
            if disk.FORMAT:
                vm.info.systems[0].setValue(
                    "disk." + str(disk.DISK_ID) + ".fstype", disk.FORMAT)

    def setIPsFromTemplate(self, vm, template):
        """
        Set the IPs of the VM from the info obtained in the ONE template object

        Arguments:
           - vm(:py:class:`IM.VirtualMachine`): VM information.
           - template(:py:class:`TEMPLATE`): ONE Template information.
        """
        system = vm.info.systems[0]
        for nic in template.NIC:
            i = 0
            while system.getValue("net_interface." + str(i) + ".connection"):
                net_name = system.getValue("net_interface." + str(i) + ".connection")
                net = vm.info.get_network_by_id(net_name)
                provider_id = net.getValue("provider_id")
                if provider_id == nic.NETWORK:
                    system.setValue("net_interface." + str(i) + ".ip", str(nic.IP))
                    break
                i += 1

    def updateVMInfo(self, vm, auth_data):
        server = ServerProxy(self.server_url, allow_none=True)

        session_id = self.getSessionID(auth_data)
        if session_id is None:
            return (False, "Incorrect auth data, username and password must be specified for OpenNebula provider.")

        func_res = server.one.vm.info(session_id, int(vm.id))
        if len(func_res) == 2:
            (success, res_info) = func_res
        elif len(func_res) == 3:
            (success, res_info, _) = func_res
        else:
            return [(False, "Error in the one.vm.info return value")]

        if success:
            res_vm = VM(res_info)

            vm.info.systems[0].setValue('instance_name', res_vm.NAME)

            # update the state of the VM
            if res_vm.STATE < 3:
                res_state = VirtualMachine.PENDING
            elif res_vm.STATE == 3:
                if res_vm.LCM_STATE < 3:
                    res_state = VirtualMachine.PENDING
                elif res_vm.LCM_STATE == 5 or res_vm.LCM_STATE == 6:
                    res_state = VirtualMachine.STOPPED
                elif res_vm.LCM_STATE == 14:
                    res_state = VirtualMachine.FAILED
                elif res_vm.LCM_STATE == 16:
                    res_state = VirtualMachine.UNKNOWN
                elif res_vm.LCM_STATE == 12 or res_vm.LCM_STATE == 13 or res_vm.LCM_STATE == 18:
                    res_state = VirtualMachine.OFF
                else:
                    res_state = VirtualMachine.RUNNING
            elif res_vm.STATE == 4 or res_vm.STATE == 5:
                res_state = VirtualMachine.STOPPED
            elif res_vm.STATE == 7:
                res_state = VirtualMachine.FAILED
            elif res_vm.STATE == 6 or res_vm.STATE == 8 or res_vm.STATE == 9:
                res_state = VirtualMachine.OFF
            else:
                res_state = VirtualMachine.UNKNOWN
            vm.state = res_state

            # Update network data
            self.setIPsFromTemplate(vm, res_vm.TEMPLATE)

            # Update disks data
            self.setDisksFromTemplate(vm, res_vm.TEMPLATE)

            vm.info.systems[0].addFeature(Feature(
                "cpu.count", "=", res_vm.TEMPLATE.CPU), conflict="other", missing="other")
            vm.info.systems[0].addFeature(Feature(
                "memory.size", "=", res_vm.TEMPLATE.MEMORY, 'M'), conflict="other", missing="other")

            if res_vm.STIME > 0:
                vm.info.systems[0].setValue('launch_time', res_vm.STIME)

            return (success, vm)
        else:
            return (success, res_info)

    def launch(self, inf, radl, requested_radl, num_vm, auth_data):
        server = ServerProxy(self.server_url, allow_none=True)
        session_id = self.getSessionID(auth_data)
        if session_id is None:
            return [(False, "Incorrect auth data, username and password must be specified for OpenNebula provider.")]

        system = radl.systems[0]
        # Currently ONE plugin prioritizes user-password credentials
        if system.getValue('disk.0.os.credentials.password'):
            system.delValue('disk.0.os.credentials.private_key')
            system.delValue('disk.0.os.credentials.public_key')

        template = self.getONETemplate(radl, auth_data)
        res = []
        i = 0
        while i < num_vm:
            func_res = server.one.vm.allocate(session_id, template)
            if len(func_res) == 2:
                (success, res_id) = func_res
            elif len(func_res) == 3:
                (success, res_id, _) = func_res
            else:
                return [(False, "Error in the one.vm.allocate return value")]

            if success:
                vm = VirtualMachine(
                    inf, str(res_id), self.cloud, radl, requested_radl, self)
                vm.info.systems[0].setValue('instance_id', str(res_id))
                res.append((success, vm))
            else:
                res.append((success, "ERROR: " + str(res_id)))
            i += 1
        return res

    def finalize(self, vm, auth_data):
        server = ServerProxy(self.server_url, allow_none=True)
        session_id = self.getSessionID(auth_data)
        if session_id is None:
            return (False, "Incorrect auth data, username and password must be specified for OpenNebula provider.")
        func_res = server.one.vm.action(session_id, 'delete', int(vm.id))

        if len(func_res) == 1:
            success = True
            err = vm.id
        elif len(func_res) == 2:
            (success, err) = func_res
        elif len(func_res) == 3:
            (success, err, _) = func_res
        else:
            return (False, "Error in the one.vm.action return value")

        return (success, err)

    def stop(self, vm, auth_data):
        server = ServerProxy(self.server_url, allow_none=True)
        session_id = self.getSessionID(auth_data)
        if session_id is None:
            return (False, "Incorrect auth data, username and password must be specified for OpenNebula provider.")
        func_res = server.one.vm.action(session_id, 'suspend', int(vm.id))

        if len(func_res) == 1:
            success = True
            err = vm.id
        elif len(func_res) == 2:
            (success, err) = func_res
        elif len(func_res) == 3:
            (success, err, _) = func_res
        else:
            return (False, "Error in the one.vm.action return value")

        return (success, err)

    def start(self, vm, auth_data):
        server = ServerProxy(self.server_url, allow_none=True)
        session_id = self.getSessionID(auth_data)
        if session_id is None:
            return (False, "Incorrect auth data, username and password must be specified for OpenNebula provider.")
        func_res = server.one.vm.action(session_id, 'resume', int(vm.id))

        if len(func_res) == 1:
            success = True
            err = vm.id
        elif len(func_res) == 2:
            (success, err) = func_res
        elif len(func_res) == 3:
            (success, err, _) = func_res
        else:
            return (False, "Error in the one.vm.action return value")

        return (success, err)

    def getONETemplate(self, radl, auth_data):
        """
        Get the ONE template to create the VM

        Arguments:
           - vmi(:py:class:`dict` of str objects): VMI info.
           - radl(str): RADL document with the VM features to launch.
           - auth_data(:py:class:`dict` of str objects): Authentication data to access cloud provider.

         Returns: str with the ONE template
        """
        system = radl.systems[0]

        cpu = system.getValue('cpu.count')
        arch = system.getValue('cpu.arch')
        memory = system.getFeature('memory.size').getValue('M')
        name = system.getValue("instance_name")
        if not name:
            name = system.getValue("disk.0.image.name")
        if not name:
            name = "userimage"
        url = uriparse(system.getValue("disk.0.image.url"))
        path = url[2]

        if path[1:].isdigit():
            disks = 'DISK = [ IMAGE_ID = "%s" ]\n' % path[1:]
        else:
            if ConfigOpenNebula.IMAGE_UNAME:
                # This only works if the user owns the image
                disks = 'DISK = [ IMAGE = "%s" ]\n' % path[1:]
            else:
                disks = 'DISK = [ IMAGE = "%s", IMAGE_UNAME = "%s" ]\n' % (
                    path[1:], ConfigOpenNebula.IMAGE_UNAME)
        cont = 1
        while system.getValue("disk." + str(cont) + ".image.url") or system.getValue("disk." + str(cont) + ".size"):
            disk_image = system.getValue("disk." + str(cont) + ".image.url")
            if disk_image:
                disks += 'DISK = [ IMAGE_ID = "%s" ]\n' % uriparse(disk_image)[
                    2][1:]
            else:
                disk_size = system.getFeature(
                    "disk." + str(cont) + ".size").getValue('M')
                disk_device = system.getValue("disk." + str(cont) + ".device")
                disk_fstype = system.getValue("disk." + str(cont) + ".fstype")
                if not disk_fstype:
                    disk_fstype = 'ext3'

                disks += ' DISK = [ TYPE = fs , FORMAT = %s, SIZE = %d,' % (disk_fstype, int(disk_size))
                if disk_device:
                    disks += 'TARGET = %s,' % disk_device
                disks += 'SAVE = no ]\n'

            cont += 1

        res = '''
            NAME = %s

            CPU = %s
            VCPU = %s
            MEMORY = %s
            OS = [ ARCH = "%s" ]

            %s

            %s
        ''' % (name, cpu, cpu, memory, arch, disks, ConfigOpenNebula.TEMPLATE_OTHER)

        res += self.get_networks_template(radl, auth_data)

        # include the SSH_KEYS
        # It is supported since 3.8 version, (the VM must be prepared with the
        # ONE contextualization script)
        password = system.getValue('disk.0.os.credentials.password')
        private = system.getValue('disk.0.os.credentials.private_key')
        public = system.getValue('disk.0.os.credentials.public_key')

        if not password and (not private or not public):
            (public, private) = self.keygen()
            system.setValue('disk.0.os.credentials.private_key', private)

        if (private and public) or ConfigOpenNebula.TEMPLATE_CONTEXT:
            res += 'CONTEXT = ['
            if private and public:
                res += 'SSH_PUBLIC_KEY = "%s"' % public
            if ConfigOpenNebula.TEMPLATE_CONTEXT:
                if private and public:
                    res += ", "
                res += ConfigOpenNebula.TEMPLATE_CONTEXT
            res += ']'

        self.log_debug("Template: " + res)

        return res

    def getONEVersion(self, auth_data):
        """
        Get the ONE version

        Arguments:
           - auth_data(:py:class:`dict` of str objects): Authentication data to access cloud provider.

         Returns: str with the ONE version (format: X.X.X)
        """
        server = ServerProxy(self.server_url, allow_none=True)

        version = "2.0.0"
        methods = server.system.listMethods()
        if "one.system.version" in methods:
            session_id = self.getSessionID(auth_data, False)
            (success, res_info, _) = server.one.system.version(session_id)
            if success:
                version = res_info
            else:
                version = "3.8.0 or Higher"
        else:
            if "one.acl.info" in methods:
                version = "3.0.0"
                if "one.vm.chmod" in methods:
                    version = "3.2.0 to 3.6.0"

        self.log_debug("OpenNebula version: " + version)
        return version

    def free_range(self, ar_range, total_leases):
        """
        Check if there are at least one address free

        Arguments:
           - ar_range(:py:class:`AR_POOL`): a Range of a ONE network.
           - total_leases(str): Number of used leases

         Returns: bool, True if there are at least one lease free or False otherwise
        """
        start = long(''.join(["%02X" % long(i)
                              for i in ar_range.IP_START.split('.')]), 16)
        end = long(''.join(["%02X" % long(i)
                            for i in ar_range.IP_END.split('.')]), 16)
        if end - start > int(total_leases):
            return True
        return False

    def free_address(self, addres_pool, used_leases):
        """
        Check if there are at least one address free

        Arguments:
           - address_pool(:py:class:`AR_POOL`): List of AddressRange of a ONE network.
           - used_leases(str): Number of used leases

         Returns: bool, True if there are at least one lease free or False otherwise
        """
        size = 0
        for ar in addres_pool.AR:
            size += int(ar.SIZE)

        if size > int(used_leases):
            return True
        return False

    def free_leases(self, leases):
        """
        Check if there are at least one lease free

        Arguments:
           - leases(:py:class:`LEASE`): List of leases of a ONE network.

         Returns: bool, True if there are at least one lease free or False otherwise
        """
        for lease in leases.LEASE:
            if int(lease.USED) == 0:
                return True
        return False

    def getONENetworks(self, auth_data):
        """
        Get the all ONE (public/private) networks

        Arguments:
           - auth_data(:py:class:`dict` of str objects): Authentication data to access cloud provider.

         Returns: a list of tuples (net_name, net_id, is_public) with the name, ID, and boolean specifying
         if it is a public network of the found network None if not found
        """
        server = ServerProxy(self.server_url, allow_none=True)
        session_id = self.getSessionID(auth_data)
        if session_id is None:
            return None
        func_res = server.one.vnpool.info(session_id, -2, -1, -1)

        if len(func_res) == 2:
            (success, info) = func_res
        elif len(func_res) == 3:
            (success, info, _) = func_res
        else:
            self.log_error("Error in the  one.vnpool.info return value")
            return None

        if success:
            pool_info = VNET_POOL(info)
        else:
            self.log_error("Error in the function one.vnpool.info: " + info)
            return None

        res = []
        for net in pool_info.VNET:
            if net.TEMPLATE.NETWORK_ADDRESS:
                ip = net.TEMPLATE.NETWORK_ADDRESS
            elif net.TEMPLATE.LEASES and len(net.TEMPLATE.LEASES) > 0:
                ip = net.TEMPLATE.LEASES[0].IP
            elif net.AR_POOL and net.AR_POOL.AR and len(net.AR_POOL.AR) > 0:
                # This is the case for one 4.8 and later
                if self.free_address(net.AR_POOL, net.USED_LEASES):
                    ip = net.AR_POOL.AR[0].IP
                else:
                    self.log_warn("The network with IPs like: " +
                                  net.AR_POOL.AR[0].IP + " does not have free leases")
                    continue
            elif net.RANGE and net.RANGE.IP_START:
                if self.free_range(net.RANGE, net.TOTAL_LEASES):
                    ip = net.RANGE.IP_START
                else:
                    self.log_warn("The network with IPs like: " +
                                  net.RANGE.IP_START + " does not have free leases")
            else:
                self.log_warn(
                    "IP information is not in the VNET POOL. Use the vn.info")
                info_res = server.one.vn.info(session_id, int(net.ID))

                if len(info_res) == 2:
                    (success, info) = info_res
                elif len(func_res) == 3:
                    (success, info, _) = info_res
                else:
                    self.log_warn(
                        "Error in the one.vn.info return value. Ignoring network: " + net.NAME)
                    continue

                if not success:
                    self.log_warn(
                        "Error in the one.vn.info function: " + info + ". Ignoring network: " + net.NAME)
                    continue

                net = VNET(info)

                if net.LEASES and net.LEASES.LEASE and len(net.LEASES.LEASE) > 0:
                    if self.free_leases(net.LEASES):
                        ip = net.LEASES.LEASE[0].IP
                    else:
                        self.log_warn(
                            "The network with IPs like: " + net.LEASES.LEASE[0].IP + " does not have free leases")
                        break
                elif net.RANGE and net.RANGE.IP_START:
                    if self.free_range(net.RANGE, net.TOTAL_LEASES):
                        ip = net.RANGE.IP_START
                    else:
                        self.log_warn(
                            "The network with IPs like: " + net.RANGE.IP_START + " does not have free leases")
                else:
                    self.log_error("Unknown type of network")
                    continue

            if not ip:
                self.log_error("No IP found for network: %s. Ignoring network." % net.NAME)
                continue

            is_public = not (any([IPAddress(ip) in IPNetwork(mask)
                                  for mask in Config.PRIVATE_NET_MASKS]))

            res.append((net.NAME, net.ID, is_public))

        return res

    def map_radl_one_networks(self, radl_nets, one_nets):
        """
        Generate a mapping between the RADL networks and the ONE networks

        Arguments:
           - radl_nets(list of :py:class:`radl.network` objects): RADL networks.
           - one_nets(a list of tuples (net_name, net_id, is_public)): ONE networks
             (returned by getONENetworks function).

         Returns: a dict with key the RADL network id and value a tuple (one_net_name, one_net_id, is_public)
        """
        res = {}

        used_nets = []
        last_net = None
        for radl_net in radl_nets:
            # First check if the user has specified a provider ID
            net_provider_id = radl_net.getValue('provider_id')
            if net_provider_id:
                for (net_name, net_id, is_public) in one_nets:
                    # If the name is the same and have the same "publicity"
                    # value
                    if net_name == net_provider_id and radl_net.isPublic() == is_public:
                        res[radl_net.id] = (net_name, net_id, is_public)
                        used_nets.append(net_id)
                        break
            else:
                for (net_name, net_id, is_public) in one_nets:
                    if net_id not in used_nets and radl_net.isPublic() == is_public:
                        res[radl_net.id] = (net_name, net_id, is_public)
                        used_nets.append(net_id)
                        last_net = (net_name, net_id, is_public)
                        break
                if radl_net.id not in res:
                    res[radl_net.id] = last_net

        # In case of there are no private network, use public ones for non
        # mapped networks
        used_nets = []
        for radl_net in radl_nets:
            if not res[radl_net.id]:
                for (net_name, net_id, is_public) in one_nets:
                    if net_id not in used_nets and is_public:
                        res[radl_net.id] = (net_name, net_id, is_public)
                        used_nets.append(net_id)
                        last_net = (net_name, net_id, is_public)
                        break
                if radl_net.id not in res:
                    res[radl_net.id] = last_net

        return res

    def get_networks_template(self, radl, auth_data):
        """
        Generate the network part of the ONE template

        Arguments:
           - radl(str): RADL document with the VM features to launch.
           - auth_data(:py:class:`dict` of str objects): Authentication data to access cloud provider.

         Returns: str with the network part of the ONE template
        """
        res = ""
        one_ver = self.getONEVersion(auth_data)

        one_nets = self.getONENetworks(auth_data)
        if not one_nets:
            self.log_error("No ONE network found")
            return res
        nets = self.map_radl_one_networks(radl.networks, one_nets)

        system = radl.systems[0]
        # First set the public ones (onecloud issues...)
        for public in [True, False]:
            i = 0
            while system.getValue("net_interface." + str(i) + ".connection"):
                network = system.getValue(
                    "net_interface." + str(i) + ".connection")
                fixed_ip = system.getValue("net_interface." + str(i) + ".ip")

                # get the one network info
                if nets[network]:
                    (net_name, net_id, is_public) = nets[network]
                    radl.get_network_by_id(network).setValue('provider_id', str(net_name))
                else:
                    self.log_error(
                        "No ONE network found for network: " + network)
                    raise Exception(
                        "No ONE network found for network: " + network)

                if public == is_public:
                    if net_id is not None:
                        if one_ver.startswith("2."):
                            res += 'NIC=[ \nNETWORK="' + net_name + '"\n'
                        else:
                            res += 'NIC=[ \nNETWORK_ID="' + net_id + '"\n'

                        if fixed_ip:
                            res += ',IP = "' + fixed_ip + '"\n'

                        res += ']\n'
                    else:
                        self.log_error(
                            "The net: " + network + " cannot be defined in ONE")

                i += 1

        return res

    def checkResize(self):
        """
        Check if the one.vm.resize function appears in the ONE server

         Returns: bool, True if the one.vm.resize function appears in the ONE server or false otherwise
        """
        server = ServerProxy(self.server_url, allow_none=True)

        methods = server.system.listMethods()
        if "one.vm.resize" in methods:
            return True
        else:
            return False

    def poweroff(self, vm, auth_data, timeout=60):
        """
        Poweroff the VM and waits for it to be in poweredoff state
        """
        server = ServerProxy(self.server_url, allow_none=True)
        session_id = self.getSessionID(auth_data)
        if session_id is None:
            return (False, "Incorrect auth data, username and password must be specified for OpenNebula provider.")
        func_res = server.one.vm.action(session_id, 'poweroff', int(vm.id))

        if len(func_res) == 1:
            success = True
            err = vm.id
        elif len(func_res) == 2:
            (success, err) = func_res
        elif len(func_res) == 3:
            (success, err, _) = func_res
        else:
            return (False, "Error in the one.vm.action return value")

        if not success:
            return (success, err)

        wait = 0
        powered_off = False
        while wait < timeout and not powered_off:
            func_res = server.one.vm.info(session_id, int(vm.id))
            if len(func_res) == 2:
                (success, res_info) = func_res
            elif len(func_res) == 3:
                (success, res_info, _) = func_res
            else:
                return (False, "Error in the one.vm.info return value")

            res_vm = VM(res_info)
            powered_off = res_vm.STATE == 8
            if not powered_off:
                time.sleep(2)
                wait += 2

        if powered_off:
            return (True, "")
        else:
            return (False, "Error waiting the VM to be powered off")

    def alterVM(self, vm, radl, auth_data):
        session_id = self.getSessionID(auth_data)
        if session_id is None:
            return (False, "Incorrect auth data, username and password must be specified for OpenNebula provider.")

        if not radl.systems:
            return (True, "")

        system = radl.systems[0]

        success, info = self.alter_mem_cpu(vm, system, session_id, auth_data)

        if not success:
            return (False, info)

        # TODO: wait the VM to be running
        time.sleep(5)

        success, info = self.attach_new_disks(vm, system, session_id)

        if not success:
            return (False, info)
        else:
            return (True, "")

    def attach_volume(self, vm, disk_size, disk_device, disk_fstype, session_id):
        server = ServerProxy(self.server_url, allow_none=True)

        disk_temp = '''
            DISK = [
                TYPE = fs ,
                FORMAT = %s,
                SIZE = %d,
                TARGET = %s,
                SAVE = no
                ]
        ''' % (disk_fstype, disk_size, disk_device)

        func_res = server.one.vm.attach(session_id, int(vm.id), disk_temp, False)
        if len(func_res) == 2:
            (success, res_info) = func_res
        elif len(func_res) == 3:
            (success, res_info, _) = func_res
        else:
            return (False, "Error in the one.vm.info return value")

        if success:
            return (True, "")
        else:
            return (False, res_info)

    def attach_new_disks(self, vm, system, session_id):
        orig_system = vm.info.systems[0]

        cont = 1
        while (orig_system.getValue("disk." + str(cont) + ".size") and
               orig_system.getValue("disk." + str(cont) + ".device")):
            cont += 1

        while system.getValue("disk." + str(cont) + ".size") and system.getValue("disk." + str(cont) + ".device"):
            disk_size = system.getFeature("disk." + str(cont) + ".size").getValue('M')
            disk_device = system.getValue("disk." + str(cont) + ".device")
            mount_path = system.getValue("disk." + str(cont) + ".mount_path")
            disk_fstype = system.getValue("disk." + str(cont) + ".fstype")
            # get the last letter and use vd
            disk_device = "vd" + disk_device[-1]
            system.setValue("disk." + str(cont) + ".device", disk_device)
            self.log_debug("Creating a %d GB volume for the disk %d" % (int(disk_size), cont))
            success, volume_id = self.attach_volume(vm, int(disk_size), disk_device, disk_fstype, session_id)
            if success:
                orig_system.setValue("disk." + str(cont) + ".size", disk_size, "M")
                orig_system.setValue("disk." + str(cont) + ".device", disk_device)
                orig_system.setValue("disk." + str(cont) + ".provider_id", volume_id)
                orig_system.setValue("disk." + str(cont) + ".mount_path", mount_path)
            else:
                self.log_error("Error creating a %d GB volume for the disk %d: %s." % (int(disk_size),
                                                                                       cont, volume_id))
                return (False, "Error creating a %d GB volume for the disk %d: %s." % (int(disk_size),
                                                                                       cont, volume_id))
            cont += 1

        return (True, "")

    def alter_mem_cpu(self, vm, system, session_id, auth_data):
        server = ServerProxy(self.server_url, allow_none=True)

        cpu = vm.info.systems[0].getValue('cpu.count')
        memory = vm.info.systems[0].getFeature('memory.size').getValue('M')

        new_cpu = system.getValue('cpu.count')
        new_memory = system.getFeature('memory.size').getValue('M')

        new_temp = ""
        if new_cpu and new_cpu != cpu:
            new_temp += "CPU = %s\n" % new_cpu
            new_temp += "VCPU = %s\n" % new_cpu
        if new_memory and new_memory != memory:
            new_temp += "MEMORY = %s\n" % new_memory

        self.log_debug("New Template: " + new_temp)

        if new_temp:
            if self.checkResize():
                # First we must power off the VM
                (success, info) = self.poweroff(vm, auth_data)
                if not success:
                    return (success, info)
                (success, info, _) = server.one.vm.resize(
                    session_id, int(vm.id), new_temp, False)
                self.start(vm, auth_data)

                if success:
                    if new_cpu:
                        vm.info.systems[0].setValue('cpu.count', new_cpu)
                    if new_memory:
                        vm.info.systems[0].addFeature(
                            Feature("memory.size", "=", new_memory, 'M'), conflict="other", missing="other")
                    return (True, self.updateVMInfo(vm, auth_data))
                else:
                    return (False, info)
            else:
                return (False, "Not supported")
        else:
            # Nothing to do
            return (True, "")<|MERGE_RESOLUTION|>--- conflicted
+++ resolved
@@ -215,8 +215,6 @@
                     hash_password = True
             if hash_password:
                 passwd = hashlib.sha1(passwd.strip()).hexdigest()
-
-<<<<<<< HEAD
             return auth['username'] + ":" + passwd
         elif 'token' in auth:
             username, passwd = ONETTSClient.get_auth_from_tts(ConfigOpenNebula.TTS_URL,
@@ -226,9 +224,6 @@
             auth["username"] = username
             auth["password"] = passwd
             return username + ":" + passwd
-=======
-            return auth['username'] + ":" + str(passwd)
->>>>>>> e07ce4cd
         else:
             raise Exception("No correct auth data has been specified to OpenNebula: username and password")
 
