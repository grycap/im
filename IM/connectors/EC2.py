# IM - Infrastructure Manager
# Copyright (C) 2011 - GRyCAP - Universitat Politecnica de Valencia
#
# This program is free software: you can redistribute it and/or modify
# it under the terms of the GNU General Public License as published by
# the Free Software Foundation, either version 3 of the License, or
# (at your option) any later version.
#
# This program is distributed in the hope that it will be useful,
# but WITHOUT ANY WARRANTY; without even the implied warranty of
# MERCHANTABILITY or FITNESS FOR A PARTICULAR PURPOSE.  See the
# GNU General Public License for more details.
#
# You should have received a copy of the GNU General Public License
# along with this program.  If not, see <http://www.gnu.org/licenses/>.

import time
import base64
import os

try:
    import boto.ec2
    import boto.vpc
except Exception as ex:
    print("WARN: Boto library not correctly installed. EC2CloudConnector will not work!.")
    print(ex)

from IM.uriparse import uriparse
from IM.VirtualMachine import VirtualMachine
from .CloudConnector import CloudConnector
from radl.radl import Feature


class InstanceTypeInfo:
    """
    Information about the instance type

    Args:
            - name(str, optional): name of the type of the instance
            - cpu_arch(list of str, optional): cpu architectures supported
            - num_cpu(int, optional): number of cpus
            - cores_per_cpu(int, optional): number of cores per cpu
            - mem(int, optional): amount of memory
            - price(int, optional): price per hour
            - cpu_perf(int, optional): performance of the type in ECUs
            - disks(int, optional): number of disks
            - disk_space(int, optional): size of the disks
            - vpc_only(bool, optional): the instance works only on VPC
    """

    def __init__(self, name="", cpu_arch=["i386"], num_cpu=1, cores_per_cpu=1, mem=0,
                 price=0, cpu_perf=0, disks=0, disk_space=0, vpc_only=None):
        self.name = name
        self.num_cpu = num_cpu
        self.cores_per_cpu = cores_per_cpu
        self.mem = mem
        self.cpu_arch = cpu_arch
        self.price = price
        self.cpu_perf = cpu_perf
        self.disks = disks
        self.disk_space = disk_space
        self.vpc_only = vpc_only


class EC2CloudConnector(CloudConnector):
    """
    Cloud Launcher to the EC2 platform
    """

    type = "EC2"
    """str with the name of the provider."""
    KEYPAIR_DIR = '/tmp'
    """str with a path to store the keypair files."""
    INSTANCE_TYPE = 't1.micro'
    """str with the name of the default instance type to launch."""

    VM_STATE_MAP = {
        'pending': VirtualMachine.PENDING,
        'running': VirtualMachine.RUNNING,
        'stopped': VirtualMachine.STOPPED,
        'stopping': VirtualMachine.RUNNING,
        'shutting-down': VirtualMachine.OFF,
        'terminated': VirtualMachine.OFF
    }
    """Dictionary with a map with the EC3 VM states to the IM states."""

    def __init__(self, cloud_info, inf):
        self.connection = None
        self.auth = None
        CloudConnector.__init__(self, cloud_info, inf)

    def concreteSystem(self, radl_system, auth_data):
        image_urls = radl_system.getValue("disk.0.image.url")
        if not image_urls:
            return [radl_system.clone()]
        else:
            if not isinstance(image_urls, list):
                image_urls = [image_urls]

            res = []
            for str_url in image_urls:
                url = uriparse(str_url)
                protocol = url[0]

                protocol = url[0]
                if protocol == "aws":
                    # Currently EC2 plugin only uses private_key credentials
                    res_system = radl_system.clone()
                    if res_system.getValue('disk.0.os.credentials.private_key'):
                        res_system.delValue('disk.0.os.credentials.password')
                        res_system.delValue('disk.0.os.credentials.new.password')

                    res_system.addFeature(
                        Feature("disk.0.image.url", "=", str_url), conflict="other", missing="other")
                    res_system.addFeature(
                        Feature("provider.type", "=", self.type), conflict="other", missing="other")

                    instance_type = self.get_instance_type(res_system)
                    if not instance_type:
                        self.log_error(
                            "Error launching the VM, no instance type available for the requirements.")
                        self.log_debug(res_system)
                        return []
                    else:
                        self.update_system_info_from_instance(
                            res_system, instance_type)
                        res.append(res_system)

            return res

    def update_system_info_from_instance(self, system, instance_type):
        """
        Update the features of the system with the information of the instance_type
        """
        system.addFeature(Feature("cpu.count", "=", instance_type.num_cpu *
                                  instance_type.cores_per_cpu), conflict="other", missing="other")
        system.addFeature(Feature(
            "memory.size", "=", instance_type.mem, 'M'), conflict="other", missing="other")
        if instance_type.disks > 0:
            system.addFeature(Feature("disks.free_size", "=", instance_type.disks *
                                      instance_type.disk_space, 'G'), conflict="other", missing="other")
            for i in range(1, instance_type.disks + 1):
                system.addFeature(Feature("disk.%d.free_size" % i, "=",
                                          instance_type.disk_space, 'G'), conflict="other", missing="other")
        system.addFeature(Feature("cpu.performance", "=",
                                  instance_type.cpu_perf, 'ECU'), conflict="other", missing="other")
        system.addFeature(
            Feature("price", "=", instance_type.price), conflict="me", missing="other")

        system.addFeature(Feature("instance_type", "=",
                                  instance_type.name), conflict="other", missing="other")

    # Get the EC2 connection object
    def get_connection(self, region_name, auth_data):
        """
        Get a :py:class:`boto.ec2.connection` to interact with.

        Arguments:
           - region_name(str): EC2 region to connect.
           - auth_data(:py:class:`dict` of str objects): Authentication data to access cloud provider.
        Returns: a :py:class:`boto.ec2.connection` or None in case of error
        """
        auths = auth_data.getAuthInfo(self.type)
        if not auths:
            raise Exception("No auth data has been specified to EC2.")
        else:
            auth = auths[0]

        if self.connection and self.auth.compare(auth_data, self.type):
            return self.connection
        else:
            self.auth = auth_data
            conn = None
            try:
                if 'username' in auth and 'password' in auth:
                    region = boto.ec2.get_region(region_name)
                    if region:
                        conn = boto.vpc.VPCConnection(aws_access_key_id=auth['username'],
                                                      aws_secret_access_key=auth['password'],
                                                      region=region)
                    else:
                        raise Exception(
                            "Incorrect region name: " + region_name)
                else:
                    self.log_error("No correct auth data has been specified to EC2: "
                                   "username (Access Key) and password (Secret Key)")
                    raise Exception("No correct auth data has been specified to EC2: "
                                    "username (Access Key) and password (Secret Key)")

<<<<<<< HEAD
            except Exception as ex:
                self.logger.exception(
=======
            except Exception, ex:
                self.log_exception(
>>>>>>> 5c0b3202
                    "Error getting the region " + region_name)
                raise Exception("Error getting the region " +
                                region_name + ": " + str(ex))

            self.connection = conn
            return conn

    # el path sera algo asi: aws://eu-west-1/ami-00685b74
    def getAMIData(self, path):
        """
        Get the region and the AMI ID from an URL of a VMI

        Arguments:
           - path(str): URL of a VMI (some like this: aws://eu-west-1/ami-00685b74)
        Returns: a tuple (region, ami) with the region and the AMI ID
        """
        region = uriparse(path)[1]
        ami = uriparse(path)[2][1:]

        return (region, ami)

    def get_instance_type(self, radl, vpc=None):
        """
        Get the name of the instance type to launch to EC2

        Arguments:
           - radl(str): RADL document with the requirements of the VM to get the instance type
           - vpc(bool): VPC flag that specifies that the instance will be launched using VPC or Classic
        Returns: a str with the name of the instance type to launch to EC2
        """
        instance_type_name = radl.getValue('instance_type')

        cpu = 1
        cpu_op = ">="
        if radl.getFeature('cpu.count'):
            cpu = radl.getValue('cpu.count')
            cpu_op = radl.getFeature('cpu.count').getLogOperator()

        arch = radl.getValue('cpu.arch', 'x86_64')

        memory = 1
        memory_op = ">="
        if radl.getFeature('memory.size'):
            memory = radl.getFeature('memory.size').getValue('M')
            memory_op = radl.getFeature('memory.size').getLogOperator()

        disk_free = 0
        disk_free_op = ">="
        if radl.getValue('disks.free_size'):
            disk_free = radl.getFeature('disks.free_size').getValue('G')
            disk_free_op = radl.getFeature('memory.size').getLogOperator()

        performance = 0
        performance_op = ">="
        if radl.getValue("cpu.performance"):
            cpu_perf = radl.getFeature("cpu.performance")
            # Assume that GCEU = ECU
            if cpu_perf.unit == "ECU" or cpu_perf.unidad == "GCEU":
                performance = float(cpu_perf.value)
                performance_op = cpu_perf.getLogOperator()
            else:
                self.log_debug("Performance unit unknown: " + cpu_perf.unit + ". Ignore it")

        instace_types = self.get_all_instance_types()

        res = None
        for instace_type in instace_types:
            # get the instance type with the lowest price
            if res is None or (instace_type.price <= res.price):
                str_compare = "arch in instace_type.cpu_arch "
                str_compare += " and instace_type.cores_per_cpu * instace_type.num_cpu " + cpu_op + " cpu "
                str_compare += " and instace_type.mem " + memory_op + " memory "
                str_compare += " and instace_type.cpu_perf " + performance_op + " performance"
                str_compare += " and instace_type.disks * instace_type.disk_space " + disk_free_op + " disk_free"
                # If the instance will use EC2 classic, get only instances without vpc_only flag
                if vpc is False:
                    str_compare += " and instace_type.vpc_only == False"

                # if arch in instace_type.cpu_arch and
                # instace_type.cores_per_cpu * instace_type.num_cpu >= cpu and
                # instace_type.mem >= memory and instace_type.cpu_perf >=
                # performance and instace_type.disks * instace_type.disk_space
                # >= disk_free:
                if eval(str_compare):
                    if not instance_type_name or instace_type.name == instance_type_name:
                        res = instace_type

        if res is None:
            self.get_instance_type_by_name(self.INSTANCE_TYPE)
        else:
            return res

    @staticmethod
    def set_net_provider_id(radl, vpc, subnet):
        """
        Set the provider ID on all the nets of the system
        """
        system = radl.systems[0]
        for i in range(system.getNumNetworkIfaces()):
            net_id = system.getValue('net_interface.' + str(i) + '.connection')
            net = radl.get_network_by_id(net_id)
            if net:
                net.setValue('provider_id', vpc + "." + subnet)

    @staticmethod
    def get_net_provider_id(radl):
        """
        Get the provider ID of the first net that has specified it
        Returns: The net provider ID or None if not defined
        """
        provider_id = None
        system = radl.systems[0]
        for i in range(system.getNumNetworkIfaces()):
            net_id = system.getValue('net_interface.' + str(i) + '.connection')
            net = radl.get_network_by_id(net_id)

            if net:
                provider_id = net.getValue('provider_id')
            if provider_id:
                break

        if provider_id:
            parts = provider_id.split(".")
            if len(parts) == 2 and parts[0].startswith("vpc-") and parts[1].startswith("subnet-"):
                # TODO: check that the VPC and subnet, exists
                return parts[0], parts[1]
            else:
                raise Exception("Incorrect provider_id value: " +
                                provider_id + ". It must be <vpc-id>.<subnet-id>.")
        else:
            return None

    @staticmethod
    def _get_security_group(conn, sg_name):
        try:
            sg = None
            for elem in conn.get_all_security_groups():
                if elem.name == sg_name:
                    sg = elem
                    break
            return sg
        except Exception:
            return None

    def create_security_group(self, conn, inf, radl, vpc=None):
        res = None
        try:
            sg_name = "im-" + str(inf.id)
            sg = self._get_security_group(conn, sg_name)

            if not sg:
                self.log_debug("Creating security group: " + sg_name)
                try:
                    sg = conn.create_security_group(
                        sg_name, "Security group created by the IM", vpc_id=vpc)
                except Exception as crex:
                    # First check if the SG does exist
                    sg = self._get_security_group(conn, sg_name)
                    if not sg:
                        # if not raise the exception
                        raise crex
                    else:
                        self.log_debug(
                            "Security group: " + sg_name + " already created.")

            if vpc:
                res = [sg.id]
            else:
                res = [sg.name]

            public_net = None
            for net in radl.networks:
                if net.isPublic():
                    public_net = net

            if public_net:
                outports = public_net.getOutPorts()
                if outports:
                    for remote_port, remote_protocol, local_port, local_protocol in outports:
                        if local_port != 22:
                            protocol = remote_protocol
                            if remote_protocol != local_protocol:
                                self.log_warn(
                                    "Different protocols used in outports ignoring local port protocol!")
                            try:
                                sg.authorize(protocol, remote_port, local_port, '0.0.0.0/0')
                            except Exception, addex:
                                self.log_warn("Exception adding SG rules. Probably the rules exists:" + str(addex))
                                pass

            try:
                sg.authorize('tcp', 22, 22, '0.0.0.0/0')

                # open all the ports for the VMs in the security group
                sg.authorize('tcp', 0, 65535, src_group=sg)
                sg.authorize('udp', 0, 65535, src_group=sg)
                # sg.authorize('icmp', 0, 65535, src_group=sg)
<<<<<<< HEAD
            except Exception as addex:
                self.logger.warn(
                    "Exception adding SG rules. Probably the rules exists:" + str(addex))
                pass

        except Exception as ex:
            self.logger.exception("Error Creating the Security group")
=======
            except Exception, addex:
                self.log_warn("Exception adding SG rules. Probably the rules exists:" + str(addex))
                pass

        except Exception, ex:
            self.log_exception("Error Creating the Security group")
>>>>>>> 5c0b3202
            if vpc:
                raise Exception(
                    "Error Creating the Security group: " + str(ex))
            pass

        return res

    def create_keypair(self, system, conn):
        # create the keypair
        keypair_name = "im-" + str(int(time.time() * 100))
        created = False

        try:
            private = system.getValue('disk.0.os.credentials.private_key')
            public = system.getValue('disk.0.os.credentials.public_key')
            if private and public:
                if public.find('-----BEGIN CERTIFICATE-----') != -1:
                    self.log_debug(
                        "The RADL specifies the PK, upload it to EC2")
                    public_key = base64.b64encode(public)
                    conn.import_key_pair(keypair_name, public_key)
                else:
                    # the public_key nodes specifies the keypair name
                    keypair_name = public
                # Update the credential data
                system.setUserKeyCredentials(
                    system.getCredentials().username, public, private)
            else:
                self.log_debug("Creating the Keypair")
                keypair_file = self.KEYPAIR_DIR + '/' + keypair_name + '.pem'
                keypair = conn.create_key_pair(keypair_name)
                created = True
                keypair.save(self.KEYPAIR_DIR)
                os.chmod(keypair_file, 0o400)
                with open(keypair_file, "r") as fkeypair:
                    system.setUserKeyCredentials(system.getCredentials().username,
                                                 None, fkeypair.read())
                os.unlink(keypair_file)
        except:
            self.log_exception("Error kreating keypair.")
            keypair_name = None

        return (created, keypair_name)

    def get_default_subnet(self, conn):
        """
        Get the default VPC and the first subnet
        """
        vpc_id = None
        subnet_id = None

        for vpc in conn.get_all_vpcs():
            if vpc.is_default:
                vpc_id = vpc.id
                for subnet in conn.get_all_subnets({"vpcId": vpc_id}):
                    subnet_id = subnet.id
                    break
                break

        return vpc_id, subnet_id

    def get_cloud_init_data(self, radl):
        """
        Get the cloud init data specified by the user in the RADL
        """
        configure_name = None
        if radl.contextualize.items:
            system_name = radl.systems[0].name

            for item in radl.contextualize.items.values():
                if item.system == system_name and item.get_ctxt_tool() == "cloud_init":
                    configure_name = item.configure

        if configure_name:
            return radl.get_configure_by_name(configure_name).recipes
        else:
            return None

    def launch(self, inf, radl, requested_radl, num_vm, auth_data):

        im_username = "im_user"
        if auth_data.getAuthInfo('InfrastructureManager'):
            im_username = auth_data.getAuthInfo(
                'InfrastructureManager')[0]['username']

        system = radl.systems[0]

        user_data = self.get_cloud_init_data(radl)

        # Currently EC2 plugin uses first private_key credentials
        if system.getValue('disk.0.os.credentials.private_key'):
            system.delValue('disk.0.os.credentials.password')
            system.delValue('disk.0.os.credentials.new.password')

        (region_name, ami) = self.getAMIData(
            system.getValue("disk.0.image.url"))

        self.log_debug("Connecting with the region: " + region_name)
        conn = self.get_connection(region_name, auth_data)

        res = []
        if not conn:
            for i in range(num_vm):
                res.append(
                    (False, "Error connecting with EC2, check the credentials"))
            return res

        image = conn.get_image(ami)

        if not image:
            for i in range(num_vm):
                res.append((False, "Incorrect AMI selected"))
            return res
        else:
            block_device_name = None
            for name, device in image.block_device_mapping.items():
                if device.snapshot_id or device.volume_id:
                    block_device_name = name

            if not block_device_name:
                self.log_error(
                    "Error getting correct block_device name from AMI: " + str(ami))
                for i in range(num_vm):
                    res.append(
                        (False, "Error getting correct block_device name from AMI: " + str(ami)))
                return res

            # Create the security group for the VMs
            provider_id = self.get_net_provider_id(radl)
            if provider_id:
                vpc, subnet = provider_id
                sg_names = None
                sg_ids = self.create_security_group(conn, inf, radl, vpc)
                if not sg_ids:
                    vpc = None
                    subnet = None
                    sg_ids = None
                    sg_names = ['default']
            else:
                # Check the default VPC and get the first subnet with a connection with a gateway
                # If there are no default VPC, use EC2-classic
                vpc, subnet = self.get_default_subnet(conn)
                if vpc:
                    self.set_net_provider_id(radl, vpc, subnet)
                    sg_names = None
                    sg_ids = self.create_security_group(conn, inf, radl, vpc)
                else:
                    sg_ids = None
                    sg_names = self.create_security_group(conn, inf, radl, vpc)
                    if not sg_names:
                        sg_names = ['default']

            # Now create the keypair
            (created_keypair, keypair_name) = self.create_keypair(system, conn)
            if not keypair_name:
                self.log_error("Error managing the keypair.")
                for i in range(num_vm):
                    res.append((False, "Error managing the keypair."))
                return res

            all_failed = True

            i = 0
            while i < num_vm:
                err_msg = "Launching in region %s with image: %s" % (region_name, ami)
                if vpc:
                    err_msg += " in VPC: %s-%s " % (vpc, subnet)
                else:
                    err_msg += " in EC2 classic "
                try:
                    spot = False
                    if system.getValue("spot") == "yes":
                        spot = True

                    if spot:
                        err_msg += " a spot instance "
                        self.log_debug("Launching a spot instance")
                        instance_type = self.get_instance_type(system, vpc is not None)
                        if not instance_type:
                            self.log_error(
                                "Error %s, no instance type available for the requirements." % err_msg)
                            self.log_debug(system)
                            res.append(
                                (False, "Error %s, no instance type available for the requirements." % err_msg))
                        else:
                            err_msg += " of type: %s " % instance_type.name
                            price = system.getValue("price")
                            # Realizamos el request de spot instances
                            if system.getValue("disk.0.os.name"):
                                operative_system = system.getValue(
                                    "disk.0.os.name")
                                if operative_system == "linux":
                                    operative_system = 'Linux/UNIX'
                                    # TODO: diferenciar entre cuando sea
                                    # 'Linux/UNIX', 'SUSE Linux' o 'Windows'
                                    # teniendo en cuenta tambien el atributo
                                    # "flavour" del RADL
                            else:
                                res.append((False, ("Error launching the image: spot instances"
                                                    " need the OS defined in the RADL")))
                                # operative_system = 'Linux/UNIX'

                            if system.getValue('availability_zone'):
                                availability_zone = system.getValue(
                                    'availability_zone')
                            else:
                                availability_zone = 'us-east-1c'
                                historical_price = 1000.0
                                availability_zone_list = conn.get_all_zones()
                                for zone in availability_zone_list:
                                    history = conn.get_spot_price_history(instance_type=instance_type.name,
                                                                          product_description=operative_system,
                                                                          availability_zone=zone.name,
                                                                          max_results=1)
                                    self.log_debug(
                                        "Spot price history for the region " + zone.name)
                                    self.log_debug(history)
                                    if history and history[0].price < historical_price:
                                        historical_price = history[0].price
                                        availability_zone = zone.name
                            self.log_debug(
                                "Launching the spot request in the zone " + availability_zone)

                            # Force to use magnetic volumes
                            bdm = boto.ec2.blockdevicemapping.BlockDeviceMapping(
                                conn)
                            bdm[block_device_name] = boto.ec2.blockdevicemapping.BlockDeviceType(
                                volume_type="standard")
                            request = conn.request_spot_instances(price=price, image_id=image.id, count=1,
                                                                  type='one-time', instance_type=instance_type.name,
                                                                  placement=availability_zone, key_name=keypair_name,
                                                                  security_groups=sg_names, security_group_ids=sg_ids,
                                                                  block_device_map=bdm, subnet_id=subnet,
                                                                  user_data=user_data)

                            if request:
                                ec2_vm_id = region_name + ";" + request[0].id

                                self.log_debug("RADL:")
                                self.log_debug(system)

                                vm = VirtualMachine(
                                    inf, ec2_vm_id, self.cloud, radl, requested_radl, self)
                                vm.info.systems[0].setValue(
                                    'instance_id', str(vm.id))
                                # Add the keypair name to remove it later
                                vm.keypair_name = keypair_name
                                self.log_debug(
                                    "Instance successfully launched.")
                                all_failed = False
                                res.append((True, vm))
                            else:
                                res.append((False, "Error %s." % err_msg))
                    else:
                        err_msg += " an ondemand instance "
                        self.log_debug("Launching ondemand instance")
                        instance_type = self.get_instance_type(system, vpc is not None)
                        if not instance_type:
                            self.log_error(
                                "Error %s, no instance type available for the requirements." % err_msg)
                            self.log_debug(system)
                            res.append(
                                (False, "Error %s, no instance type available for the requirements." % err_msg))
                        else:
                            err_msg += " of type: %s " % instance_type.name
                            placement = system.getValue('availability_zone')
                            # Force to use magnetic volumes
                            bdm = boto.ec2.blockdevicemapping.BlockDeviceMapping(conn)
                            bdm[block_device_name] = boto.ec2.blockdevicemapping.BlockDeviceType(volume_type="standard")
                            # Check if the user has specified the net provider
                            # id
                            reservation = image.run(min_count=1, max_count=1, key_name=keypair_name,
                                                    instance_type=instance_type.name, security_groups=sg_names,
                                                    security_group_ids=sg_ids, placement=placement,
                                                    block_device_map=bdm, subnet_id=subnet, user_data=user_data)

                            if len(reservation.instances) == 1:
                                instance = reservation.instances[0]
                                instance.add_tag("IM-USER", im_username)
                                ec2_vm_id = region_name + ";" + instance.id

                                self.log_debug("RADL:")
                                self.log_debug(system)

                                vm = VirtualMachine(
                                    inf, ec2_vm_id, self.cloud, radl, requested_radl, self)
                                vm.info.systems[0].setValue(
                                    'instance_id', str(vm.id))
                                # Add the keypair name to remove it later
                                vm.keypair_name = keypair_name
                                self.log_debug(
                                    "Instance successfully launched.")
                                res.append((True, vm))
                                all_failed = False
                            else:
                                res.append((False, "Error %s." % err_msg))

<<<<<<< HEAD
                except Exception as ex:
                    self.logger.exception("Error launching instance.")
                    res.append(
                        (False, "Error launching the instance: " + str(ex)))
=======
                except Exception, ex:
                    self.log_exception("Error %s." % err_msg)
                    res.append((False, "Error %s. %s" % (err_msg, str(ex))))
>>>>>>> 5c0b3202

                i += 1

        # if all the VMs have failed, remove the sg and keypair
        if all_failed:
            if created_keypair:
                try:
                    conn.delete_key_pair(keypair_name)
                except:
                    self.log_exception("Error deleting keypair.")
            if sg_ids:
                try:
                    conn.delete_security_group(group_id=sg_ids[0])
                except:
                    self.log_exception("Error deleting SG.")
            if sg_names and sg_names[0] != 'default':
                try:
                    conn.delete_security_group(sg_names[0])
                except:
                    self.log_exception("Error deleting SG.")

        return res

    def create_volume(self, conn, disk_size, placement, timeout=60):
        """
        Create an EBS volume

        Arguments:
           - conn(:py:class:`boto.ec2.connection`): object to connect to EC2 API.
           - disk_size(:py:class:`boto.ec2.connection`): The size of the new volume, in GiB
           - placement(str): The availability zone in which the Volume will be created.
           - timeout(int): Time needed to create the volume.
        Returns: a :py:class:`boto.ec2.volume.Volume` of the new volume
        """
        volume = conn.create_volume(disk_size, placement)
        cont = 0
        err_states = ["error"]
        while str(volume.status) != 'available' and str(volume.status) not in err_states and cont < timeout:
            self.log_debug("State: " + str(volume.status))
            cont += 2
            time.sleep(2)
            volume = conn.get_all_volumes([volume.id])[0]

        if str(volume.status) == 'available':
            return volume
        else:
            self.log_error(
                "Error creating the volume %s, deleting it" % (volume.id))
            conn.delete_volume(volume.id)
            return None

    def attach_volumes(self, instance, vm):
        """
        Attach a the required volumes (in the RADL) to the launched instance

        Arguments:
           - instance(:py:class:`boto.ec2.instance`): object to connect to EC2 instance.
           - vm(:py:class:`IM.VirtualMachine`): VM information.
        """
        try:
            if instance.state == 'running' and "volumes" not in vm.__dict__.keys():
                # Flag to se that this VM has created (or is creating) the
                # volumes
                vm.volumes = True
                conn = instance.connection
                cont = 1
                while (vm.info.systems[0].getValue("disk." + str(cont) + ".size") and
                       vm.info.systems[0].getValue("disk." + str(cont) + ".device")):
                    disk_size = vm.info.systems[0].getFeature(
                        "disk." + str(cont) + ".size").getValue('G')
                    disk_device = vm.info.systems[0].getValue(
                        "disk." + str(cont) + ".device")
                    self.log_debug(
                        "Creating a %d GB volume for the disk %d" % (int(disk_size), cont))
                    volume = self.create_volume(
                        conn, int(disk_size), instance.placement)
                    if volume:
                        self.log_debug(
                            "Attach the volume ID " + str(volume.id))
                        conn.attach_volume(
                            volume.id, instance.id, "/dev/" + disk_device)
                    cont += 1
        except Exception:
            self.log_exception(
                "Error creating or attaching the volume to the instance")

    def delete_volumes(self, conn, volumes, instance_id, timeout=240):
        """
        Delete the volumes specified in the volumes list

        Arguments:
           - conn(:py:class:`boto.ec2.connection`): object to connect to EC2 API.
           - volumes(list of strings): Volume IDs to delete.
           - timeout(int): Time needed to delete the volume.
        """
        for volume_id in volumes:
            cont = 0
            deleted = False
            while not deleted and cont < timeout:
                cont += 5
                try:
                    curr_vol = conn.get_all_volumes([volume_id])[0]
                except:
                    self.log_warn(
                        "The volume " + volume_id + " does not exist. It cannot be removed. Ignore it.")
                    deleted = True
                    break
                try:
                    curr_vol = conn.get_all_volumes([volume_id])[0]
                    if str(curr_vol.attachment_state()) == "attached":
                        self.log_debug(
                            "Detaching the volume " + volume_id + " from the instance " + instance_id)
                        conn.detach_volume(volume_id, instance_id, force=True)
                    elif curr_vol.attachment_state() is None:
                        self.log_debug("Removing the volume " + volume_id)
                        conn.delete_volume(volume_id)
                        deleted = True
                    else:
                        self.log_debug(
                            "State: " + str(curr_vol.attachment_state()))
<<<<<<< HEAD
                except Exception as ex:
                    self.logger.warn("Error removing the volume: " + str(ex))
=======
                except Exception, ex:
                    self.log_warn("Error removing the volume: " + str(ex))
>>>>>>> 5c0b3202

                if not deleted:
                    time.sleep(5)

            if not deleted:
                self.log_error("Error removing the volume " + volume_id)

    # Get the EC2 instance object with the specified ID
    def get_instance_by_id(self, instance_id, region_name, auth_data):
        """
        Get the EC2 instance object with the specified ID

        Arguments:
           - id(str): ID of the EC2 instance.
           - region_name(str): Region name to search the instance.
           - auth_data(:py:class:`dict` of str objects): Authentication data to access cloud provider.
        Returns: a :py:class:`boto.ec2.instance` of found instance or None if it was not found
        """
        instance = None

        try:
            conn = self.get_connection(region_name, auth_data)

            reservations = conn.get_all_instances([instance_id])
            instance = reservations[0].instances[0]
        except:
            pass

        return instance

    def add_elastic_ip(self, vm, instance, fixed_ip=None):
        """
        Add an elastic IP to an instance

        Arguments:
           - vm(:py:class:`IM.VirtualMachine`): VM information.
           - instance(:py:class:`boto.ec2.instance`): object to connect to EC2 instance.
           - fixed_ip(str, optional): specifies a fixed IP to add to the instance.
        Returns: a :py:class:`boto.ec2.address.Address` added or None if some problem occur.
        """
        if vm.state == VirtualMachine.RUNNING and "elastic_ip" not in vm.__dict__.keys():
            # Flag to set that this VM has created (or is creating) the elastic
            # IPs
            vm.elastic_ip = True
            try:
                pub_address = None
                self.log_debug("Add an Elastic IP")
                if fixed_ip:
                    for address in instance.connection.get_all_addresses():
                        if str(address.public_ip) == fixed_ip:
                            pub_address = address

                    if pub_address:
                        self.log_debug(
                            "Setting a fixed allocated IP: " + fixed_ip)
                    else:
                        self.log_warn(
                            "Setting a fixed IP NOT ALLOCATED! (" + fixed_ip + "). Ignore it.")
                        return None
                else:
                    provider_id = self.get_net_provider_id(vm.info)
                    if provider_id:
                        pub_address = instance.connection.allocate_address(
                            domain="vpc")
                        instance.connection.associate_address(
                            instance.id, allocation_id=pub_address.allocation_id)
                    else:
                        pub_address = instance.connection.allocate_address()
                        instance.connection.associate_address(
                            instance.id, pub_address.public_ip)

                self.log_debug(pub_address)
                return pub_address
            except Exception:
                self.log_exception(
                    "Error adding an Elastic IP to VM ID: " + str(vm.id))
                if pub_address:
                    self.log_exception(
                        "The Elastic IP was allocated, release it.")
                    pub_address.release()
                return None
        else:
            self.log_debug(
                "The VM is not running, not adding an Elastic IP.")
            return None

    def delete_elastic_ips(self, conn, vm):
        """
        remove the elastic IPs of a VM

        Arguments:
           - conn(:py:class:`boto.ec2.connection`): object to connect to EC2 API.
           - vm(:py:class:`IM.VirtualMachine`): VM information.
        """
        try:
            instance_id = vm.id.split(";")[1]
            # Get the elastic IPs
            for address in conn.get_all_addresses():
                if address.instance_id == instance_id:
                    self.log_debug(
                        "This VM has a Elastic IP, disassociate it")
                    address.disassociate()

                    n = 0
                    found = False
                    while vm.getRequestedSystem().getValue("net_interface." + str(n) + ".connection"):
                        net_conn = vm.getRequestedSystem().getValue('net_interface.' + str(n) + '.connection')
                        if vm.info.get_network_by_id(net_conn).isPublic():
                            if vm.getRequestedSystem().getValue("net_interface." + str(n) + ".ip"):
                                fixed_ip = vm.getRequestedSystem().getValue("net_interface." + str(n) + ".ip")
                                # If it is a fixed IP we must not release it
                                if fixed_ip == str(address.public_ip):
                                    found = True
                        n += 1

                    if not found:
                        self.log_debug("Now release it")
                        address.release()
                    else:
                        self.log_debug(
                            "This is a fixed IP, it is not released")
        except Exception:
            self.log_exception(
                "Error deleting the Elastic IPs to VM ID: " + str(vm.id))

    def setIPsFromInstance(self, vm, instance):
        """
        Adapt the RADL information of the VM to the real IPs assigned by EC2

        Arguments:
           - vm(:py:class:`IM.VirtualMachine`): VM information.
           - instance(:py:class:`boto.ec2.instance`): object to connect to EC2 instance.
        """

        vm_system = vm.info.systems[0]
        num_pub_nets = num_nets = 0
        public_ips = []
        private_ips = []
        if (instance.ip_address is not None and len(instance.ip_address) > 0 and
                instance.ip_address != instance.private_ip_address):
            public_ips = [instance.ip_address]
            num_nets += 1
            num_pub_nets = 1
        if instance.private_ip_address is not None and len(instance.private_ip_address) > 0:
            private_ips = [instance.private_ip_address]
            num_nets += 1

        vm.setIps(public_ips, private_ips)

        for net in vm.info.networks:
            if net.isPublic():
                public_net = net

        elastic_ips = []
        # Get the elastic IPs assigned (there must be only 1)
        for address in instance.connection.get_all_addresses():
            if address.instance_id == instance.id:
                elastic_ips.append(str(address.public_ip))
                # It will be used if it is different to the public IP of the
                # instance
                if str(address.public_ip) != instance.ip_address:
                    vm_system.setValue(
                        'net_interface.' + str(num_nets) + '.ip', str(instance.ip_address))
                    vm_system.setValue(
                        'net_interface.' + str(num_nets) + '.connection', public_net.id)

                    num_pub_nets += 1
                    num_nets += 1

        n = 0
        requested_ips = []
        while vm.getRequestedSystem().getValue("net_interface." + str(n) + ".connection"):
            net_conn = vm.getRequestedSystem().getValue(
                'net_interface.' + str(n) + '.connection')
            if vm.info.get_network_by_id(net_conn).isPublic():
                fixed_ip = vm.getRequestedSystem().getValue("net_interface." + str(n) + ".ip")
                requested_ips.append(fixed_ip)
            n += 1

        for num, ip in enumerate(sorted(requested_ips, reverse=True)):
            if ip:
                # It is a fixed IP
                if ip not in elastic_ips:
                    # It has not been created yet, do it
                    self.add_elastic_ip(vm, instance, ip)
                    # EC2 only supports 1 elastic IP per instance (without
                    # VPC), so break
                    break
            else:
                # Check if we have enough public IPs
                if num >= num_pub_nets:
                    self.add_elastic_ip(vm, instance)
                    # EC2 only supports 1 elastic IP per instance (without
                    # VPC), so break
                    break

    def updateVMInfo(self, vm, auth_data):
        region = vm.id.split(";")[0]
        instance_id = vm.id.split(";")[1]

        try:
            conn = self.get_connection(region, auth_data)
        except:
            pass

        # Check if the instance_id starts with "sir" -> spot request
        if (instance_id[0] == "s"):
            # Check if the request has been fulfilled and the instance has been
            # deployed
            job_instance_id = None

            self.log_debug("Check if the request has been fulfilled and the instance has been deployed")
            job_sir_id = instance_id
            request_list = conn.get_all_spot_instance_requests()
            for sir in request_list:
                # TODO: Check if the request had failed and launch it in
                # another availability zone
                if sir.state == 'failed':
                    vm.state = VirtualMachine.FAILED
                if sir.id == job_sir_id:
                    job_instance_id = sir.instance_id
                    break

            if job_instance_id:
                self.log_debug("Request fulfilled, instance_id: " + str(job_instance_id))
                instance_id = job_instance_id
                vm.id = region + ";" + instance_id
                vm.info.systems[0].setValue('instance_id', str(vm.id))
            else:
                vm.state = VirtualMachine.PENDING
                return (True, vm)

        instance = self.get_instance_by_id(instance_id, region, auth_data)
        if (instance is not None):
            try:
                # sometime if you try to update a recently created instance
                # this operation fails
                instance.update()
                if "IM-USER" not in instance.tags:
                    im_username = "im_user"
                    if auth_data.getAuthInfo('InfrastructureManager'):
                        im_username = auth_data.getAuthInfo('InfrastructureManager')[0]['username']
                    instance.add_tag("IM-USER", im_username)
<<<<<<< HEAD
            except Exception as ex:
                self.logger.exception(
                    "Error updating the instance " + instance_id)
=======
            except Exception, ex:
                self.log_exception("Error updating the instance " + instance_id)
>>>>>>> 5c0b3202
                return (False, "Error updating the instance " + instance_id + ": " + str(ex))

            vm.info.systems[0].setValue("virtual_system_type", instance.virtualization_type)
            vm.info.systems[0].setValue("availability_zone", instance.placement)

            vm.state = self.VM_STATE_MAP.get(instance.state, VirtualMachine.UNKNOWN)

            instance_type = self.get_instance_type_by_name(instance.instance_type)
            self.update_system_info_from_instance(vm.info.systems[0], instance_type)

            self.setIPsFromInstance(vm, instance)
            self.attach_volumes(instance, vm)

            try:
                vm.info.systems[0].setValue('launch_time', int(time.mktime(
                    time.strptime(instance.launch_time[:19], '%Y-%m-%dT%H:%M:%S'))))
<<<<<<< HEAD
            except Exception as ex:
                self.logger.warn(
=======
            except Exception, ex:
                self.log_warn(
>>>>>>> 5c0b3202
                    "Error setting the launch_time of the instance. Probably the instance is not running:" + str(ex))

        else:
            vm.state = VirtualMachine.OFF

        return (True, vm)

    def cancel_spot_requests(self, conn, vm):
        """
        Cancel the spot requests of a VM

        Arguments:
           - conn(:py:class:`boto.ec2.connection`): object to connect to EC2 API.
           - vm(:py:class:`IM.VirtualMachine`): VM information.
        """
        try:
            instance_id = vm.id.split(";")[1]
            request_list = conn.get_all_spot_instance_requests()
            for sir in request_list:
                if sir.instance_id == instance_id:
                    conn.cancel_spot_instance_requests(sir.id)
                    self.log_debug(
                        "Spot instance request " + str(sir.id) + " deleted")
                    break
        except Exception:
            self.log_exception("Error deleting the spot instance request")

    def finalize(self, vm, auth_data):
        region_name = vm.id.split(";")[0]
        instance_id = vm.id.split(";")[1]

        conn = self.get_connection(region_name, auth_data)

        # Terminate the instance
        volumes = []
        instance = self.get_instance_by_id(instance_id, region_name, auth_data)
        if (instance is not None):
            instance.update()
            # Get the volumnes to delete
            for volume in instance.block_device_mapping.values():
                volumes.append(volume.volume_id)
            instance.terminate()

        public_key = vm.getRequestedSystem().getValue('disk.0.os.credentials.public_key')
        if public_key is None or len(public_key) == 0 or (len(public_key) >= 1 and
                                                          public_key.find('-----BEGIN CERTIFICATE-----') != -1):
            try:
                # only delete in case of the user do not specify the keypair name
                conn.delete_key_pair(vm.keypair_name)
            except:
                self.log_exception("Error deleting keypair.")

        # Delete the elastic IPs
        try:
            self.delete_elastic_ips(conn, vm)
        except:
            self.log_exception("Error deleting elastic IPs.")

        # Delete the  spot instance requests
        try:
            self.cancel_spot_requests(conn, vm)
        except:
            self.log_exception("Error canceling spot requests.")

        # Delete the EBS volumes
        try:
            self.delete_volumes(conn, volumes, instance_id)
        except:
            self.log_exception("Error deleting EBS volumess")

        # Delete the SG if this is the last VM
        try:
            self.delete_security_group(conn, vm.inf)
        except:
            self.log_exception("Error deleting security group.")

        return (True, "")

    def delete_security_group(self, conn, inf, timeout=90):
        """
        Delete the SG of this infrastructure if this is the last VM

        Arguments:
           - conn(:py:class:`boto.ec2.connection`): object to connect to EC2 API.
           - inf(:py:class:`IM.InfrastructureInfo`): Infrastructure information.
        """
        sg_name = "im-" + str(inf.id)
        sg = self._get_security_group(conn, sg_name)

        if sg:
            some_vm_running = False
            for instance in sg.instances():
                if instance.state == 'running':
                    some_vm_running = True

            # Check that all there are only one active instance (this one)
            if not some_vm_running:
                # wait it to terminate and then remove the SG
                cont = 0
                all_vms_terminated = True
                for instance in sg.instances():
                    while instance.state != 'terminated' and cont < timeout:
                        time.sleep(5)
                        cont += 5
                        instance.update()

                    if instance.state != 'terminated':
                        all_vms_terminated = False

                if all_vms_terminated:
                    self.log_debug("Remove the SG: " + sg_name)
                    try:
                        sg.revoke('tcp', 0, 65535, src_group=sg)
                        sg.revoke('udp', 0, 65535, src_group=sg)
                        time.sleep(2)
<<<<<<< HEAD
                    except Exception as ex:
                        self.logger.warn(
=======
                    except Exception, ex:
                        self.log_warn(
>>>>>>> 5c0b3202
                            "Error revoking self rules: " + str(ex))

                    deleted = False
                    while not deleted and cont < timeout:
                        time.sleep(5)
                        cont += 5
                        try:
                            sg.delete()
                            deleted = True
                        except Exception as ex:
                            # Check if it has been deleted yet
                            sg = self._get_security_group(conn, sg_name)
                            if not sg:
                                self.log_debug(
                                    "Error deleting the SG. But it does not exist. Ignore. " + str(ex))
                                deleted = True
                            else:
                                self.log_exception("Error deleting the SG.")
            else:
                # If there are more than 1, we skip this step
                self.log_debug(
                    "There are active instances. Not removing the SG")
        else:
            self.log_warn("No Security Group with name: " + sg_name)

    def stop(self, vm, auth_data):
        region_name = vm.id.split(";")[0]
        instance_id = vm.id.split(";")[1]

        instance = self.get_instance_by_id(instance_id, region_name, auth_data)
        if (instance is not None):
            instance.update()
            instance.stop()

        return (True, "")

    def start(self, vm, auth_data):
        region_name = vm.id.split(";")[0]
        instance_id = vm.id.split(";")[1]

        instance = self.get_instance_by_id(instance_id, region_name, auth_data)
        if (instance is not None):
            instance.update()
            instance.start()

        return (True, "")

    def waitStop(self, instance, timeout=120):
        """
        Wait a instance to be stopped
        """
        instance.stop()
        wait = 0
        powered_off = False
        while wait < timeout and not powered_off:
            instance.update()

            powered_off = instance.state == 'stopped'
            if not powered_off:
                time.sleep(2)
                wait += 2

        return powered_off

    def alterVM(self, vm, radl, auth_data):
        region_name = vm.id.split(";")[0]
        instance_id = vm.id.split(";")[1]

        # Terminate the instance
        instance = self.get_instance_by_id(instance_id, region_name, auth_data)
        if instance:
            instance.update()
        else:
            return (False, "The instance has not been found")

        success = True
        if radl.systems:
            instance_type = self.get_instance_type(radl.systems[0])

            if instance_type and instance.instance_type != instance_type.name:
                stopped = self.waitStop(instance)
                if stopped:
                    success = instance.modify_attribute('instanceType', instance_type.name)
                    if success:
                        self.update_system_info_from_instance(vm.info.systems[0], instance_type)
                        instance.start()
                else:
                    return (False, "Error stopping instance: " + instance_id)

        if success:
            return (success, self.updateVMInfo(vm, auth_data))
        else:
            return (success, "Unknown Error")

    def get_all_instance_types(self):
        """
        Get all the EC2 instance types

        Returns: a list of :py:class:`InstanceTypeInfo`
        """
        # TODO: use some like Cloudymetrics or CloudHarmony or http://www.ec2instances.info/
        instance_list = []

        t1_micro = InstanceTypeInfo(
            "t1.micro", ["i386", "x86_64"], 1, 1, 613, 0.0031, 0.5, 0, 0, False)
        instance_list.append(t1_micro)

        t2_nano = InstanceTypeInfo(
            "t2.nano", ["i386", "x86_64"], 1, 1, 512, 0.0059, 0.5, 0, 0, True)
        instance_list.append(t2_nano)
        t2_micro = InstanceTypeInfo(
            "t2.micro", ["i386", "x86_64"], 1, 1, 1024, 0.013, 0.5, 0, 0, True)
        instance_list.append(t2_micro)
        t2_small = InstanceTypeInfo(
            "t2.small", ["i386", "x86_64"], 1, 1, 2048, 0.026, 0.5, 0, 0, True)
        instance_list.append(t2_small)
        t2_medium = InstanceTypeInfo(
            "t2.medium", ["i386", "x86_64"], 2, 1, 4096, 0.052, 0.5, 0, 0, True)
        instance_list.append(t2_medium)

        m1_small = InstanceTypeInfo(
            "m1.small", ["i386", "x86_64"], 1, 1, 1740, 0.044, 1, 1, 160, False)
        instance_list.append(m1_small)
        m1_medium = InstanceTypeInfo(
            "m1.medium", ["i386", "x86_64"], 1, 1, 3840, 0.087, 2, 1, 410, False)
        instance_list.append(m1_medium)
        m1_large = InstanceTypeInfo(
            "m1.large", ["x86_64"], 1, 2, 7680, 0.175, 4, 2, 420, False)
        instance_list.append(m1_large)
        m1_xlarge = InstanceTypeInfo(
            "m1.xlarge", ["x86_64"], 1, 4, 15360, 0.35, 8, 4, 420, False)
        instance_list.append(m1_xlarge)

        m2_xlarge = InstanceTypeInfo(
            "m2.xlarge", ["x86_64"], 1, 2, 17510, 0.245, 6.5, 1, 420, False)
        instance_list.append(m2_xlarge)
        m2_2xlarge = InstanceTypeInfo(
            "m2.2xlarge", ["x86_64"], 1, 4, 35020, 0.49, 13, 1, 850, False)
        instance_list.append(m2_2xlarge)
        m2_4xlarge = InstanceTypeInfo(
            "m2.4xlarge", ["x86_64"], 1, 4, 70041, 0.98, 13, 2, 840, False)
        instance_list.append(m2_4xlarge)

        m3_medium = InstanceTypeInfo(
            "m3.medium", ["x86_64"], 1, 1, 3840, 0.048, 3, 1, 4, False)
        instance_list.append(m3_medium)
        m3_large = InstanceTypeInfo(
            "m3.large", ["x86_64"], 2, 1, 7680, 0.095, 6.5, 1, 4, False)
        instance_list.append(m3_large)
        m3_xlarge = InstanceTypeInfo(
            "m3.xlarge", ["x86_64"], 1, 8, 15360, 0.190, 13, 2, 40, False)
        instance_list.append(m3_xlarge)
        m3_2xlarge = InstanceTypeInfo(
            "m3.2xlarge", ["x86_64"], 1, 8, 30720, 0.38, 26, 2, 80, False)
        instance_list.append(m3_2xlarge)

        m4_large = InstanceTypeInfo(
            "m4.large", ["x86_64"], 2, 1, 8192, 0.108, 6.5, 1, 0, True)
        instance_list.append(m4_large)
        m4_xlarge = InstanceTypeInfo(
            "m4.xlarge", ["x86_64"], 4, 1, 16384, 0.215, 13, 1, 0, True)
        instance_list.append(m4_xlarge)
        m4_2xlarge = InstanceTypeInfo(
            "m4.2xlarge", ["x86_64"], 8, 1, 32768, 0.431, 26, 1, 0, True)
        instance_list.append(m4_2xlarge)
        m4_4xlarge = InstanceTypeInfo(
            "m4.4xlarge", ["x86_64"], 16, 1, 65536, 0.862, 53.5, 1, 0, True)
        instance_list.append(m4_4xlarge)
        m4_10xlarge = InstanceTypeInfo(
            "m4.10xlarge", ["x86_64"], 40, 1, 163840, 2.155, 124.5, 1, 0, True)
        instance_list.append(m4_10xlarge)
        m4_16xlarge = InstanceTypeInfo(
            "m4.16xlarge", ["x86_64"], 64, 1, 262144, 3.447, 256, 1, 0, True)
        instance_list.append(m4_16xlarge)

        c1_medium = InstanceTypeInfo(
            "c1.medium", ["i386", "x86_64"], 1, 2, 1740, 0.13, 5, 1, 350, False)
        instance_list.append(c1_medium)
        c1_xlarge = InstanceTypeInfo(
            "c1.xlarge", ["x86_64"], 1, 8, 7680, 0.52, 20, 4, 420, False)
        instance_list.append(c1_xlarge)

        cc2_8xlarge = InstanceTypeInfo(
            "cc2.8xlarge", ["x86_64"], 2, 8, 61952, 2.0, 88, 4, 840, False)
        instance_list.append(cc2_8xlarge)

        cr1_8xlarge = InstanceTypeInfo(
            "cr1.8xlarge", ["x86_64"], 2, 8, 249856, 3.5, 88, 2, 120, False)
        instance_list.append(cr1_8xlarge)

        c3_large = InstanceTypeInfo(
            "c3.large", ["x86_64"], 2, 1, 3840, 0.105, 7, 2, 16, False)
        instance_list.append(c3_large)
        c3_xlarge = InstanceTypeInfo(
            "c3.xlarge", ["x86_64"], 4, 1, 7680, 0.21, 14, 2, 40, False)
        instance_list.append(c3_xlarge)
        c3_2xlarge = InstanceTypeInfo(
            "c3.2xlarge", ["x86_64"], 8, 1, 15360, 0.42, 28, 2, 80, False)
        instance_list.append(c3_2xlarge)
        c3_4xlarge = InstanceTypeInfo(
            "c3.4xlarge", ["x86_64"], 16, 1, 30720, 0.84, 55, 2, 160, False)
        instance_list.append(c3_4xlarge)
        c3_8xlarge = InstanceTypeInfo(
            "c3.8xlarge", ["x86_64"], 32, 1, 61952, 1.68, 108, 2, 320, False)
        instance_list.append(c3_8xlarge)

        r3_large = InstanceTypeInfo(
            "r3.large", ["x86_64"], 2, 1, 15360, 0.166, 6.5, 1, 32, False)
        instance_list.append(r3_large)
        r3_xlarge = InstanceTypeInfo(
            "r3.xlarge", ["x86_64"], 4, 1, 31232, 0.333, 13, 1, 80, False)
        instance_list.append(r3_xlarge)
        r3_2xlarge = InstanceTypeInfo(
            "r3.2xlarge", ["x86_64"], 8, 1, 62464, 0.665, 26, 1, 160, False)
        instance_list.append(r3_2xlarge)
        r3_4xlarge = InstanceTypeInfo(
            "r3.4xlarge", ["x86_64"], 16, 1, 124928, 1.33, 52, 1, 320, False)
        instance_list.append(r3_4xlarge)
        r3_8xlarge = InstanceTypeInfo(
            "r3.8xlarge", ["x86_64"], 32, 1, 249856, 2.66, 104, 2, 320, False)
        instance_list.append(r3_8xlarge)

        r4_large = InstanceTypeInfo(
            "r4.large", ["x86_64"], 2, 1, 15616, 0.133, 7, 1, 0, True)
        instance_list.append(r4_large)
        r4_xlarge = InstanceTypeInfo(
            "r4.xlarge", ["x86_64"], 4, 1, 31232, 0.266, 13.5, 1, 0, True)
        instance_list.append(r4_xlarge)
        r4_2xlarge = InstanceTypeInfo(
            "r4.2xlarge", ["x86_64"], 8, 1, 62464, 0.532, 27, 1, 0, True)
        instance_list.append(r4_2xlarge)
        r4_4xlarge = InstanceTypeInfo(
            "r4.4xlarge", ["x86_64"], 16, 1, 124928, 1.064, 53, 1, 0, True)
        instance_list.append(r4_4xlarge)
        r4_8xlarge = InstanceTypeInfo(
            "r4.8xlarge", ["x86_64"], 32, 1, 249856, 2.128, 99, 1, 0, True)
        instance_list.append(r4_8xlarge)
        r4_16xlarge = InstanceTypeInfo(
            "r4.16xlarge", ["x86_64"], 64, 1, 499712, 4.256, 195, 1, 0, True)
        instance_list.append(r4_16xlarge)

        i2_xlarge = InstanceTypeInfo(
            "i2.xlarge", ["x86_64"], 4, 1, 31232, 0.853, 14, 1, 800, False)
        instance_list.append(i2_xlarge)
        i2_2xlarge = InstanceTypeInfo(
            "i2.2xlarge", ["x86_64"], 8, 1, 62464, 1.705, 27, 2, 800, False)
        instance_list.append(i2_2xlarge)
        i2_4xlarge = InstanceTypeInfo(
            "i2.4xlarge", ["x86_64"], 16, 1, 124928, 3.41, 53, 4, 800, False)
        instance_list.append(i2_4xlarge)
        i2_8xlarge = InstanceTypeInfo(
            "i2.8xlarge", ["x86_64"], 32, 1, 249856, 6.82, 104, 8, 800, False)
        instance_list.append(i2_8xlarge)

        hs1_8xlarge = InstanceTypeInfo(
            "hs1.8xlarge", ["x86_64"], 16, 1, 119808, 4.6, 35, 24, 2048, False)
        instance_list.append(hs1_8xlarge)

        c4_large = InstanceTypeInfo(
            "c4.large", ["x86_64"], 2, 1, 3840, 0.1, 8, 1, 0, True)
        instance_list.append(c4_large)
        c4_xlarge = InstanceTypeInfo(
            "c4.xlarge", ["x86_64"], 4, 1, 7680, 0.199, 16, 1, 0, True)
        instance_list.append(c4_xlarge)
        c4_2xlarge = InstanceTypeInfo(
            "c4.2xlarge", ["x86_64"], 8, 1, 15360, 0.398, 31, 1, 0, True)
        instance_list.append(c4_2xlarge)
        c4_4xlarge = InstanceTypeInfo(
            "c4.4xlarge", ["x86_64"], 16, 1, 30720, 0.796, 62, 1, 0, True)
        instance_list.append(c4_4xlarge)
        c4_8xlarge = InstanceTypeInfo(
            "c4.8xlarge", ["x86_64"], 36, 1, 61952, 1.591, 132, 1, 0, True)
        instance_list.append(c4_8xlarge)

        return instance_list

    def get_instance_type_by_name(self, name):
        """
        Get the EC2 instance type with the specified name

        Returns: an :py:class:`InstanceTypeInfo` or None if the type is not found
        """
        for inst_type in self.get_all_instance_types():
            if inst_type.name == name:
                return inst_type
        return None<|MERGE_RESOLUTION|>--- conflicted
+++ resolved
@@ -187,13 +187,8 @@
                     raise Exception("No correct auth data has been specified to EC2: "
                                     "username (Access Key) and password (Secret Key)")
 
-<<<<<<< HEAD
             except Exception as ex:
-                self.logger.exception(
-=======
-            except Exception, ex:
                 self.log_exception(
->>>>>>> 5c0b3202
                     "Error getting the region " + region_name)
                 raise Exception("Error getting the region " +
                                 region_name + ": " + str(ex))
@@ -391,22 +386,12 @@
                 sg.authorize('tcp', 0, 65535, src_group=sg)
                 sg.authorize('udp', 0, 65535, src_group=sg)
                 # sg.authorize('icmp', 0, 65535, src_group=sg)
-<<<<<<< HEAD
             except Exception as addex:
-                self.logger.warn(
-                    "Exception adding SG rules. Probably the rules exists:" + str(addex))
-                pass
-
-        except Exception as ex:
-            self.logger.exception("Error Creating the Security group")
-=======
-            except Exception, addex:
                 self.log_warn("Exception adding SG rules. Probably the rules exists:" + str(addex))
                 pass
 
-        except Exception, ex:
+        except Exception as ex:
             self.log_exception("Error Creating the Security group")
->>>>>>> 5c0b3202
             if vpc:
                 raise Exception(
                     "Error Creating the Security group: " + str(ex))
@@ -704,16 +689,9 @@
                             else:
                                 res.append((False, "Error %s." % err_msg))
 
-<<<<<<< HEAD
                 except Exception as ex:
-                    self.logger.exception("Error launching instance.")
-                    res.append(
-                        (False, "Error launching the instance: " + str(ex)))
-=======
-                except Exception, ex:
                     self.log_exception("Error %s." % err_msg)
                     res.append((False, "Error %s. %s" % (err_msg, str(ex))))
->>>>>>> 5c0b3202
 
                 i += 1
 
@@ -834,13 +812,8 @@
                     else:
                         self.log_debug(
                             "State: " + str(curr_vol.attachment_state()))
-<<<<<<< HEAD
                 except Exception as ex:
-                    self.logger.warn("Error removing the volume: " + str(ex))
-=======
-                except Exception, ex:
                     self.log_warn("Error removing the volume: " + str(ex))
->>>>>>> 5c0b3202
 
                 if not deleted:
                     time.sleep(5)
@@ -1084,14 +1057,8 @@
                     if auth_data.getAuthInfo('InfrastructureManager'):
                         im_username = auth_data.getAuthInfo('InfrastructureManager')[0]['username']
                     instance.add_tag("IM-USER", im_username)
-<<<<<<< HEAD
             except Exception as ex:
-                self.logger.exception(
-                    "Error updating the instance " + instance_id)
-=======
-            except Exception, ex:
                 self.log_exception("Error updating the instance " + instance_id)
->>>>>>> 5c0b3202
                 return (False, "Error updating the instance " + instance_id + ": " + str(ex))
 
             vm.info.systems[0].setValue("virtual_system_type", instance.virtualization_type)
@@ -1108,13 +1075,8 @@
             try:
                 vm.info.systems[0].setValue('launch_time', int(time.mktime(
                     time.strptime(instance.launch_time[:19], '%Y-%m-%dT%H:%M:%S'))))
-<<<<<<< HEAD
             except Exception as ex:
-                self.logger.warn(
-=======
-            except Exception, ex:
                 self.log_warn(
->>>>>>> 5c0b3202
                     "Error setting the launch_time of the instance. Probably the instance is not running:" + str(ex))
 
         else:
@@ -1230,13 +1192,8 @@
                         sg.revoke('tcp', 0, 65535, src_group=sg)
                         sg.revoke('udp', 0, 65535, src_group=sg)
                         time.sleep(2)
-<<<<<<< HEAD
                     except Exception as ex:
-                        self.logger.warn(
-=======
-                    except Exception, ex:
                         self.log_warn(
->>>>>>> 5c0b3202
                             "Error revoking self rules: " + str(ex))
 
                     deleted = False
