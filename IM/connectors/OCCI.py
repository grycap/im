--- conflicted
+++ resolved
@@ -54,9 +54,9 @@
     }
     """Dictionary with a map with the OCCI VM states to the IM states."""
 
-    def __init__(self, cloud_info):
+    def __init__(self, cloud_info, inf):
         self.add_public_ip_count = 0
-        CloudConnector.__init__(self, cloud_info)
+        CloudConnector.__init__(self, cloud_info, inf)
 
     @staticmethod
     def create_request_static(method, url, auth, headers, body=None):
@@ -99,12 +99,7 @@
         """
         auths = auth_data.getAuthInfo(self.type, self.cloud.server)
         if not auths:
-<<<<<<< HEAD
             raise Exception("No correct auth data has been specified to OCCI.")
-=======
-            self.log_error("No correct auth data has been specified to OCCI.")
->>>>>>> 5c0b3202
-            return None
         else:
             auth = auths[0]
 
@@ -240,8 +235,7 @@
 
         if (vm.state == VirtualMachine.RUNNING and not link_to_public and
                 not public_ips and vm.requested_radl.hasPublicNet(vm.info.systems[0].name)):
-<<<<<<< HEAD
-            self.logger.debug("The VM does not have public IP trying to add one.")
+            self.log_debug("The VM does not have public IP trying to add one.")
             if self.add_public_ip_count < self.MAX_ADD_IP_COUNT:
                 # in some sites the network is called floating, in others PUBLIC ...
                 net_names = ["public", "PUBLIC", "floating"]
@@ -250,33 +244,22 @@
                     if success:
                         break
                 if success:
-                    self.logger.debug("Public IP successfully added.")
+                    self.log_debug("Public IP successfully added.")
                 else:
                     self.add_public_ip_count += 1
-                    self.logger.warn("Error adding public IP the VM: %s (%d/%d)\n" % (msg,
-                                                                                      self.add_public_ip_count,
-                                                                                      self.MAX_ADD_IP_COUNT))
+                    self.log_warn("Error adding public IP the VM: %s (%d/%d)\n" % (msg,
+                                                                                   self.add_public_ip_count,
+                                                                                   self.MAX_ADD_IP_COUNT))
                     self.error_messages += "Error adding public IP the VM: %s (%d/%d)\n" % (msg,
                                                                                             self.add_public_ip_count,
                                                                                             self.MAX_ADD_IP_COUNT)
             else:
-                self.logger.error("Error adding public IP the VM: Max number of retries reached.")
+                self.log_error("Error adding public IP the VM: Max number of retries reached.")
                 self.error_messages += "Error adding public IP the VM: Max number of retries reached.\n"
                 # this is a total fail, stop contextualization
                 vm.configured = False
                 vm.inf.set_configured(False)
                 vm.inf.stop()
-=======
-            self.log_debug("The VM does not have public IP trying to add one.")
-            # in some sites the network is called floating, in others PUBLIC ...
-            net_names = ["public", "PUBLIC", "floating"]
-            for name in net_names:
-                success, _ = self.add_public_ip(vm, auth_data, network_name=name)
-                if success:
-                    break
-            if success:
-                self.log_debug("Public IP successfully added.")
->>>>>>> 5c0b3202
 
         vm.setIps(public_ips, private_ips)
 
@@ -314,10 +297,7 @@
         occi_info = self.query_occi(auth_data)
         url = self.get_property_from_category(occi_info, "networkinterface", "location")
         if not url:
-<<<<<<< HEAD
-=======
             self.log_error("No location for networkinterface category.")
->>>>>>> 5c0b3202
             return (False, "No location for networkinterface category.")
 
         auth_header = self.get_auth_header(auth_data)
@@ -341,12 +321,7 @@
 
             output = str(resp.text)
             if resp.status_code != 201 and resp.status_code != 200:
-<<<<<<< HEAD
                 return (False, resp.reason + "\n" + output)
-=======
-                self.log_warn("Error adding public IP the VM: " + resp.reason + "\n" + output)
-                return (False, "Error adding public IP the VM: " + resp.reason + "\n" + output)
->>>>>>> 5c0b3202
             else:
                 self.log_debug("Public IP added from pool %s" % network_name)
                 return (True, vm.id)
@@ -549,12 +524,8 @@
                     self.delete_volume(volume_id, auth_data)
                     self.error_messages += "Error waiting volume: %s. Deleting it." % volume_id
             else:
-<<<<<<< HEAD
-                self.logger.error("Error creating volume: %s" % volume_id)
+                self.log_error("Error creating volume: %s" % volume_id)
                 self.error_messages += "Error creating volume: %s. Deleting it." % volume_id
-=======
-                self.log_error("Error creating volume: %s" % volume_id)
->>>>>>> 5c0b3202
 
             cont += 1
 
