--- conflicted
+++ resolved
@@ -488,13 +488,8 @@
                 # get the last letter and use vd
                 disk_device = "vd" + disk_device[-1]
                 system.setValue("disk." + str(cont) + ".device", disk_device)
-<<<<<<< HEAD
             self.log_debug("Creating a %d GB volume for the disk %d" % (int(disk_size), cont))
-            storage_name = "im-disk-" + str(int(time.time() * 100))
-=======
-            self.logger.debug("Creating a %d GB volume for the disk %d" % (int(disk_size), cont))
             storage_name = "im-disk-%s" % str(uuid.uuid1())
->>>>>>> 50c297f6
             success, volume_id = self.create_volume(int(disk_size), storage_name, auth_data)
             if success:
                 self.log_debug("Volume id %s sucessfully created." % volume_id)
