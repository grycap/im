# IM - Infrastructure Manager
# Copyright (C) 2011 - GRyCAP - Universitat Politecnica de Valencia
#
# This program is free software: you can redistribute it and/or modify
# it under the terms of the GNU General Public License as published by
# the Free Software Foundation, either version 3 of the License, or
# (at your option) any later version.
#
# This program is distributed in the hope that it will be useful,
# but WITHOUT ANY WARRANTY; without even the implied warranty of
# MERCHANTABILITY or FITNESS FOR A PARTICULAR PURPOSE.  See the
# GNU General Public License for more details.
#
# You should have received a copy of the GNU General Public License
# along with this program.  If not, see <http://www.gnu.org/licenses/>.

import time
from ssl import SSLError
import os
import re
import base64
import string
import requests
import tempfile
import uuid
from IM.uriparse import uriparse
from IM.VirtualMachine import VirtualMachine
from .CloudConnector import CloudConnector
from radl.radl import Feature
from netaddr import IPNetwork, IPAddress
from IM.config import Config


class OCCICloudConnector(CloudConnector):
    """
    Cloud Launcher to the OCCI platform (FedCloud)
    """

    type = "OCCI"
    """str with the name of the provider."""
    INSTANCE_TYPE = 'small'
    """str with the name of the default instance type to launch."""
    DEFAULT_USER = 'cloudadm'
    """ default user to SSH access the VM """
    MAX_ADD_IP_COUNT = 5
    """ Max number of retries to get a public IP """

    VM_STATE_MAP = {
        'waiting': VirtualMachine.PENDING,
        'active': VirtualMachine.RUNNING,
        'inactive': VirtualMachine.OFF,
        'error': VirtualMachine.FAILED,
        'suspended': VirtualMachine.STOPPED
    }
    """Dictionary with a map with the OCCI VM states to the IM states."""

    def __init__(self, cloud_info, inf):
        self.add_public_ip_count = 0
        CloudConnector.__init__(self, cloud_info, inf)

    @staticmethod
    def create_request_static(method, url, auth, headers, body=None):
        if auth and 'proxy' in auth:
            proxy = auth['proxy']

            (fproxy, proxy_filename) = tempfile.mkstemp()
            os.write(fproxy, proxy.encode())
            os.close(fproxy)
            cert = proxy_filename
        else:
            cert = None
        try:
            resp = requests.request(method, url, verify=False, cert=cert, headers=headers, data=body)
        finally:
            if cert:
                try:
                    os.unlink(cert)
                except:
                    pass

        return resp

    def create_request(self, method, url, auth_data, headers, body=None):
        if not url.startswith("http://") and not url.startswith("https://"):
            url = "%s://%s:%d%s" % (self.cloud.protocol, self.cloud.server, self.cloud.port, url)

        auths = auth_data.getAuthInfo(self.type, self.cloud.server)
        if not auths:
            raise Exception("No correct auth data has been specified to OCCI.")
        else:
            auth = auths[0]

        return self.create_request_static(method, url, auth, headers, body)

    def get_auth_header(self, auth_data):
        """
        Generate the auth header needed to contact with the OCCI server.
        I supports Keystone tokens and basic auth.
        """
        auths = auth_data.getAuthInfo(self.type, self.cloud.server)
        if not auths:
            raise Exception("No correct auth data has been specified to OCCI.")
        else:
            auth = auths[0]

        auth_header = None
        keystone_uri = KeyStoneAuth.get_keystone_uri(self, auth_data)

        if keystone_uri:
            # TODO: Check validity of token
            keystone_token = KeyStoneAuth.get_keystone_token(
                self, keystone_uri, auth)
            auth_header = {'X-Auth-Token': keystone_token}
        else:
            if 'username' in auth and 'password' in auth:
                passwd = auth['password']
                user = auth['username']
                auth_header = {'Authorization': 'Basic ' +
                               string.strip(base64.encodestring(user + ':' + passwd))}

        return auth_header

    def concreteSystem(self, radl_system, auth_data):
        image_urls = radl_system.getValue("disk.0.image.url")
        if not image_urls:
            return [radl_system.clone()]
        else:
            if not isinstance(image_urls, list):
                image_urls = [image_urls]

            res = []
            for str_url in image_urls:
                url = uriparse(str_url)
                protocol = url[0]
                cloud_url = self.cloud.protocol + "://" + self.cloud.server + ":" + str(self.cloud.port)
                if (protocol in ['https', 'http'] and url[2] and url[0] + "://" + url[1] == cloud_url):
                    res_system = radl_system.clone()

                    res_system.getFeature("cpu.count").operator = "="
                    res_system.getFeature("memory.size").operator = "="

                    res_system.addFeature(
                        Feature("disk.0.image.url", "=", str_url), conflict="other", missing="other")

                    res_system.addFeature(
                        Feature("provider.type", "=", self.type), conflict="other", missing="other")
                    res_system.addFeature(Feature(
                        "provider.host", "=", self.cloud.server), conflict="other", missing="other")
                    res_system.addFeature(Feature(
                        "provider.port", "=", self.cloud.port), conflict="other", missing="other")

                    username = res_system.getValue(
                        'disk.0.os.credentials.username')
                    if not username:
                        res_system.setValue(
                            'disk.0.os.credentials.username', self.DEFAULT_USER)

                    res.append(res_system)

            return res

    def get_attached_volumes_from_info(self, occi_res):
        """
        Get the attached volumes in VM from the OCCI information returned by the server
        """
        # Link:
        # </storage/0>;rel="http://schemas.ogf.org/occi/infrastructure#storage";self="/link/storagelink/compute_10_disk_0";category="http://schemas.ogf.org/occi/infrastructure#storagelink
        # http://opennebula.org/occi/infrastructure#storagelink";occi.core.id="compute_10_disk_0";occi.core.title="ttylinux
        # -
        # kvm_file0";occi.core.target="/storage/0";occi.core.source="/compute/10";occi.storagelink.deviceid="/dev/hda";occi.storagelink.state="active"
        lines = occi_res.split("\n")
        res = []
        for l in lines:
            if l.find('Link:') != -1 and l.find('/storage/') != -1:
                num_link = None
                num_storage = None
                device = None
                parts = l.split(';')
                for part in parts:
                    kv = part.split('=')
                    if kv[0].strip() == "self":
                        num_link = kv[1].strip('"')
                    elif kv[0].strip() == "occi.storagelink.deviceid":
                        device = kv[1].strip('"')
                    elif kv[0].strip() == "occi.core.target":
                        num_storage = kv[1].strip('"')
                if num_link and num_storage:
                    res.append((num_link, num_storage, device))
        return res

    def get_net_info(self, occi_res):
        """
        Get the net related information about a VM from the OCCI information returned by the server
        """
        # Link:
        # </network/1>;rel="http://schemas.ogf.org/occi/infrastructure#network";self="/link/networkinterface/compute_10_nic_0";category="http://schemas.ogf.org/occi/infrastructure#networkinterface
        # http://schemas.ogf.org/occi/infrastructure/networkinterface#ipnetworkinterface
        # http://opennebula.org/occi/infrastructure#networkinterface";occi.core.id="compute_10_nic_0";occi.core.title="private";occi.core.target="/network/1";occi.core.source="/compute/10";occi.networkinterface.interface="eth0";occi.networkinterface.mac="10:00:00:00:00:05";occi.networkinterface.state="active";occi.networkinterface.address="10.100.1.5";org.opennebula.networkinterface.bridge="br1"
        lines = occi_res.split("\n")
        res = []
        link_to_public = False
        for l in lines:
            if l.find('Link:') != -1 and l.find('/network/public') != -1:
                link_to_public = True
            if l.find('Link:') != -1 and l.find('/network/') != -1:
                num_interface = None
                ip_address = None
                parts = l.split(';')
                for part in parts:
                    kv = part.split('=')
                    if kv[0].strip() == "occi.networkinterface.address":
                        ip_address = kv[1].strip('"')
                        is_private = any([IPAddress(ip_address) in IPNetwork(
                            mask) for mask in Config.PRIVATE_NET_MASKS])
                    elif kv[0].strip() == "occi.networkinterface.interface":
                        net_interface = kv[1].strip('"')
                        num_interface = re.findall('\d+', net_interface)[0]
                if num_interface and ip_address:
                    res.append((num_interface, ip_address, not is_private))
        return link_to_public, res

    def setIPs(self, vm, occi_res, auth_data):
        """
        Set to the VM info the IPs obtained from the OCCI info
        """
        public_ips = []
        private_ips = []

        link_to_public, addresses = self.get_net_info(occi_res)
        for _, ip_address, is_public in addresses:
            if is_public:
                public_ips.append(ip_address)
            else:
                private_ips.append(ip_address)

        if (vm.state == VirtualMachine.RUNNING and not link_to_public and
                not public_ips and vm.requested_radl.hasPublicNet(vm.info.systems[0].name)):
            self.log_debug("The VM does not have public IP trying to add one.")
            if self.add_public_ip_count < self.MAX_ADD_IP_COUNT:
                # in some sites the network is called floating, in others PUBLIC ...
                net_names = ["public", "PUBLIC", "floating"]
                for name in net_names:
                    success, msg = self.add_public_ip(vm, auth_data, network_name=name)
                    if success:
                        break
                if success:
                    self.log_debug("Public IP successfully added.")
                else:
                    self.add_public_ip_count += 1
                    self.log_warn("Error adding public IP the VM: %s (%d/%d)\n" % (msg,
                                                                                   self.add_public_ip_count,
                                                                                   self.MAX_ADD_IP_COUNT))
                    self.error_messages += "Error adding public IP the VM: %s (%d/%d)\n" % (msg,
                                                                                            self.add_public_ip_count,
                                                                                            self.MAX_ADD_IP_COUNT)
            else:
                self.log_error("Error adding public IP the VM: Max number of retries reached.")
                self.error_messages += "Error adding public IP the VM: Max number of retries reached.\n"
                # this is a total fail, stop contextualization
                vm.configured = False
                vm.inf.set_configured(False)
                vm.inf.stop()

        vm.setIps(public_ips, private_ips)

    def get_property_from_category(self, occi_res, category, prop_name):
        """
        Get a property of an OCCI category returned by an OCCI server
        """
        lines = occi_res.split("\n")
        for l in lines:
            if l.find('Category: ' + category + ';') != -1:
                for elem in l.split(';'):
                    kv = elem.split('=')
                    if len(kv) == 2:
                        key = kv[0].strip()
                        value = kv[1].strip('"')
                        if key == prop_name:
                            return value
        return None

    def get_floating_pool(self, auth_data):
        """
        Get the first floating pool available (For OpenStack sites with Neutron)
        """
        occi_data = self.query_occi(auth_data)
        lines = occi_data.split("\n")
        for l in lines:
            if l.find('http://schemas.openstack.org/network/floatingippool#') != -1:
                for elem in l.split(';'):
                    if elem.startswith('Category: '):
                            return elem[10:]

        return None

    def add_public_ip(self, vm, auth_data, network_name="public"):
        occi_info = self.query_occi(auth_data)
        url = self.get_property_from_category(occi_info, "networkinterface", "location")
        if not url:
            self.log_error("No location for networkinterface category.")
            return (False, "No location for networkinterface category.")

        auth_header = self.get_auth_header(auth_data)
        try:
            net_id = "imnet.%s" % str(uuid.uuid1())

            body = ('Category: networkinterface;scheme="http://schemas.ogf.org/occi/infrastructure#";class="kind";'
                    'location="%s/link/networkinterface/";title="networkinterface link"\n' % self.cloud.path)
            pool_name = self.get_floating_pool(auth_data)
            if pool_name:
                body += ('Category: %s;scheme="http://schemas.openstack.org/network/floatingippool#";'
                         'class="mixin";location="/mixin/%s/";title="%s"' % (pool_name, pool_name, pool_name))
            body += 'X-OCCI-Attribute: occi.core.id="%s"\n' % net_id
            body += 'X-OCCI-Attribute: occi.core.target="%s/network/%s"\n' % (self.cloud.path, network_name)
            body += 'X-OCCI-Attribute: occi.core.source="%s/compute/%s"' % (self.cloud.path, vm.id)

            headers = {'Accept': 'text/plain', 'Connection': 'close', 'Content-Type': 'text/plain,text/occi'}
            if auth_header:
                headers.update(auth_header)
            resp = self.create_request('POST', url, auth_data, headers, body)

            output = str(resp.text)
            if resp.status_code != 201 and resp.status_code != 200:
                return (False, resp.reason + "\n" + output)
            else:
                self.log_debug("Public IP added from pool %s" % network_name)
                return (True, vm.id)
        except Exception:
            self.log_exception("Error connecting with OCCI server")
            return (False, "Error connecting with OCCI server")

    def get_occi_attribute_value(self, occi_res, attr_name):
        """
        Get the value of an OCCI attribute returned by an OCCI server
        """
        lines = occi_res.split("\n")
        for l in lines:
            if l.find('X-OCCI-Attribute: ' + attr_name + '=') != -1:
                return l.split('=')[1].strip('"')
        return None

    def updateVMInfo(self, vm, auth_data):
        auth = self.get_auth_header(auth_data)
        headers = {'Accept': 'text/plain', 'Connection': 'close'}
        if auth:
            headers.update(auth)
        try:
            resp = self.create_request('GET', self.cloud.path + "/compute/" + vm.id, auth_data, headers)

            if resp.status_code == 404 or resp.status_code == 204:
                vm.state = VirtualMachine.OFF
                return (True, vm)
            elif resp.status_code != 200:
                return (False, resp.reason + "\n" + resp.text)
            else:
                old_state = vm.state
                occi_state = self.get_occi_attribute_value(resp.text, 'occi.compute.state')

                occi_name = self.get_occi_attribute_value(resp.text, 'occi.core.title')
                if occi_name:
                    vm.info.systems[0].setValue('instance_name', occi_name)

                # I have to do that because OCCI returns 'inactive' when a VM is starting
                # to distinguish from the OFF state
                if old_state == VirtualMachine.PENDING and occi_state == 'inactive':
                    vm.state = VirtualMachine.PENDING
                else:
                    vm.state = self.VM_STATE_MAP.get(occi_state, VirtualMachine.UNKNOWN)

                cores = self.get_occi_attribute_value(resp.text, 'occi.compute.cores')
                if cores:
                    vm.info.systems[0].setValue("cpu.count", int(cores))
                memory = self.get_occi_attribute_value(resp.text, 'occi.compute.memory')
                if memory:
                    vm.info.systems[0].setValue("memory.size", int(float(memory)), 'G')

                console_vnc = self.get_occi_attribute_value(resp.text, 'org.openstack.compute.console.vnc')
                if console_vnc:
                    vm.info.systems[0].setValue("console_vnc", console_vnc)

                # Update the network data
                self.setIPs(vm, resp.text, auth_data)

                # Update disks data
                self.set_disk_info(vm, resp.text, auth_data)
                return (True, vm)

        except Exception as ex:
            self.log_exception("Error connecting with OCCI server")
            return (False, "Error connecting with OCCI server: " + str(ex))

    def set_disk_info(self, vm, occi_res, auth_data):
        """
        Update the disks info with the actual device assigned by OCCI
        """
        system = vm.info.systems[0]

        for _, num_storage, device in self.get_attached_volumes_from_info(occi_res):
            cont = 1
            while system.getValue("disk." + str(cont) + ".size") and device:
                if os.path.basename(num_storage) == system.getValue("disk." + str(cont) + ".provider_id"):
                    system.setValue("disk." + str(cont) + ".device", device)
                cont += 1

    def gen_cloud_config(self, public_key, user=None, cloud_config_str=None):
        """
        Generate the cloud-config file to be used in the user_data of the OCCI VM
        """
        if not user:
            user = self.DEFAULT_USER
        config = """#cloud-config
users:
  - name: %s
    sudo: ALL=(ALL) NOPASSWD:ALL
    lock-passwd: true
    ssh-import-id: %s
    ssh-authorized-keys:
      - %s
""" % (user, user, public_key)
        if cloud_config_str:
            config += "\n%s\n\n" % cloud_config_str.replace("\\n", "\n")
        return config

    def query_occi(self, auth_data):
        """
        Get the info contacting with the OCCI server
        """
        auth = self.get_auth_header(auth_data)
        headers = {'Accept': 'text/plain', 'Connection': 'close'}
        if auth:
            headers.update(auth)
        try:
            resp = self.create_request('GET', self.cloud.path + "/-/", auth_data, headers)

            if resp.status_code != 200:
                self.log_error("Error querying the OCCI server: %s" % resp.reason)
                return ""
            else:
                return resp.text
        except:
            self.log_exception("Error querying the OCCI server")
            return ""

    def get_scheme(self, occi_info, category, ctype):
        """
        Get the scheme of an OCCI category contacting with the OCCI server
        """
        lines = occi_info.split("\n")
        for l in lines:
            if l.find('Category: ' + category) != -1 and l.find(ctype) != -1:
                parts = l.split(';')
                for p in parts:
                    kv = p.split("=")
                    if kv[0].strip() == "scheme":
                        return kv[1].replace('"', '').replace("'", '')

        self.log_error("Error getting scheme for category: " + category)
        return ""

    def get_instance_type_uri(self, occi_info, instance_type):
        """
        Get the whole URI of an OCCI instance from the OCCI info
        """
        if instance_type.startswith('http'):
            # If the user set the whole uri, do not search
            return instance_type
        else:
            return self.get_scheme(occi_info, instance_type, 'resource_tpl') + instance_type

    def get_os_tpl_scheme(self, occi_info, os_tpl):
        """
        Get the whole URI of an OCCI os template from the OCCI info
        """
        return self.get_scheme(occi_info, os_tpl, 'os_tpl')

    def get_cloud_init_data(self, radl):
        """
        Get the cloud init data specified by the user in the RADL
        """
        configure_name = None
        if radl.contextualize.items:
            system_name = radl.systems[0].name

            for item in radl.contextualize.items.values():
                if item.system == system_name and item.get_ctxt_tool() == "cloud_init":
                    configure_name = item.configure

        if configure_name:
            return radl.get_configure_by_name(configure_name).recipes
        else:
            return None

    def create_volumes(self, system, auth_data):
        """
        Attach the required volumes (in the RADL) to the launched instance

        Arguments:
           - instance(:py:class:`boto.ec2.instance`): object to connect to EC2 instance.
           - vm(:py:class:`IM.VirtualMachine`): VM information.
        """
        volumes = []
        cont = 1
        while system.getValue("disk." + str(cont) + ".size"):
            disk_size = system.getFeature(
                "disk." + str(cont) + ".size").getValue('G')
            disk_device = system.getValue("disk." + str(cont) + ".device")
            if disk_device:
                # get the last letter and use vd
                disk_device = "vd" + disk_device[-1]
                system.setValue("disk." + str(cont) + ".device", disk_device)
<<<<<<< HEAD
            self.logger.debug("Creating a %d GB volume for the disk %d" % (int(disk_size), cont))
=======
            self.log_debug("Creating a %d GB volume for the disk %d" % (int(disk_size), cont))
>>>>>>> e07ce4cd
            storage_name = "im-disk-%s" % str(uuid.uuid1())
            success, volume_id = self.create_volume(int(disk_size), storage_name, auth_data)
            if success:
                self.log_debug("Volume id %s sucessfully created." % volume_id)
                volumes.append((disk_device, volume_id))
                system.setValue("disk." + str(cont) + ".provider_id", volume_id)
                # TODO: get the actual device_id from OCCI

                # let's wait the storage to be ready "online"
                wait_ok = self.wait_volume_state(volume_id, auth_data)
                if not wait_ok:
                    self.log_error("Error waiting volume %s. Deleting it." % volume_id)
                    self.delete_volume(volume_id, auth_data)
                    self.error_messages += "Error waiting volume: %s. Deleting it." % volume_id
            else:
                self.log_error("Error creating volume: %s" % volume_id)
                self.error_messages += "Error creating volume: %s. Deleting it." % volume_id

            cont += 1

        return volumes

    def wait_volume_state(self, volume_id, auth_data, wait_state="online", timeout=180, delay=5):
        """
        Wait a storage to be in the specified state (by default "online")
        """
        wait = 0
        online = False
        while not online and wait < timeout:
            success, storage_info = self.get_volume_info(volume_id, auth_data)
            state = self.get_occi_attribute_value(storage_info, 'occi.storage.state')
            self.log_debug("Waiting volume %s to be %s. Current state: %s" % (volume_id, wait_state, state))
            if success and state == wait_state:
                online = True
            elif not success:
                self.log_error("Error waiting volume %s to be ready: %s" % (volume_id, state))
                return False
            if not state == wait_state:
                time.sleep(delay)
                wait += delay

        return online

    def get_volume_info(self, storage_id, auth_data):
        """
        Get the OCCI info about the storage
        """
        auth = self.get_auth_header(auth_data)
        headers = {'Accept': 'text/plain', 'Connection': 'close'}
        if auth:
            headers.update(auth)
        try:
            resp = self.create_request('GET', self.cloud.path + "/storage/" + storage_id, auth_data, headers)

            if resp.status_code == 404 or resp.status_code == 204:
                return (False, "Volume not found.")
            elif resp.status_code != 200:
                return (False, resp.reason + "\n" + resp.text)
            else:
                return (True, resp.text)
        except Exception as ex:
            self.log_exception("Error getting volume info")
            return False, str(ex)

    def create_volume(self, size, name, auth_data):
        """
        Creates a volume of the specified data (in GB)

        returns the OCCI ID of the storage object
        """
        try:
            auth_header = self.get_auth_header(auth_data)

            volume_id = "im-vol-%s" % str(uuid.uuid1())
            body = 'Category: storage; scheme="http://schemas.ogf.org/occi/infrastructure#"; class="kind"\n'
            body += 'X-OCCI-Attribute: occi.core.id="%s"\n' % volume_id
            body += 'X-OCCI-Attribute: occi.core.title="%s"\n' % name
            body += 'X-OCCI-Attribute: occi.storage.size=%d\n' % int(size)

            headers = {'Accept': 'text/plain', 'Connection': 'close', 'Content-Type': 'text/plain,text/occi'}
            if auth_header:
                headers.update(auth_header)
            resp = self.create_request('POST', self.cloud.path + "/storage/", auth_data, headers, body)

            if resp.status_code != 201 and resp.status_code != 200:
                return False, resp.reason + "\n" + resp.text
            else:
                occi_id = os.path.basename(resp.text)
                return True, occi_id
        except Exception as ex:
            self.log_exception("Error creating volume")
            return False, str(ex)

    def delete_volume(self, storage_id, auth_data, timeout=180, delay=5):
        """
        Delete a volume
        """
        if storage_id.startswith("http"):
            storage_id = uriparse(storage_id)[2]
        else:
            if not storage_id.startswith("/storage"):
                storage_id = "/storage/%s" % storage_id
            storage_id = self.cloud.path + storage_id
        wait = 0
        while wait < timeout:
            auth = self.get_auth_header(auth_data)
            headers = {'Accept': 'text/plain', 'Connection': 'close'}
            if auth:
                headers.update(auth)

            self.log_debug("Delete storage: %s" % storage_id)
            try:
                resp = self.create_request('DELETE', storage_id, auth_data, headers)

                if resp.status_code == 404:
                    self.log_debug("It does not exist.")
                    return (True, "")
                elif resp.status_code == 409:
                    self.log_debug("Error deleting the Volume. It seems that it is still "
                                   "attached to a VM: %s" % resp.text)
                    time.sleep(delay)
                    wait += delay
                elif resp.status_code != 200 and resp.status_code != 204:
                    self.log_error("Error deleting the Volume: " + resp.reason + "\n" + resp.text)
                    return (False, "Error deleting the Volume: " + resp.reason + "\n" + resp.text)
                else:
                    self.log_debug("Successfully deleted")
                    return (True, "")
            except Exception:
                self.log_exception("Error connecting with OCCI server")
                return (False, "Error connecting with OCCI server")

        return (False, "Error deleting the Volume: Timeout.")

    def launch(self, inf, radl, requested_radl, num_vm, auth_data):
        system = radl.systems[0]
        auth_header = self.get_auth_header(auth_data)

        cpu = system.getValue('cpu.count')
        memory = None
        if system.getFeature('memory.size'):
            memory = system.getFeature('memory.size').getValue('G')
        name = system.getValue("instance_name")
        if not name:
            name = system.getValue("disk.0.image.name")
        if not name:
            name = "im_userimage"
        arch = system.getValue('cpu.arch')

        if arch.find('64'):
            arch = 'x64'
        else:
            arch = 'x86'

        res = []
        i = 0

        public_key = system.getValue('disk.0.os.credentials.public_key')
        password = system.getValue('disk.0.os.credentials.password')

        if public_key:
            if password:
                system.delValue('disk.0.os.credentials.password')
            password = None
        else:
            if not password:
                # We must generate them
                (public_key, private_key) = self.keygen()
                system.setValue('disk.0.os.credentials.private_key', private_key)

        user = system.getValue('disk.0.os.credentials.username')
        if not user:
            user = self.DEFAULT_USER
            system.setValue('disk.0.os.credentials.username', user)

        user_data = ""
        if public_key:
            # Add user cloud init data
            cloud_config_str = self.get_cloud_init_data(radl)
            cloud_config = self.gen_cloud_config(public_key, user, cloud_config_str).encode()
            user_data = str(base64.b64encode(cloud_config)).replace("\n", "")
            self.log_debug("Cloud init: %s" % cloud_config)

        # Get the info about the OCCI server (GET /-/)
        occi_info = self.query_occi(auth_data)

        # Parse the info to get the os_tpl scheme
        url = uriparse(system.getValue("disk.0.image.url"))
        # Get the Image ID from the last part of the path
        os_tpl = os.path.basename(url[2])
        os_tpl_scheme = self.get_os_tpl_scheme(occi_info, os_tpl)
        if not os_tpl_scheme:
            raise Exception(
                "Error getting os_tpl scheme. Check that the image specified is supported in the OCCI server.")

        # Parse the info to get the instance_type (resource_tpl) scheme
        instance_type_uri = None
        if system.getValue('instance_type'):
            instance_type = self.get_instance_type_uri(
                occi_info, system.getValue('instance_type'))
            instance_type_uri = uriparse(instance_type)
            if not instance_type_uri[5]:
                raise Exception("Error getting Instance type URI. Check that the instance_type specified is "
                                "supported in the OCCI server.")
            else:
                instance_name = instance_type_uri[5]
                instance_scheme = instance_type_uri[
                    0] + "://" + instance_type_uri[1] + instance_type_uri[2] + "#"

        while i < num_vm:
            volumes = []
            try:
                # First create the volumes
                volumes = self.create_volumes(system, auth_data)

                body = 'Category: compute; scheme="http://schemas.ogf.org/occi/infrastructure#"; class="kind"\n'
                body += 'Category: ' + os_tpl + '; scheme="' + \
                    os_tpl_scheme + '"; class="mixin"\n'
                body += 'Category: user_data; scheme="http://schemas.openstack.org/compute/instance#"; class="mixin"\n'
                # body += 'Category: public_key;
                # scheme="http://schemas.openstack.org/instance/credentials#";
                # class="mixin"\n'

                if instance_type_uri:
                    body += 'Category: ' + instance_name + '; scheme="' + \
                        instance_scheme + '"; class="mixin"\n'
                else:
                    # Try to use this OCCI attributes (not supported by
                    # openstack)
                    if cpu:
                        body += 'X-OCCI-Attribute: occi.compute.cores=' + \
                            str(cpu) + '\n'
                    # body += 'X-OCCI-Attribute: occi.compute.architecture=' + arch +'\n'
                    if memory:
                        body += 'X-OCCI-Attribute: occi.compute.memory=' + \
                            str(memory) + '\n'

                compute_id = "im.%s" % str(uuid.uuid1())
                body += 'X-OCCI-Attribute: occi.core.id="' + compute_id + '"\n'
                body += 'X-OCCI-Attribute: occi.core.title="' + name + '"\n'

                # Set the hostname defined in the RADL
                # Create the VM to get the nodename
                vm = VirtualMachine(inf, None, self.cloud, radl, requested_radl, self)
                (nodename, _) = vm.getRequestedName(default_hostname=Config.DEFAULT_VM_NAME,
                                                    default_domain=Config.DEFAULT_DOMAIN)

                body += 'X-OCCI-Attribute: occi.compute.hostname="' + nodename + '"\n'
                # See: https://wiki.egi.eu/wiki/HOWTO10
                # body += 'X-OCCI-Attribute: org.openstack.credentials.publickey.name="my_key"'
                # body += 'X-OCCI-Attribute: org.openstack.credentials.publickey.data="ssh-rsa BAA...zxe ==user@host"'
                if user_data:
                    body += 'X-OCCI-Attribute: org.openstack.compute.user_data="' + user_data + '"\n'

                # Add volume links
                for device, volume_id in volumes:
                    link_id = "im.%s" % str(uuid.uuid1())
                    body += ('Link: <%s/storage/%s>;rel="http://schemas.ogf.org/occi/infrastructure#storage";'
                             'category="http://schemas.ogf.org/occi/infrastructure#storagelink";'
                             'occi.core.target="%s/storage/%s";'
                             'occi.core.source="%s/compute/%s";'
                             'occi.core.id="%s"' % (self.cloud.path, volume_id,
                                                    self.cloud.path, volume_id,
                                                    self.cloud.path, compute_id, link_id))
                    if device:
                        body += ';occi.storagelink.deviceid="/dev/%s"\n' % device
                    body += '\n'

                self.log_debug(body)

                headers = {'Accept': 'text/plain', 'Connection': 'close', 'Content-Type': 'text/plain,text/occi'}
                if auth_header:
                    headers.update(auth_header)
                resp = self.create_request('POST', self.cloud.path + "/compute/", auth_data, headers, body)

                # some servers return 201 and other 200
                if resp.status_code != 201 and resp.status_code != 200:
                    res.append((False, resp.reason + "\n" + resp.text))
                    for _, volume_id in volumes:
                        self.delete_volume(volume_id, auth_data)
                else:
                    if 'location' in resp.headers:
                        occi_vm_id = os.path.basename(resp.headers['location'])
                    else:
                        occi_vm_id = os.path.basename(resp.text)
                    if occi_vm_id:
                        vm.id = occi_vm_id
                        vm.info.systems[0].setValue('instance_id', str(occi_vm_id))
                        res.append((True, vm))
                    else:
                        res.append((False, 'Unknown Error launching the VM.'))

            except Exception as ex:
                self.log_exception("Error connecting with OCCI server")
                res.append((False, "ERROR: " + str(ex)))
                for _, volume_id in volumes:
                    self.delete_volume(volume_id, auth_data)

            i += 1

        return res

    def get_volume_ids_from_radl(self, system):
        volumes = []
        cont = 1
        while system.getValue("disk." + str(cont) + ".size") and system.getValue("disk." + str(cont) + ".device"):
            provider_id = system.getValue("disk." + str(cont) + ".provider_id")
            if provider_id:
                volumes.append(provider_id)
            cont += 1

        return volumes

    def get_attached_volumes(self, vm, auth_data):
        auth = self.get_auth_header(auth_data)
        headers = {'Accept': 'text/plain', 'Connection': 'close'}
        if auth:
            headers.update(auth)
        try:
            resp = self.create_request('GET', self.cloud.path + "/compute/" + vm.id, auth_data, headers)

            if resp.status_code == 404 or resp.status_code == 204:
                return (True, "")
            elif resp.status_code != 200:
                return (False, resp.reason + "\n" + resp.text)
            else:
                occi_volumes = self.get_attached_volumes_from_info(resp.text)
                deleted_vols = []
                for link, num_storage, device in occi_volumes:
                    if not device.endswith("vda") and not device.endswith("hda"):
                        deleted_vols.append((link, num_storage, device))
                return (True, deleted_vols)
        except Exception as ex:
            self.log_exception("Error deleting volumes")
            return (False, "Error deleting volumes " + str(ex))

    def finalize(self, vm, auth_data):
        # First try to get the volumes
        get_vols_ok, volumes = self.get_attached_volumes(vm, auth_data)
        if not get_vols_ok:
            self.log_error("Error getting attached volumes: %s" % volumes)

        auth = self.get_auth_header(auth_data)
        headers = {'Accept': 'text/plain', 'Connection': 'close'}
        if auth:
            headers.update(auth)
        try:
            resp = self.create_request('DELETE', self.cloud.path + "/compute/" + vm.id, auth_data, headers)

            if resp.status_code != 200 and resp.status_code != 404 and resp.status_code != 204:
                return (False, "Error removing the VM: " + resp.reason + "\n" + resp.text)
        except Exception:
            self.log_exception("Error connecting with OCCI server")
            return (False, "Error connecting with OCCI server")

        # now delete the volumes
        if get_vols_ok:
            for _, storage_id, _ in volumes:
                self.delete_volume(storage_id, auth_data)

        # sometime we have created a volume that is not correctly attached to the vm
        # check the RADL of the VM to get them
        radl_volumes = self.get_volume_ids_from_radl(vm.info.systems[0])
        for num_storage in radl_volumes:
            self.delete_volume(num_storage, auth_data)

        return (True, vm.id)

    def stop(self, vm, auth_data):
        auth_header = self.get_auth_header(auth_data)
        try:
            headers = {'Accept': 'text/plain', 'Connection': 'close', 'Content-Type': 'text/plain,text/occi'}
            if auth_header:
                headers.update(auth_header)

            body = ('Category: suspend;scheme="http://schemas.ogf.org/occi/infrastructure/compute/action#"'
                    ';class="action";\n')
            resp = self.create_request('POST', self.cloud.path + "/compute/" + vm.id + "?action=suspend",
                                       auth_data, headers, body)

            if resp.status_code not in [200, 204]:
                return (False, "Error stopping the VM: " + resp.reason + "\n" + resp.text)
            else:
                return (True, vm.id)
        except Exception:
            self.log_exception("Error connecting with OCCI server")
            return (False, "Error connecting with OCCI server")

    def start(self, vm, auth_data):
        auth_header = self.get_auth_header(auth_data)
        try:
            headers = {'Accept': 'text/plain', 'Connection': 'close', 'Content-Type': 'text/plain,text/occi'}
            if auth_header:
                headers.update(auth_header)

            body = ('Category: start;scheme="http://schemas.ogf.org/occi/infrastructure/compute/action#"'
                    ';class="action";\n')
            resp = self.create_request('POST', self.cloud.path + "/compute/" + vm.id + "?action=start",
                                       auth_data, headers, body)

            if resp.status_code not in [200, 204]:
                return (False, "Error starting the VM: " + resp.reason + "\n" + resp.text)
            else:
                return (True, vm.id)
        except Exception:
            self.log_exception("Error connecting with OCCI server")
            return (False, "Error connecting with OCCI server")

    def alterVM(self, vm, radl, auth_data):
        """
        In the OCCI case it only enable to attach new disks
        """
        if not radl.systems:
            return (True, "")

        try:
            orig_system = vm.info.systems[0]

            cont = 1
            while orig_system.getValue("disk." + str(cont) + ".size"):
                cont += 1

            system = radl.systems[0]
            while system.getValue("disk." + str(cont) + ".size"):
                disk_size = system.getFeature("disk." + str(cont) + ".size").getValue('G')
                disk_device = system.getValue("disk." + str(cont) + ".device")
                mount_path = system.getValue("disk." + str(cont) + ".mount_path")
                if disk_device:
                    # get the last letter and use vd
                    disk_device = "vd" + disk_device[-1]
                    system.setValue("disk." + str(cont) + ".device", disk_device)
                self.log_debug("Creating a %d GB volume for the disk %d" % (int(disk_size), cont))
                success, volume_id = self.create_volume(int(disk_size), "im-disk-%d" % cont, auth_data)

                if success:
                    self.log_debug("Volume id %s successfuly created." % volume_id)
                    # let's wait the storage to be ready "online"
                    wait_ok = self.wait_volume_state(volume_id, auth_data)
                    if not wait_ok:
                        self.log_debug("Error waiting volume %s. Deleting it." % volume_id)
                        self.delete_volume(volume_id, auth_data)
                        return (False, "Error waiting volume %s. Deleting it." % volume_id)
                else:
                    self.log_error("Error creating volume: %s" % volume_id)

                if wait_ok:
                    self.log_debug("Attaching to the instance")
                    attached = self.attach_volume(vm, volume_id, disk_device, mount_path, auth_data)
                    if attached:
                        orig_system.setValue("disk." + str(cont) + ".size", disk_size, "G")
                        orig_system.setValue("disk." + str(cont) + ".provider_id", volume_id)
                        if disk_device:
                            orig_system.setValue("disk." + str(cont) + ".device", disk_device)
                        if mount_path:
                            orig_system.setValue("disk." + str(cont) + ".mount_path", mount_path)
                    else:
                        self.log_error("Error attaching a %d GB volume for the disk %d."
                                       " Deleting it." % (int(disk_size), cont))
                        self.delete_volume(volume_id, auth_data)
                        return (False, "Error attaching the new volume")
                else:
                    return (False, "Error creating the new volume: " + volume_id)
                cont += 1
        except Exception as ex:
            self.log_exception("Error connecting with OCCI server")
            return (False, "Error connecting with OCCI server: " + str(ex))

        return (True, "")

    def attach_volume(self, vm, volume_id, device, mount_path, auth_data):
        """
        Attach a volume to a running VM
        """
        occi_info = self.query_occi(auth_data)
        url = self.get_property_from_category(occi_info, "storagelink", "location")
        if not url:
            self.log_error("No location for storagelink category.")
            return (False, "No location for storagelink category.")

        auth_header = self.get_auth_header(auth_data)
        try:
            headers = {'Accept': 'text/plain', 'Connection': 'close', 'Content-Type': 'text/plain,text/occi'}
            if auth_header:
                headers.update(auth_header)

            disk_id = "imdisk.%s" % str(uuid.uuid1())

            body = ('Category: storagelink;scheme="http://schemas.ogf.org/occi/infrastructure#";class="kind";'
                    'location="%s/link/storagelink/";title="storagelink"\n' % self.cloud.path)
            body += 'X-OCCI-Attribute: occi.core.id="%s"\n' % disk_id
            body += 'X-OCCI-Attribute: occi.core.target="%s/storage/%s"\n' % (self.cloud.path, volume_id)
            body += 'X-OCCI-Attribute: occi.core.source="%s/compute/%s"' % (self.cloud.path, vm.id)
            body += 'X-OCCI-Attribute: occi.storagelink.deviceid="/dev/%s"' % device
            # body += 'X-OCCI-Attribute: occi.storagelink.mountpoint="%s"' % mount_path
            resp = self.create_request('POST', url, auth_data, headers, body)

            if resp.status_code != 201 and resp.status_code != 200:
                self.log_error("Error attaching disk to the VM: " + resp.reason + "\n" + resp.text)
                return False
            else:
                return True
        except Exception:
            self.log_exception("Error connecting with OCCI server")
            return False


class KeyStoneAuth:
    """
    Class to manage the Keystone auth tokens used in OpenStack
    """

    @staticmethod
    def get_keystone_uri(occi, auth_data):
        """
        Contact the OCCI server to check if it needs to contact a keystone server.
        It returns the keystone server URI or None.
        """
        try:
            headers = {'Accept': 'text/plain', 'Connection': 'close'}

            resp = occi.create_request('HEAD', occi.cloud.path + "/-/", auth_data, headers)

            www_auth_head = None
            if 'Www-Authenticate' in resp.headers:
                www_auth_head = resp.headers['Www-Authenticate']

            if www_auth_head and www_auth_head.startswith('Keystone uri'):
                return www_auth_head.split('=')[1].replace("'", "")
            else:
                return None
        except SSLError as ex:
            occi.logger.exception(
                "Error with the credentials when contacting with the OCCI server.")
            raise Exception(
                "Error with the credentials when contacting with the OCCI server: %s. Check your proxy file." % str(ex))
        except:
            occi.logger.exception("Error contacting with the OCCI server.")
            return None

    @staticmethod
    def get_keystone_token(occi, keystone_uri, auth):
        """
        Contact the specified keystone server to return the token
        """
        try:
            uri = uriparse(keystone_uri)
            server = uri[1].split(":")[0]
            port = int(uri[1].split(":")[1])

            body = '{"auth":{"voms":true}}'
            headers = {'Accept': 'application/json', 'Connection': 'close', 'Content-Type': 'application/json'}
            url = "https://%s:%s/v2.0/tokens" % (server, port)
            resp = occi.create_request_static('POST', url, auth, headers, body)

            # format: -> "{\"access\": {\"token\": {\"issued_at\":
            # \"2014-12-29T17:10:49.609894\", \"expires\":
            # \"2014-12-30T17:10:49Z\", \"id\":
            # \"c861ab413e844d12a61d09b23dc4fb9c\"}, \"serviceCatalog\": [],
            # \"user\": {\"username\":
            # \"/DC=es/DC=irisgrid/O=upv/CN=miguel-caballer\", \"roles_links\":
            # [], \"id\": \"475ce4978fb042e49ce0391de9bab49b\", \"roles\": [],
            # \"name\": \"/DC=es/DC=irisgrid/O=upv/CN=miguel-caballer\"},
            # \"metadata\": {\"is_admin\": 0, \"roles\": []}}}"
            output = resp.json()
            if 'access' in output:
                token_id = output['access']['token']['id']
            else:
                occi.logger.exception("Error obtaining Keystone Token.")
                raise Exception("Error obtaining Keystone Token: %s" % str(output))

            headers = {'Accept': 'application/json', 'Content-Type': 'application/json',
                       'X-Auth-Token': token_id, 'Connection': 'close'}
            url = "https://%s:%s/v2.0/tenants" % (server, port)
            resp = occi.create_request_static('GET', url, auth, headers)

            # format: -> "{\"tenants_links\": [], \"tenants\":
            # [{\"description\": \"egi fedcloud\", \"enabled\": true, \"id\":
            # \"fffd98393bae4bf0acf66237c8f292ad\", \"name\": \"egi\"}]}"
            output = resp.json()

            tenant_token_id = None
            # retry for each available tenant (usually only one)
            for tenant in output['tenants']:
                body = '{"auth":{"voms":true,"tenantName":"' + str(tenant['name']) + '"}}'

                headers = {'Accept': 'application/json', 'Content-Type': 'application/json',
                           'X-Auth-Token': token_id, 'Connection': 'close'}
                url = "https://%s:%s/v2.0/tokens" % (server, port)
                resp = occi.create_request_static('POST', url, auth, headers, body)

                # format: -> "{\"access\": {\"token\": {\"issued_at\":
                # \"2014-12-29T17:10:49.609894\", \"expires\":
                # \"2014-12-30T17:10:49Z\", \"id\":
                # \"c861ab413e844d12a61d09b23dc4fb9c\"}, \"serviceCatalog\": [],
                # \"user\": {\"username\":
                # \"/DC=es/DC=irisgrid/O=upv/CN=miguel-caballer\", \"roles_links\":
                # [], \"id\": \"475ce4978fb042e49ce0391de9bab49b\", \"roles\": [],
                # \"name\": \"/DC=es/DC=irisgrid/O=upv/CN=miguel-caballer\"},
                # \"metadata\": {\"is_admin\": 0, \"roles\": []}}}"
                output = resp.json()
                if 'access' in output:
                    tenant_token_id = str(output['access']['token']['id'])
                    break

            return tenant_token_id
        except Exception as ex:
            occi.logger.exception("Error obtaining Keystone Token.")
            raise Exception("Error obtaining Keystone Token: %s" % str(ex))<|MERGE_RESOLUTION|>--- conflicted
+++ resolved
@@ -508,11 +508,7 @@
                 # get the last letter and use vd
                 disk_device = "vd" + disk_device[-1]
                 system.setValue("disk." + str(cont) + ".device", disk_device)
-<<<<<<< HEAD
-            self.logger.debug("Creating a %d GB volume for the disk %d" % (int(disk_size), cont))
-=======
             self.log_debug("Creating a %d GB volume for the disk %d" % (int(disk_size), cont))
->>>>>>> e07ce4cd
             storage_name = "im-disk-%s" % str(uuid.uuid1())
             success, volume_id = self.create_volume(int(disk_size), storage_name, auth_data)
             if success:
