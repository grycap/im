--- conflicted
+++ resolved
@@ -212,19 +212,11 @@
 							vm.setIps([parts[0]], [])
 							if len(parts) > 1:
 								vm.setSSHPort(int(parts[1]))
-<<<<<<< HEAD
-
+						
 						extra_ports = self.get_occi_attribute_value(output, 'org.fogbowcloud.request.extra-ports')
 						if extra_ports:
 							vm.info.systems[0].addFeature(Feature("fogbow.extra-ports", "=", extra_ports), conflict="other", missing="other")
-
-=======
-						
-						extra_ports = self.get_occi_attribute_value(output, 'org.fogbowcloud.request.extra-ports')
-						if extra_ports:
-							vm.info.systems[0].addFeature(Feature("fogbow.extra-ports", "=", extra_ports), conflict="other", missing="other")
-						
->>>>>>> 1897c396
+						
 						ssh_user = self.get_occi_attribute_value(output, 'org.fogbowcloud.request.ssh-username')
 						if ssh_user:
 							vm.info.systems[0].addFeature(Feature("disk.0.os.credentials.username", "=", ssh_user), conflict="other", missing="other")
