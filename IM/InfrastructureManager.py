--- conflicted
+++ resolved
@@ -33,15 +33,12 @@
 from radl import radl_parse
 from radl.radl import Feature, RADL
 from radl.radl_json import dump_radl as dump_radl_json
-<<<<<<< HEAD
-from IM.recipe import Recipe
 
 from IM.config import Config
 from IM.VirtualMachine import VirtualMachine
 from IM.openid.JWT import JWT
 from IM.openid.OpenIDClient import OpenIDClient
-=======
->>>>>>> a8901433
+
 
 if Config.MAX_SIMULTANEOUS_LAUNCHES > 1:
     from multiprocessing.pool import ThreadPool
