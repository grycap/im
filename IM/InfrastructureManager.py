--- conflicted
+++ resolved
@@ -1212,18 +1212,14 @@
         # First check if it is configured to check the users from a list
         im_auth = auth.getAuthInfo("InfrastructureManager")
 
-<<<<<<< HEAD
+        if not im_auth:
+            raise IncorrectVMCrecentialsException("No credentials provided for the InfrastructureManager.")
+
         # First check if an OIDC token is included
         if "token" in im_auth[0]:
             InfrastructureManager.check_oidc_token(im_auth[0])
 
         # Now check if the user is in authorized
-=======
-        if not im_auth:
-            raise IncorrectVMCrecentialsException("No credentials provided for the InfrastructureManager.")
-
-        # if not assume the basic user/password auth data
->>>>>>> 436a4cbd
         if not InfrastructureManager.check_im_user(im_auth):
             raise InvaliddUserException()
 
