# IM - Infrastructure Manager
# Copyright (C) 2011 - GRyCAP - Universitat Politecnica de Valencia
#
# This program is free software: you can redistribute it and/or modify
# it under the terms of the GNU General Public License as published by
# the Free Software Foundation, either version 3 of the License, or
# (at your option) any later version.
#
# This program is distributed in the hope that it will be useful,
# but WITHOUT ANY WARRANTY; without even the implied warranty of
# MERCHANTABILITY or FITNESS FOR A PARTICULAR PURPOSE.  See the
# GNU General Public License for more details.
#
# You should have received a copy of the GNU General Public License
# along with this program.  If not, see <http://www.gnu.org/licenses/>.

import time
import threading
import shutil
import string
import json
import tempfile
import logging
import sys
import os.path
from netaddr import IPNetwork, IPAddress

from radl.radl import network, RADL
from radl.radl_parse import parse_radl
from IM.LoggerMixin import LoggerMixin
from IM.SSH import SSH
from IM.SSHRetry import SSHRetry
from IM.config import Config
from IM import get_user_pass_host_port
import IM.CloudInfo


class VirtualMachine(LoggerMixin):

    # VM states
    UNKNOWN = "unknown"
    PENDING = "pending"
    RUNNING = "running"
    STOPPED = "stopped"
    OFF = "off"
    FAILED = "failed"
    CONFIGURED = "configured"
    UNCONFIGURED = "unconfigured"
    DELETING = "deleting"

    WAIT_TO_PID = "WAIT"

    NOT_RUNNING_STATES = [OFF, FAILED, STOPPED]

    SSH_REVERSE_BASE_PORT = 20000

    logger = logging.getLogger('InfrastructureManager')

    def __init__(self, inf, cloud_id, cloud, info, requested_radl, cloud_connector=None, im_id=None):
        self._lock = threading.Lock()
        """Threading Lock to avoid concurrency problems."""
        self.last_update = int(time.time())
        """Last update of the VM info"""
        self.destroy = False
        """Flag to specify that this VM has been destroyed"""
        self.state = self.PENDING
        """VM State"""
        self.inf = inf
        """Infrastructure which this VM is part of"""
        self.id = cloud_id
        """The ID of the VM assigned by the cloud provider"""
        self.im_id = im_id
        """The ID of the VM assigned by the IM"""
        self.creation_im_id = im_id
        """The ID of the VM assigned by the IM during creation"""
        self.cloud = cloud
        """CloudInfo object with the information about the cloud provider"""
        self.info = info.clone() if info else None
        """RADL object with the current information about the VM"""
        # Set the initial state of the VM
        if info:
            self.info.systems[0].setValue("state", self.state)
        self.requested_radl = requested_radl
        """Original RADL requested by the user"""
        self.cont_out = ""
        """Contextualization output message"""
        self.configured = None
        """Configure flag. If it is None the contextualization has not been finished yet"""
        self.ctxt_pid = None
        """Number of the PID of the contextualization process being executed in this VM"""
        self.ssh_connect_errors = 0
        """Number of errors in the ssh connection trying to get the state of the ctxt pid """
        self.cloud_connector = cloud_connector
        """CloudConnector object to connect with the IaaS platform"""
        self.creating = True
        """Flag to specify that this VM is creation process"""
        self.error_msg = None
        """Message with the cause of the the error in the VM (if known) """
        self.deleting = False
        """Flag to specify that this VM is deletion process"""
        self.creation_date = int(time.time())
        """ Creation time of this Inf. """

    def serialize(self):
        with self._lock:
            odict = self.__dict__.copy()
        # Quit the lock to the data to be store by pickle
        del odict['_lock']
        del odict['cloud_connector']
        del odict['inf']
        # To avoid errors tests with Mock objects
        if 'get_ssh' in odict:
            del odict['get_ssh']
        if 'get_ctxt_log' in odict:
            del odict['get_ctxt_log']

        if odict['info']:
            odict['info'] = str(odict['info'])
        if odict['requested_radl']:
            odict['requested_radl'] = str(odict['requested_radl'])
        if odict['cloud']:
            odict['cloud'] = odict['cloud'].serialize()
        return json.dumps(odict)

    @staticmethod
    def deserialize(str_data):
        dic = json.loads(str_data)
        if dic['cloud']:
            dic['cloud'] = IM.CloudInfo.CloudInfo.deserialize(dic['cloud'])
        if dic['info']:
            dic['info'] = parse_radl(dic['info'])
        if dic['requested_radl']:
            dic['requested_radl'] = parse_radl(dic['requested_radl'])

        newvm = VirtualMachine(None, None, None, None, None, None, dic['im_id'])
        # Set creating to False as default to VMs stored with 1.5.5 or old versions
        newvm.creating = False
        newvm.creation_date = None
        newvm.__dict__.update(dic)
        # If we load a VM that is not configured, set it to False
        # because the configuration process will be lost
        if newvm.configured is None:
            newvm.configured = False
        return newvm

    def getCloudConnector(self):
        """
        Get the CloudConnector for this VM
        """
        if not self.cloud_connector:
            self.cloud_connector = self.cloud.getCloudConnector(self.inf)
        return self.cloud_connector

    def delete(self, delete_list, auth, exceptions):
        """
        Delete the VM
        """
        # In case of a VM is already destroyed
        if self.destroy:
            return (True, "")

        # Select the last in the list to delete
        remain_vms = [v for v in self.inf.get_vm_list() if v not in delete_list]
        last = self.is_last_in_cloud(delete_list, remain_vms)
        success = False
        try:
            self.deleting = True
            VirtualMachine.logger.info("Inf ID: " + self.inf.id + ": Finalizing the VM id: " + str(self.id))

            self.kill_check_ctxt_process()
            (success, msg) = self.getCloudConnector().finalize(self, last, auth)
        except Exception as e:
            msg = str(e)
        finally:
            self.deleting = False

        if success:
            self.destroy = True
            self.last_update = int(time.time())

        if not success:
            VirtualMachine.logger.info("Inf ID: " + self.inf.id + ": The VM cannot be finalized: %s" % msg)
            exceptions.append(msg)
        return success

    def alter(self, radl, auth):
        """
        Modify the features of the the VM
        """
        # Get only the system with the same name as this VM
        new_radl = radl.clone()
        s = radl.get_system_by_name(self.info.systems[0].name)
        if not s:
            raise Exception("Incorrect RADL no system with name %s provided." % self.info.systems[0].name)
        new_radl.systems = [s]
        (success, alter_res) = self.getCloudConnector().alterVM(self, new_radl, auth)
        # force the update of the information
        self.last_update = 0
        return (success, alter_res)

    def stop(self, auth):
        """
        Stop the VM
        """
        (success, msg) = self.getCloudConnector().stop(self, auth)
        # force the update of the information
        self.last_update = 0
        return (success, msg)

    def start(self, auth):
        """
        Start the VM
        """
        (success, msg) = self.getCloudConnector().start(self, auth)
        # force the update of the information
        self.last_update = 0
        return (success, msg)

    def reboot(self, auth):
        """
        Reboot the VM
        """
        (success, msg) = self.getCloudConnector().reboot(self, auth)
        # force the update of the information
        self.last_update = 0
        return (success, msg)

    def create_snapshot(self, disk_num, image_name, auto_delete, auth):
        """
        Create a snapshot of one disk of the VM
        """
        return self.getCloudConnector().create_snapshot(self, disk_num, image_name, auto_delete, auth)

    def getRequestedSystem(self):
        """
        Get the system object with the requested RADL data
        """
        return self.requested_radl.systems[0]

    def hasPublicIP(self):
        """
        Return True if this VM has a public IP
        """
        return bool(self.info.getPublicIP())

    def hasPublicNet(self):
        """
        Return True if this VM is connected to some network defined as public
        """
        return self.info.hasPublicNet(self.info.systems[0].name)

    def hasIP(self, ip):
        """
        Return True if this VM has an IP equals to the specified ip
        """
        return self.info.systems[0].hasIP(ip)

    def getPublicIP(self):
        """
        Get the first net interface with public IP
        """
        return self.info.getPublicIP()

    def getPrivateIP(self):
        """
        Get the first net interface with private IP
        """
        return self.info.getPrivateIP()

    def getNumNetworkIfaces(self):
        """
        Get the number of net interfaces of this VM
        """
        return self.info.systems[0].getNumNetworkIfaces()

    def getNumNetworkWithConnection(self, connection):
        """
        Get the number of the interface connected with the net id specified
        """
        return self.info.systems[0].getNumNetworkWithConnection(connection)

    def getProxyHost(self):
        """
        Return the proxy_host data if available
        """
        for netid in self.info.systems[0].getNetworkIDs():
            net = self.info.get_network_by_id(netid)
            if net.getValue("proxy_host"):
                proxy_user, proxy_pass, proxy_ip, proxy_port = get_user_pass_host_port(net.getValue("proxy_host"))
                if not proxy_port:
                    proxy_port = 22
                proxy_key = net.getValue("proxy_key")
                # If credentials are not set, use the default ssh key of the current host
                if not proxy_pass and not proxy_key:
                    ssh_key_filename = os.path.expanduser("~/.ssh/id_rsa")
                    if os.path.isfile(ssh_key_filename):
                        with open(ssh_key_filename) as file:
                            proxy_key = file.read()
                return SSH(proxy_ip, proxy_user, proxy_pass, proxy_key, proxy_port)
        return None

    def getIfaceIP(self, iface_num):
        """
        Get the IP of the interface specified
        """
        return self.info.systems[0].getIfaceIP(iface_num)

    def getOS(self):
        """
        Get O.S. of this VM (if not specified assume linux)
        """
        os = self.info.systems[0].getValue("disk.0.os.name")
        return os if os else "linux"

    def getCredentialValues(self, new=False):
        """
        Get The credentials to access of this VM by SSH
        """
        return self.info.systems[0].getCredentialValues(new=new)

    def getInstalledApplications(self):
        """
        Get the list of installed applications in this VM.
        (Obtained from the VMRC)
        """
        return self.info.systems[0].getApplications()

    def getRequestedApplications(self):
        """
        Get the list of requested applications to be installed in this VM.
        """
        return self.requested_radl.systems[0].getApplications()

    def getRequestedName(self, default_hostname=None, default_domain=None):
        """
        Get the requested name for this VM (interface 0)
        """
        return self.getRequestedNameIface(0, default_hostname, default_domain)

    def getRequestedNameIface(self, iface_num, default_hostname=None, default_domain=None):
        """
        Get the requested name for the specified interface of this VM
        """
        return self.requested_radl.systems[0].getRequestedNameIface(iface_num, self.im_id,
                                                                    default_hostname, default_domain)

    def isConnectedWith(self, vm):
        """
        Check if this VM is connected with the specified VM with a network
        """
        if not vm:
            return False

        # If both VMs have public IPs
        if self.hasPublicIP() and vm.hasPublicIP():
            return True

        # Or if both VMs are connected to the same network
        i = 0
        while self.info.systems[0].getValue("net_interface." + str(i) + ".connection"):
            net_name = self.info.systems[0].getValue("net_interface." + str(i) + ".connection")

            common_net = False
            j = 0
            while vm.info.systems[0].getValue("net_interface." + str(j) + ".connection"):
                other_net_name = vm.info.systems[0].getValue("net_interface." + str(j) + ".connection")

                if other_net_name == net_name:
                    common_net = True
                    break

                j += 1

            if common_net:
                return True

            i += 1

        return False

    def getAppsToInstall(self):
        """
        Get a list of applications to install in the VM

        Returns: list of :py:class:`radl.radl.Application` with the applications
        """
        # check apps requested
        requested = self.getRequestedApplications()
        # check apps installed in the VM
        installed = self.getInstalledApplications()

        to_install = []
        for req_app in requested:
<<<<<<< HEAD
            # discard the ansible modules
=======
            # discard the ansible roles or collections
>>>>>>> 23726610
            if not req_app.getValue("name").startswith("ansible."):
                is_installed = False
                for inst_app in installed:
                    if inst_app.isNewerThan(req_app):
                        is_installed = True
                if not is_installed:
                    to_install.append(req_app)

        return to_install

    def getRemoteAccessPort(self):
        """
        Get the remote access port from the RADL

        Returns: int with the port
        """
        if self.getOS().lower() == "windows":
            return self.getWinRMPort()
        else:
            return self.getSSHPort()

    def getWinRMPort(self):
        """
        Get the WinRM port from the RADL

        Returns: int with the port
        """
        winrm_port = self.getOutPort(5986)
        if not winrm_port:
            winrm_port = 5986
        return winrm_port

    def getSSHPort(self):
        """
        Get the SSH port from the RADL

        Returns: int with the port
        """
        ssh_port = self.getOutPort(22)
        if not ssh_port:
            ssh_port = 22
        return ssh_port

    def getOutPort(self, port, protocol="tcp"):
        """
        Get the port from the RADL

        Returns: int with the port
        """
        res = None

        public_net = None
        for net in self.info.networks:
            if net.isPublic():
                public_net = net

        if public_net:
            outports = public_net.getOutPorts()
            if outports:
                for outport in outports:
                    if outport.get_local_port() == port and outport.get_protocol() == protocol:
                        res = outport.get_remote_port()

        return res

    def setSSHPort(self, ssh_port):
        """
        Set the SSH port in the RADL info of this VM
        """
        self.setOutPort(22, ssh_port)

    def setOutPort(self, local, remote, protocol="tcp"):
        """
        Set the port in the RADL info of this VM
        """
        if remote != self.getOutPort(local):
            now = str(int(time.time() * 100))

            public_net = None
            for net in self.info.networks:
                if net.isPublic():
                    public_net = net

            # If it do
            if public_net is None:
                public_net = network.createNetwork("public." + now, True)
                self.info.networks.append(public_net)

            outports_str = "%d-%d" % (remote, local)
            outports = public_net.getOutPorts()
            if outports:
                for outport in outports:
                    if outport.get_local_port() != local or outport.get_protocol() != protocol:
                        if outport.get_protocol() == "tcp":
                            outports_str += "," + (str(outport.get_remote_port()) + "-" +
                                                   str(outport.get_local_port()))
                        else:
                            outports_str += "," + (str(outport.get_remote_port()) + "/udp" + "-" +
                                                   str(outport.get_local_port()) + "/udp")
            public_net.setValue('outports', outports_str)

            # get the ID
            num_net = self.getNumNetworkWithConnection(public_net.id)
            if num_net is None:
                # There are a public net but it has not been used in this VM
                num_net = self.getNumNetworkIfaces()

            self.info.systems[0].setValue(
                'net_interface.' + str(num_net) + '.connection', public_net.id)

    def contextualize(self):
        """
        Get if the current VM shoul ne contextualized or not.
        It is disabled if en empty configure is defined:
        'configure system_name ()'
        """
        config = self.inf.radl.get_configure_by_name(self.info.systems[0].name)
        if config:
            return config.recipes is not None
        else:
            return True

    def update_status(self, auth, force=False):
        """
        Update the status of this virtual machine.
        Only performs the update with UPDATE_FREQUENCY secs.
        Args:
        - auth(Authentication): parsed authentication tokens.
        - force(boolean): force the VM update
        Return:
        - boolean: True if the information has been updated, false otherwise
        """
        with self._lock:
            # In case of a VM failed during creation, do not update
            if self.state == VirtualMachine.FAILED and self.id is None:
                return False

            if self.destroy:
                self.state = VirtualMachine.OFF
                return False

            if self.deleting:
                self.state = VirtualMachine.DELETING
                return True

            now = int(time.time())
            state = self.state
            updated = False
            # To avoid to refresh the information too quickly
            if force or now - self.last_update > Config.VM_INFO_UPDATE_FREQUENCY:
                success = False
                try:
                    (success, new_vm) = self.getCloudConnector().updateVMInfo(self, auth)
                    if success:
                        state = new_vm.state
                        updated = True
                        self.last_update = now
                    else:
                        self.log_error("Error updating VM status: %s" % new_vm)
                except Exception:
                    self.log_exception("Error updating VM status.")

                if not success and self.creating:
                    self.log_info("VM is in creation process, set pending state")
                    state = VirtualMachine.PENDING

            # If we have problems to update the VM info too much time, set to
            # unknown unless we are still creating the VM
            if now - self.last_update > Config.VM_INFO_UPDATE_ERROR_GRACE_PERIOD and not self.creating:
                new_state = VirtualMachine.UNKNOWN
                self.log_warn("Grace period to update VM info passed. Set state to 'unknown'")
            else:
                if state not in [VirtualMachine.RUNNING, VirtualMachine.CONFIGURED, VirtualMachine.UNCONFIGURED]:
                    new_state = state
                elif self.is_configured() is None:
                    new_state = VirtualMachine.RUNNING
                elif self.is_configured():
                    new_state = VirtualMachine.CONFIGURED
                else:
                    new_state = VirtualMachine.UNCONFIGURED

            self.state = new_state
            self.info.systems[0].setValue("state", new_state)

            # Replace the #N# in dns_names
            self.replace_dns_name(self.info.systems[0])

        return updated

    def replace_dns_name(self, vm_system):
        """Replace the #N# in dns_names."""
        cont = 0
        while vm_system.getValue('net_interface.%d.connection' % cont):
            vm_dns_name = vm_system.getValue('net_interface.%d.dns_name' % cont)
            # if dns_name is not set in iface 0 set the default one
            if cont == 0 and vm_dns_name is None:
                vm_dns_name = Config.DEFAULT_VM_NAME
            if vm_dns_name and "#N#" in vm_dns_name:
                vm_dns_name = vm_dns_name.replace("#N#", str(self.im_id))
                vm_system.setValue('net_interface.%d.dns_name' % cont, vm_dns_name)
            cont += 1

    @staticmethod
    def add_public_net(radl):
        """
        Add a public net to the radl specified
        """
        now = str(int(time.time() * 100))

        public_nets = []
        for net in radl.networks:
            if net.isPublic():
                public_nets.append(net)

        if public_nets:
            public_net = None
            for net in public_nets:
                num_net = radl.systems[0].getNumNetworkWithConnection(net.id)
                if num_net is not None:
                    public_net = net
                    break

            if not public_net:
                # There are a public net but it has not been used in this
                # VM
                public_net = public_nets[0]
                num_net = radl.systems[0].getNumNetworkIfaces()
        else:
            # There no public net, create one
            public_net = network.createNetwork("public." + now, True)
            radl.networks.append(public_net)
            num_net = radl.systems[0].getNumNetworkIfaces()

        return public_net, num_net

    def setIps(self, public_ips, private_ips, remove_old=True, ignore_nets=None):
        """
        Set the specified IPs in the VM RADL info
        """
        if not ignore_nets:
            ignore_nets = []
        vm_system = self.info.systems[0]

        # First remove old ip values
        # in case that some IP has been removed from the VM
        if remove_old:
            cont = 0
            while vm_system.getValue('net_interface.%d.connection' % cont):
                if vm_system.getValue('net_interface.%d.ip' % cont):
                    vm_system.delValue('net_interface.%d.ip' % cont)
                cont += 1

        if public_ips and not set(public_ips).issubset(set(private_ips)):
            public_net, num_net = self.add_public_net(self.info)

            real_public_ips = [public_ip for public_ip in public_ips if public_ip not in private_ips]
            if real_public_ips:
                vm_system.setValue('net_interface.%s.connection' % num_net, public_net.id)
                if len(real_public_ips) > 1:
                    self.log_warn("Node with more that one public IP!")
                    self.log_debug(real_public_ips)
                    if len(real_public_ips) == 2:
                        ip1 = IPAddress(real_public_ips[0])
                        ip2 = IPAddress(real_public_ips[1])
                        if ip1.version != ip2.version:
                            self.log_info("It seems that there are one IPv4 and other IPv6. Get the IPv4 one.")
                            if ip1.version == 4:
                                vm_system.setValue('net_interface.%s.ip' % num_net, str(real_public_ips[0]))
                                vm_system.setValue('net_interface.%s.ipv6' % num_net, str(real_public_ips[1]))
                            else:
                                vm_system.setValue('net_interface.%s.ip' % num_net, str(real_public_ips[1]))
                                vm_system.setValue('net_interface.%s.ipv6' % num_net, str(real_public_ips[0]))
                        else:
                            self.log_info("It seems that both are from the same version first one will be used")
                            vm_system.setValue('net_interface.%s.ip' % num_net, str(real_public_ips[0]))
                    else:
                        self.log_info("It seems that there are more that 2 last ones will be used")
                        for ip in real_public_ips:
                            if IPAddress(ip).version == 4:
                                vm_system.setValue('net_interface.%s.ip' % num_net, str(ip))
                            else:
                                vm_system.setValue('net_interface.%s.ipv6' % num_net, str(ip))
                else:
                    # The usual case
                    if IPAddress(real_public_ips[0]).version == 6:
                        self.log_warn("Node only with one IPv6!!")
                        vm_system.setValue('net_interface.%s.ipv6' % num_net, str(real_public_ips[0]))
                    else:
                        vm_system.setValue('net_interface.%s.ip' % num_net, str(real_public_ips[0]))

        if private_ips:
            private_net_map = {}

            for private_ip in private_ips:
                private_net_mask = None

                # Get the private network mask
                for mask in Config.PRIVATE_NET_MASKS:
                    if IPAddress(private_ip) in IPNetwork(mask):
                        private_net_mask = mask
                        break

                if not private_net_mask:
                    parts = private_ip.split(".")
                    private_net_mask = "%s.0.0.0/8" % parts[0]
                    self.log_warn("%s is not in known private net groups. Using mask: %s" % (
                        private_ip, private_net_mask))

                # Search in previous used private ips
                private_net = None
                for net_mask, net in private_net_map.items():
                    if IPAddress(private_ip) in IPNetwork(net_mask):
                        private_net = net

                # Search in the RADL nets, first in the nets this VM is
                # connected to and check the CIDR of the nets
                if private_net is None:
                    for net in self.info.networks:
                        if (not net.isPublic() and net not in private_net_map.values() and
                                net.id not in ignore_nets and self.getNumNetworkWithConnection(net.id) is not None and
                                net.getValue('cidr') and IPAddress(private_ip) in IPNetwork(net.getValue('cidr'))):
                            private_net = net
                            private_net_map[net.getValue('cidr')] = net
                            break

                # Now in the RADL nets this VM is connected to
                # but without CIDR set
                if private_net is None:
                    for net in self.info.networks:
                        if (not net.isPublic() and net not in private_net_map.values() and
                                net.id not in ignore_nets and self.getNumNetworkWithConnection(net.id) is not None and
                                not net.getValue('cidr')):
                            private_net = net
                            private_net_map[private_net_mask] = net
                            break

                # Search in the rest of RADL nets
                if private_net is None:
                    # First check the CIDR
                    for net in self.info.networks:
                        if (not net.isPublic() and net not in private_net_map.values() and net.id not in ignore_nets and
                                net.getValue('cidr') and IPAddress(private_ip) in IPNetwork(net.getValue('cidr'))):
                            private_net = net
                            private_net_map[private_net_mask] = net
                            break

                    # The search in the rest
                    for net in self.info.networks:
                        if (not net.isPublic() and net not in private_net_map.values() and net.id not in ignore_nets and
                                not net.getValue('cidr')):
                            private_net = net
                            private_net_map[private_net_mask] = net
                            break

                # if it is still None, then create a new one
                if private_net is None:
                    private_net = network.createNetwork("private." + private_net_mask.split('/')[0])
                    self.info.networks.append(private_net)
                    num_net = self.getNumNetworkIfaces()
                else:
                    # If there are are private net, get the ID
                    num_net = self.getNumNetworkWithConnection(private_net.id)
                    if num_net is None:
                        # There are a private net but it has not been used in
                        # this VM
                        num_net = self.getNumNetworkIfaces()

                if IPAddress(private_ip).version == 6:
                    vm_system.setValue('net_interface.%s.ipv6' % num_net, str(private_ip))
                else:
                    vm_system.setValue('net_interface.%s.ip' % num_net, str(private_ip))
                vm_system.setValue('net_interface.%s.connection' % num_net, private_net.id)

    def get_ssh(self, retry=False, auto_close=True):
        """
        Get SSH object to connect with this VM
        """
        proxy_host = None
        with self._lock:
            (user, passwd, _, private_key) = self.getCredentialValues()
            ip = self.getPublicIP()
            if ip is None:
                ip = self.getPrivateIP()
                if ip and self.getProxyHost():
                    proxy_host = self.getProxyHost()

        if ip is None:
            self.log_warn("VM ID %s does not have IP. Do not return SSH Object." % self.im_id)
            return None
        if retry:
            return SSHRetry(ip, user, passwd, private_key, self.getSSHPort(), proxy_host, auto_close=auto_close)
        else:
            return SSH(ip, user, passwd, private_key, self.getSSHPort(), proxy_host, auto_close=auto_close)

    def is_ctxt_process_running(self):
        """ Return the PID of the running process or None if it is not running """
        return self.ctxt_pid

    def launch_check_ctxt_process(self):
        """
        Launch the check_ctxt_process as a thread
        """
        t = threading.Thread(target=self.check_ctxt_process)
        t.daemon = True
        t.start()

    def kill_check_ctxt_process(self):
        """
        Kill the check_ctxt_process thread
        """
        if self.ctxt_pid:
            if self.ctxt_pid != self.WAIT_TO_PID:
                ssh = self.get_ssh_ansible_master()
                try:
                    if not ssh.test_connectivity(5):
                        self.log_info("Timeout killing ctxt process: %s." % self.ctxt_pid)
                        self.ctxt_pid = None
                        self.configured = False
                        return

                    self.log_info("Killing ctxt process with pid: %s" % self.ctxt_pid)

                    # Try to get PGID to kill all child processes
                    pgkill_success = False
                    (stdout, stderr, code) = ssh.execute('ps -o "%r" ' + str(int(self.ctxt_pid)), 5)
                    if code == 0:
                        out_parts = stdout.split("\n")
                        if len(out_parts) == 3:
                            try:
                                pgid = int(out_parts[1])
                                (stdout, stderr, code) = ssh.execute("kill -9 -" + str(pgid), 10)

                                if code == 0:
                                    pgkill_success = True
                                else:
                                    self.log_error("Error getting PGID of pid: " + str(self.ctxt_pid) +
                                                   ": " + stderr + ". Using only PID.")
                            except Exception:
                                self.log_exception("Error getting PGID of pid: " + str(self.ctxt_pid) +
                                                   ": " + stderr + ". Using only PID.")
                        else:
                            self.log_error("Error getting PGID of pid: " + str(self.ctxt_pid) + ": " +
                                           stdout + ". Using only PID.")
                    else:
                        self.log_error("Error getting PGID of pid: " + str(self.ctxt_pid) + ": " +
                                       stderr + ". Using only PID.")

                    if not pgkill_success:
                        ssh.execute("kill -9 " + str(int(self.ctxt_pid)), 5)
                except Exception:
                    self.log_exception("Error killing ctxt process with pid: " + str(self.ctxt_pid))

            self.ctxt_pid = None
            self.configured = False

    def check_ctxt_process(self):
        """
        Periodically checks if the PID of the ctxt process is running
        """
        if self.ctxt_pid == self.WAIT_TO_PID:
            self.ctxt_pid = None
            self.configured = False

        ssh = None
        initial_count_out = self.cont_out
        wait = 0
        try:
            while self.ctxt_pid:
                if self.destroy:
                    # If the VM has been destroyed set pid to None and return
                    self.log_debug("VM %s deleted. Exit check_ctxt_process thread." % self.im_id)
                    self.ctxt_pid = None
                    return None

                ctxt_pid = self.ctxt_pid
                if ctxt_pid != self.WAIT_TO_PID:
                    if not ssh:
                        ssh = self.get_ssh_ansible_master(auto_close=False)

                    try:
                        self.log_info("Getting status of ctxt process with pid: " + str(ctxt_pid))
                        (_, _, exit_status) = ssh.execute("ps " + str(ctxt_pid))
                        self.ssh_connect_errors = 0
                    except Exception as ex:
                        self.log_warn("Error getting status of ctxt process with pid: %s. %s" % (ctxt_pid, ex))
                        exit_status = 0
                        self.ssh_connect_errors += 1
                        if self.ssh_connect_errors > Config.MAX_SSH_ERRORS:
                            self.log_error("Too much errors getting status of ctxt process with pid: " +
                                           str(ctxt_pid) + ". Forget it.")
                            self.ssh_connect_errors = 0
                            self.configured = False
                            self.ctxt_pid = None
                            self.cont_out = initial_count_out + ("Too much errors getting the status of ctxt process."
                                                                 " Check some network connection problems or if user "
                                                                 "credentials has been changed.")
                            return None

                    ip = self.getPublicIP()
                    if not ip:
                        ip = ip = self.getPrivateIP()
                    remote_dir = "%s/%s/%s_%s" % (Config.REMOTE_CONF_DIR, self.inf.id, ip, self.im_id)

                    if exit_status != 0:
                        # The process has finished, get the outputs
                        self.log_info("The process %s has finished, get the outputs" % ctxt_pid)
                        ctxt_log = self.get_ctxt_log(remote_dir, ssh, True)
                        msg = self.get_ctxt_output(remote_dir, ssh, True)
                        if ctxt_log:
                            self.cont_out = initial_count_out + msg + ctxt_log
                        else:
                            self.cont_out = initial_count_out + msg + \
                                "Error getting contextualization process log."
                        self.ctxt_pid = None
                    else:
                        # Get the log of the process to update the cont_out
                        # dynamically
                        if Config.UPDATE_CTXT_LOG_INTERVAL > 0 and wait > Config.UPDATE_CTXT_LOG_INTERVAL:
                            wait = 0
                            self.log_info("Get the log of the ctxt process with pid: " + str(ctxt_pid))
                            ctxt_log = self.get_ctxt_log(remote_dir, ssh)
                            self.cont_out = initial_count_out + ctxt_log
                        # The process is still running, wait
                        self.log_info("The process %s is still running. wait." % ctxt_pid)
                        time.sleep(Config.CHECK_CTXT_PROCESS_INTERVAL)
                        wait += Config.CHECK_CTXT_PROCESS_INTERVAL
                else:
                    # We are waiting the PID, sleep
                    time.sleep(Config.CHECK_CTXT_PROCESS_INTERVAL)
        except Exception as gex:
            self.log_warn("Error getting status of ctxt process with pid: %s. %s" % (self.ctxt_pid, gex))
        finally:
            if ssh:
                ssh.close()
        return self.ctxt_pid

    def is_configured(self):
        if self.inf.is_configured() is False:
            return False
        else:
            if self.inf.vm_in_ctxt_tasks(self) or self.ctxt_pid:
                # If there are ctxt tasks pending for this VM, return None
                return None
            else:
                # Otherwise return the value of configured
                return self.configured

    def get_ctxt_log(self, remote_dir, ssh, delete=False):
        tmp_dir = tempfile.mkdtemp()

        # Download the contextualization agent log
        try:
            # Get the messages of the contextualization process
            self.log_debug("Get File: " + remote_dir + '/ctxt_agent.log')
            ssh.sftp_get(remote_dir + '/ctxt_agent.log', tmp_dir + '/ctxt_agent.log')

            # patch for support python2 and avoid UnicodeDecodeError in python3
            if sys.version_info[0] < 3:
                open_args = {}
            else:
                open_args = {'encoding': 'utf-8'}

            with open(tmp_dir + '/ctxt_agent.log', **open_args) as f:
                # Read removing problematic chars
                conf_out = str("".join(list(filter(lambda x: x in string.printable,
                                                   f.read()))).encode("ascii", "replace").decode("utf-8"))
            try:
                if delete:
                    ssh.sftp_remove(remote_dir + '/ctxt_agent.log')
            except Exception:
                self.log_exception(
                    "Error deleting remote contextualization process log: " + remote_dir + '/ctxt_agent.log')
        except Exception:
            conf_out = ""
            self.log_exception(
                "Error getting contextualization process log: " + remote_dir + '/ctxt_agent.log')
            self.configured = False
        finally:
            shutil.rmtree(tmp_dir, ignore_errors=True)

        return conf_out

    def get_ctxt_output(self, remote_dir, ssh, delete=False):
        tmp_dir = tempfile.mkdtemp()
        msg = ""

        # Download the contextualization agent log
        try:
            # Get the JSON output of the ctxt_agent
            self.log_debug("Get File: " + remote_dir + '/ctxt_agent.out')
            ssh.sftp_get(remote_dir + '/ctxt_agent.out', tmp_dir + '/ctxt_agent.out')
            with open(tmp_dir + '/ctxt_agent.out') as f:
                ctxt_agent_out = json.load(f)
            try:
                if delete:
                    ssh.sftp_remove(remote_dir + '/ctxt_agent.out')
            except Exception:
                self.log_exception(
                    "Error deleting remote contextualization process output: " + remote_dir + '/ctxt_agent.out')
            # And process it
            self.process_ctxt_agent_out(ctxt_agent_out)
            msg = "Contextualization agent output processed successfully"
        except IOError:
            msg = "Error getting contextualization agent output " + \
                remote_dir + "/ctxt_agent.out:  No such file."
            self.log_error(msg)
            self.configured = False
            try:
                # Get the output of the ctxt_agent to guess why the agent
                # output is not there.
                src = [remote_dir + '/stdout', remote_dir + '/stderr']
                dst = [tmp_dir + '/stdout', tmp_dir + '/stderr']
                ssh.sftp_get_files(src, dst)
                stdout = ""
                with open(tmp_dir + '/stdout') as f:
                    stdout += "\n" + f.read() + "\n"
                with open(tmp_dir + '/stderr') as f:
                    stdout += f.read() + "\n"
                self.log_error(stdout)
                msg += stdout
            except Exception:
                self.log_exception("Error getting stdout and stderr to guess why the agent output is not there.")
        except Exception as ex:
            self.log_exception("Error getting contextualization agent output: " + remote_dir + '/ctxt_agent.out')
            self.configured = False
            msg = "Error getting contextualization agent output: " + str(ex)
        finally:
            shutil.rmtree(tmp_dir, ignore_errors=True)

        return msg

    def process_ctxt_agent_out(self, ctxt_agent_out):
        """
        Get the output file of the ctxt_agent to process the results of the operations
        """
        if 'CHANGE_CREDS' in ctxt_agent_out and ctxt_agent_out['CHANGE_CREDS']:
            self.info.systems[0].updateNewCredentialValues()

        if 'OK' in ctxt_agent_out and ctxt_agent_out['OK']:
            self.configured = True
        else:
            self.configured = False

    def get_vm_info(self):
        res = RADL()
        res.networks = self.info.networks
        res.systems = self.info.systems
        return res

    def get_ansible_host(self):
        ansible_host = None
        if self.requested_radl.ansible_hosts:
            ansible_host = self.requested_radl.ansible_hosts[0]
            if self.requested_radl.systems[0].getValue("ansible_host"):
                ansible_host = self.requested_radl.get_ansible_by_id(
                    self.requested_radl.systems[0].getValue("ansible_host"))

        return ansible_host

    def get_ssh_ansible_master(self, retry=True, auto_close=True):
        ansible_host = self.get_ansible_host()
        if ansible_host:
            (user, passwd, private_key) = ansible_host.getCredentialValues()
            if retry:
                return SSHRetry(ansible_host.getHost(), user, passwd, private_key, auto_close=auto_close)
            else:
                return SSH(ansible_host.getHost(), user, passwd, private_key, auto_close=auto_close)
        else:
            if self.inf.vm_master:
                return self.inf.vm_master.get_ssh(retry=retry, auto_close=auto_close)
            else:
                self.log_warn("There is not master VM. Do not return SSH object.")
                return None

    def __lt__(self, other):
        return True

    def get_cont_msg(self):
        if self.error_msg:
            res = self.error_msg + "\n" + self.cont_out
        else:
            res = self.cont_out
        if self.cloud_connector and self.cloud_connector.error_messages:
            res += self.cloud_connector.error_messages
        return res

    def is_last_in_cloud(self, delete_list, remain_vms):
        """
        Check if this VM is the last in the cloud provider
        to send the correct flag to the finalize function to clean
        resources correctly
        """
        for v in remain_vms:
            if v.cloud.type == self.cloud.type and v.cloud.server == self.cloud.server:
                # There are at least one VM in the same cloud
                # that will remain. This is not the last one
                return False

        # Get the list of VMs on the same cloud to be deleted
        delete_list_cloud = [v for v in delete_list if (v.cloud.type == self.cloud.type and
                                                        v.cloud.server == self.cloud.server)]

        # And return true in the last of these VMs
        return self == delete_list_cloud[-1]

    def get_boot_curl_commands(self):
        from IM.REST import REST_URL
        rest_url = REST_URL if REST_URL else ""
        url = rest_url + '/infrastructures/' + str(self.inf.id) + '/vms/' + str(self.creation_im_id) + '/command'
        auth = self.inf.auth.getAuthInfo("InfrastructureManager")[0]
        if 'token' in auth:
            imauth = "token = %s" % auth['token']
        else:
            imauth = "username = %s; password = %s" % (auth['username'], auth['password'])
        command = ('curl -s --insecure -H "Authorization: type = InfrastructureManager; %s" '
                   '-H "Accept: text/plain" %s' % (imauth, url))
        return [command + " | bash &"]

    def getSSHReversePort(self):
        return self.SSH_REVERSE_BASE_PORT + int(self.creation_im_id)

    def get_ssh_command(self):
        ssh = self.get_ssh_ansible_master(retry=False)
        if not ssh:
            return None

        ssh_port = ssh.port
        reverse_opt = "-R %d:localhost:22" % (self.SSH_REVERSE_BASE_PORT + self.creation_im_id)

        if ssh.private_key:
            filename = "/tmp/%s_%s.pem" % (self.inf.id, self.im_id)
            command = 'echo "%s" > %s && chmod 400 %s ' % (ssh.private_key, filename, filename)
            command += ('&& ssh -N %s -p %s -i %s -o "UserKnownHostsFile=/dev/null"'
                        ' -o "StrictHostKeyChecking=no" %s@%s &' % (reverse_opt,
                                                                    ssh_port,
                                                                    filename,
                                                                    ssh.username,
                                                                    ssh.host))
        else:
            command = ('sshpass -p%s ssh -N %s -p %s -o "UserKnownHostsFile=/dev/null"'
                       ' -o "StrictHostKeyChecking=no" %s@%s &' % (ssh.password,
                                                                   reverse_opt,
                                                                   ssh_port,
                                                                   ssh.username,
                                                                   ssh.host))

        return command

    @staticmethod
    def delete_public_nets(radl):
        """
        Helper function to correctly delete references to public nets in an RADL
        """
        nets_id = [net.id for net in radl.networks if net.isPublic()]
        system = radl.systems[0]

        i = 0
        while system.getValue('net_interface.%d.connection' % i):
            next_net = system.getValue('net_interface.%d.connection' % (i + 1))
            next_dns = system.getValue('net_interface.%d.connection' % (i + 1))
            f = system.getFeature("net_interface.%d.connection" % i)
            if f.value in nets_id:
                if next_net:
                    system.setValue('net_interface.%d.connection' % i, next_net)
                    system.setValue('net_interface.%d.dns_name' % i, next_dns)
                else:
                    system.delValue('net_interface.%d.connection' % i)
                    system.delValue('net_interface.%d.dns_name' % i)
                if system.getValue('net_interface.%d.ip' % i):
                    system.delValue('net_interface.%d.ip' % i)
            i += 1<|MERGE_RESOLUTION|>--- conflicted
+++ resolved
@@ -391,11 +391,7 @@
 
         to_install = []
         for req_app in requested:
-<<<<<<< HEAD
-            # discard the ansible modules
-=======
             # discard the ansible roles or collections
->>>>>>> 23726610
             if not req_app.getValue("name").startswith("ansible."):
                 is_installed = False
                 for inst_app in installed:
