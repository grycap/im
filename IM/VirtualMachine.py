# IM - Infrastructure Manager
# Copyright (C) 2011 - GRyCAP - Universitat Politecnica de Valencia
#
# This program is free software: you can redistribute it and/or modify
# it under the terms of the GNU General Public License as published by
# the Free Software Foundation, either version 3 of the License, or
# (at your option) any later version.
#
# This program is distributed in the hope that it will be useful,
# but WITHOUT ANY WARRANTY; without even the implied warranty of
# MERCHANTABILITY or FITNESS FOR A PARTICULAR PURPOSE.  See the
# GNU General Public License for more details.
#
# You should have received a copy of the GNU General Public License
# along with this program.  If not, see <http://www.gnu.org/licenses/>.

from netaddr import IPNetwork, IPAddress
import time
import threading
import shutil
import string
import json
import tempfile
import logging

from radl.radl import network, RADL
from IM.SSH import SSH
from IM.SSHRetry import SSHRetry
from IM.config import Config
from radl.radl_parse import parse_radl
import IM.CloudInfo


class VirtualMachine:

    # VM states
    UNKNOWN = "unknown"
    PENDING = "pending"
    RUNNING = "running"
    STOPPED = "stopped"
    OFF = "off"
    FAILED = "failed"
    CONFIGURED = "configured"
    UNCONFIGURED = "unconfigured"

    WAIT_TO_PID = "WAIT"

    NOT_RUNNING_STATES = [OFF, FAILED, STOPPED]

    logger = logging.getLogger('InfrastructureManager')

    def __init__(self, inf, cloud_id, cloud, info, requested_radl, cloud_connector=None, im_id=None):
        self._lock = threading.Lock()
        """Threading Lock to avoid concurrency problems."""
        self.last_update = 0
        """Last update of the VM info"""
        self.destroy = False
        """Flag to specify that this VM has been destroyed"""
        self.state = self.PENDING
        """VM State"""
        self.inf = inf
        """Infrastructure which this VM is part of"""
        self.id = cloud_id
        """The ID of the VM assigned by the cloud provider"""
        if im_id is None:
            self.im_id = inf.get_next_vm_id()
        else:
            self.im_id = im_id
        """The internal ID of the VM assigned by the IM"""
        self.cloud = cloud
        """CloudInfo object with the information about the cloud provider"""
        self.info = info.clone() if info else None
        # Set the initial state of the VM
        if info:
            self.info.systems[0].setValue("state", self.state)
        """RADL object with the current information about the VM"""
        self.requested_radl = requested_radl
        """Original RADL requested by the user"""
        self.cont_out = ""
        """Contextualization output message"""
        self.configured = None
        """Configure flag. If it is None the contextualization has not been finished yet"""
        self.ctxt_pid = None
        """Number of the PID of the contextualization process being executed in this VM"""
        self.ssh_connect_errors = 0
        """Number of errors in the ssh connection trying to get the state of the ctxt pid """
        self.cloud_connector = cloud_connector
        """CloudConnector object to connect with the IaaS platform"""

    def serialize(self):
        with self._lock:
            odict = self.__dict__.copy()
        # Quit the lock to the data to be store by pickle
        del odict['_lock']
        del odict['cloud_connector']
        del odict['inf']
        # To avoid errors tests with Mock objects
        if 'get_ssh' in odict:
            del odict['get_ssh']
        if 'get_ctxt_log' in odict:
            del odict['get_ctxt_log']

        if odict['info']:
            odict['info'] = str(odict['info'])
        if odict['requested_radl']:
            odict['requested_radl'] = str(odict['requested_radl'])
        if odict['cloud']:
            odict['cloud'] = odict['cloud'].serialize()
        return json.dumps(odict)

    @staticmethod
    def deserialize(str_data):
        dic = json.loads(str_data)
        if dic['cloud']:
            dic['cloud'] = IM.CloudInfo.CloudInfo.deserialize(dic['cloud'])
        if dic['info']:
            dic['info'] = parse_radl(dic['info'])
        if dic['requested_radl']:
            dic['requested_radl'] = parse_radl(dic['requested_radl'])

        newvm = VirtualMachine(None, None, None, None, None, None, dic['im_id'])
        newvm.__dict__.update(dic)
        # If we load a VM that is not configured, set it to False
        # because the configuration process will be lost
        if newvm.configured is None:
            newvm.configured = False
        return newvm

    def finalize(self, auth):
        """
        Finalize the VM
        """
        if not self.destroy:
            if not self.cloud_connector:
                self.cloud_connector = self.cloud.getCloudConnector(self.inf)
            self.kill_check_ctxt_process()
            (success, msg) = self.cloud_connector.finalize(self, auth)
            if success:
                self.destroy = True
            # force the update of the information
            self.last_update = 0
            return (success, msg)
        else:
            return (True, "")

    def alter(self, radl, auth):
        """
        Modify the features of the the VM
        """
        if not self.cloud_connector:
            self.cloud_connector = self.cloud.getCloudConnector(self.inf)
        (success, alter_res) = self.cloud_connector.alterVM(self, radl, auth)
        # force the update of the information
        self.last_update = 0
        return (success, alter_res)

    def stop(self, auth):
        """
        Stop the VM
        """
        if not self.cloud_connector:
            self.cloud_connector = self.cloud.getCloudConnector(self.inf)
        (success, msg) = self.cloud_connector.stop(self, auth)
        # force the update of the information
        self.last_update = 0
        return (success, msg)

    def start(self, auth):
        """
        Start the VM
        """
        if not self.cloud_connector:
            self.cloud_connector = self.cloud.getCloudConnector(self.inf)
        (success, msg) = self.cloud_connector.start(self, auth)
        # force the update of the information
        self.last_update = 0
        return (success, msg)

    def getRequestedSystem(self):
        """
        Get the system object with the requested RADL data
        """
        return self.requested_radl.systems[0]

    def hasPublicIP(self):
        """
        Return True if this VM has a public IP
        """
        return bool(self.info.getPublicIP())

    def hasPublicNet(self):
        """
        Return True if this VM is connected to some network defined as public
        """
        return self.info.hasPublicNet(self.info.systems[0].name)

    def hasIP(self, ip):
        """
        Return True if this VM has an IP equals to the specified ip
        """
        return self.info.systems[0].hasIP(ip)

    def getPublicIP(self):
        """
        Get the first net interface with public IP
        """
        return self.info.getPublicIP()

    def getPrivateIP(self):
        """
        Get the first net interface with private IP
        """
        return self.info.getPrivateIP()

    def getNumNetworkIfaces(self):
        """
        Get the number of net interfaces of this VM
        """
        return self.info.systems[0].getNumNetworkIfaces()

    def getNumNetworkWithConnection(self, connection):
        """
        Get the number of the interface connected with the net id specified
        """
        return self.info.systems[0].getNumNetworkWithConnection(connection)

    def getIfaceIP(self, iface_num):
        """
        Get the IP of the interface specified
        """
        return self.info.systems[0].getIfaceIP(iface_num)

    def getOS(self):
        """
        Get O.S. of this VM
        """
        return self.info.systems[0].getValue("disk.0.os.name")

    def getCredentialValues(self, new=False):
        """
        Get The credentials to access of this VM by SSH
        """
        return self.info.systems[0].getCredentialValues(new=new)

    def getInstalledApplications(self):
        """
        Get the list of installed applications in this VM.
        (Obtained from the VMRC)
        """
        return self.info.systems[0].getApplications()

    def getRequestedApplications(self):
        """
        Get the list of requested applications to be installed in this VM.
        """
        return self.requested_radl.systems[0].getApplications()

    def getRequestedName(self, default_hostname=None, default_domain=None):
        """
        Get the requested name for this VM (interface 0)
        """
        return self.getRequestedNameIface(0, default_hostname, default_domain)

    def getRequestedNameIface(self, iface_num, default_hostname=None, default_domain=None):
        """
        Get the requested name for the specified interface of this VM
        """
        return self.requested_radl.systems[0].getRequestedNameIface(iface_num, self.im_id,
                                                                    default_hostname, default_domain)

    def isConnectedWith(self, vm):
        """
        Check if this VM is connected with the specified VM with a network
        """
        # If both VMs have public IPs
        if self.hasPublicIP() and vm.hasPublicIP():
            return True

        # Or if both VMs are connected to the same network
        i = 0
        while self.info.systems[0].getValue("net_interface." + str(i) + ".connection"):
            net_name = self.info.systems[0].getValue(
                "net_interface." + str(i) + ".connection")

            common_net = False
            j = 0
            while vm.info.systems[0].getValue("net_interface." + str(j) + ".connection"):
                other_net_name = vm.info.systems[0].getValue(
                    "net_interface." + str(j) + ".connection")

                if other_net_name == net_name:
                    common_net = True
                    break

                j += 1

            if common_net:
                return True

            i += 1

        return False

    def getAppsToInstall(self):
        """
        Get a list of applications to install in the VM

        Returns: list of :py:class:`radl.radl.Application` with the applications
        """
        # check apps requested
        requested = self.getRequestedApplications()
        # check apps installed in the VM
        installed = self.getInstalledApplications()

        to_install = []
        for req_app in requested:
            # discard the ansible modules
            if not req_app.getValue("name").startswith("ansible.modules"):
                is_installed = False
                for inst_app in installed:
                    if inst_app.isNewerThan(req_app):
                        is_installed = True
                if not is_installed:
                    to_install.append(req_app)

        return to_install

    def getModulesToInstall(self):
        """
        Get a list of ansible modules to install in the VM

        Arguments:
           - vm_(:py:class:`IM.VirtualMachine`): VMs to check the modules.
        Returns: list of str with the name of the galaxy roles (i.e.: micafer.hadoop)
        """
        requested = self.getRequestedApplications()
        to_install = []
        for req_app in requested:
            if req_app.getValue("name").startswith("ansible.modules."):
                to_install.append(req_app.getValue("name")[16:])
        return to_install

    def getRemoteAccessPort(self):
        """
        Get the remote access port from the RADL

        Returns: int with the port
        """
        if self.getOS().lower() == "windows":
            return self.getWinRMPort()
        else:
            return self.getSSHPort()

    def getWinRMPort(self):
        """
        Get the WinRM port from the RADL

        Returns: int with the port
        """
        winrm_port = 5986

        public_net = None
        for net in self.info.networks:
            if net.isPublic():
                public_net = net

        if public_net:
            outports = public_net.getOutPorts()
            if outports:
                for (remote_port, _, local_port, local_protocol) in outports:
                    if local_port == 5986 and local_protocol == "tcp":
                        winrm_port = remote_port

        return winrm_port

    def getSSHPort(self):
        """
        Get the SSH port from the RADL

        Returns: int with the port
        """
        ssh_port = 22

        public_net = None
        for net in self.info.networks:
            if net.isPublic():
                public_net = net

        if public_net:
            outports = public_net.getOutPorts()
            if outports:
                for (remote_port, _, local_port, local_protocol) in outports:
                    if local_port == 22 and local_protocol == "tcp":
                        ssh_port = remote_port

        return ssh_port

    def setSSHPort(self, ssh_port):
        """
        Set the SSH port in the RADL info of this VM
        """
        if ssh_port != self.getSSHPort():
            now = str(int(time.time() * 100))

            public_net = None
            for net in self.info.networks:
                if net.isPublic():
                    public_net = net

            # If it do
            if public_net is None:
                public_net = network.createNetwork("public." + now, True)
                self.info.networks.append(public_net)

            outports_str = str(ssh_port) + "-22"
            outports = public_net.getOutPorts()
            if outports:
                for (remote_port, _, local_port, local_protocol) in outports:
                    if local_port != 22 and local_protocol != "tcp":
                        if local_protocol != "tcp":
                            outports_str += str(remote_port) + \
                                "-" + str(local_port)
                        else:
                            outports_str += str(remote_port) + \
                                "/udp" + "-" + str(local_port) + "/udp"
            public_net.setValue('outports', outports_str)

            # get the ID
            num_net = self.getNumNetworkWithConnection(public_net.id)
            if num_net is None:
                # There are a public net but it has not been used in this VM
                num_net = self.getNumNetworkIfaces()

            self.info.systems[0].setValue(
                'net_interface.' + str(num_net) + '.connection', public_net.id)

    def update_status(self, auth):
        """
        Update the status of this virtual machine.
        Only performs the update with UPDATE_FREQUENCY secs.
        Args:
        - auth(Authentication): parsed authentication tokens.
        Return:
        - boolean: True if the information has been updated, false otherwise
        """
        with self._lock:
            now = int(time.time())
            state = self.state
            updated = False
            # To avoid to refresh the information too quickly
            if now - self.last_update > Config.VM_INFO_UPDATE_FREQUENCY:
                if not self.cloud_connector:
                    self.cloud_connector = self.cloud.getCloudConnector(self.inf)

                try:
                    (success, new_vm) = self.cloud_connector.updateVMInfo(self, auth)
                    if success:
                        state = new_vm.state
                        updated = True
                        self.last_update = now
                    else:
                        VirtualMachine.logger.error("Error updating VM status: %s" % new_vm)
                except:
                    VirtualMachine.logger.exception("Error updating VM status.")
                    updated = False

            # If we have problems to update the VM info too much time, set to
            # unknown
            if now - self.last_update > Config.VM_INFO_UPDATE_ERROR_GRACE_PERIOD:
                new_state = VirtualMachine.UNKNOWN
                VirtualMachine.logger.warn(
                    "Grace period to update VM info passed. Set state to 'unknown'")
            else:
                if state not in [VirtualMachine.RUNNING, VirtualMachine.CONFIGURED, VirtualMachine.UNCONFIGURED]:
                    new_state = state
                elif self.is_configured() is None:
                    new_state = VirtualMachine.RUNNING
                elif self.is_configured():
                    new_state = VirtualMachine.CONFIGURED
                else:
                    new_state = VirtualMachine.UNCONFIGURED

            self.state = new_state
            self.info.systems[0].setValue("state", new_state)

        return updated

    def setIps(self, public_ips, private_ips):
        """
        Set the specified IPs in the VM RADL info
        """
        now = str(int(time.time() * 100))
        vm_system = self.info.systems[0]

        if public_ips and not set(public_ips).issubset(set(private_ips)):
            public_nets = []
            for net in self.info.networks:
                if net.isPublic():
                    public_nets.append(net)

            if public_nets:
                public_net = None
                for net in public_nets:
                    num_net = self.getNumNetworkWithConnection(net.id)
                    if num_net is not None:
                        public_net = net
                        break

                if not public_net:
                    # There are a public net but it has not been used in this
                    # VM
                    public_net = public_nets[0]
                    num_net = self.getNumNetworkIfaces()
            else:
                # There no public net, create one
                public_net = network.createNetwork("public." + now, True)
                self.info.networks.append(public_net)
                num_net = self.getNumNetworkIfaces()

            for public_ip in public_ips:
                if public_ip not in private_ips:
                    vm_system.setValue('net_interface.' +
                                       str(num_net) + '.ip', str(public_ip))
                    vm_system.setValue(
                        'net_interface.' + str(num_net) + '.connection', public_net.id)

        if private_ips:
            private_net_map = {}

            for private_ip in private_ips:
                private_net_mask = None

                # Get the private network mask
                for mask in Config.PRIVATE_NET_MASKS:
                    if IPAddress(private_ip) in IPNetwork(mask):
                        private_net_mask = mask
                        break

                if not private_net_mask:
                    parts = private_ip.split(".")
                    private_net_mask = "%s.0.0.0/8" % parts[0]
                    VirtualMachine.logger.warn("%s is not in known private net groups. Using mask: %s" % (
                        private_ip, private_net_mask))

                # Search in previous used private ips
                private_net = None
                for net_mask, net in private_net_map.items():
                    if IPAddress(private_ip) in IPNetwork(net_mask):
                        private_net = net

                # Search in the RADL nets, first in the nets this VM is
                # connected to
                if private_net is None:
                    for net in self.info.networks:
                        if (not net.isPublic() and net not in private_net_map.values() and
                                self.getNumNetworkWithConnection(net.id) is not None):
                            private_net = net
                            private_net_map[private_net_mask] = net
                            break

                # Search in the rest of RADL nets
                if private_net is None:
                    for net in self.info.networks:
                        if not net.isPublic() and net not in private_net_map.values():
                            private_net = net
                            private_net_map[private_net_mask] = net
                            break

                # if it is still None, then create a new one
                if private_net is None:
                    private_net = network.createNetwork(
                        "private." + private_net_mask.split('/')[0])
                    self.info.networks.append(private_net)
                    num_net = self.getNumNetworkIfaces()
                else:
                    # If there are are private net, get the ID
                    num_net = self.getNumNetworkWithConnection(private_net.id)
                    if num_net is None:
                        # There are a private net but it has not been used in
                        # this VM
                        num_net = self.getNumNetworkIfaces()

                vm_system.setValue('net_interface.' +
                                   str(num_net) + '.ip', str(private_ip))
                vm_system.setValue(
                    'net_interface.' + str(num_net) + '.connection', private_net.id)

    def get_ssh(self, retry=False):
        """
        Get SSH object to connect with this VM
        """
        (user, passwd, _, private_key) = self.getCredentialValues()
        ip = self.getPublicIP()
        if ip is None:
            ip = self.getPrivateIP()
        if ip is None:
            return None
        if retry:
            return SSHRetry(ip, user, passwd, private_key, self.getSSHPort())
        else:
            return SSH(ip, user, passwd, private_key, self.getSSHPort())

    def is_ctxt_process_running(self):
        """ Return the PID of the running process or None if it is not running """
        return self.ctxt_pid

    def launch_check_ctxt_process(self):
        """
        Launch the check_ctxt_process as a thread
        """
        t = threading.Thread(target=eval("self.check_ctxt_process"))
        t.daemon = True
        t.start()

    def kill_check_ctxt_process(self):
        """
        Kill the check_ctxt_process thread
        """
        if self.ctxt_pid:
            if self.ctxt_pid != self.WAIT_TO_PID:
                ssh = self.get_ssh_ansible_master()
                try:
                    VirtualMachine.logger.debug(
                        "Killing ctxt process with pid: " + str(self.ctxt_pid))

                    # Try to get PGID to kill all child processes
                    pgkill_success = False
                    (stdout, stderr, code) = ssh.execute('ps -o "%r" ' + str(int(self.ctxt_pid)))
                    if code == 0:
                        out_parts = stdout.split("\n")
                        if len(out_parts) == 3:
                            pgid = int(out_parts[1])
                            (stdout, stderr, code) = ssh.execute("kill -9 -" + str(pgid))
                            if code == 0:
                                pgkill_success = True
                            else:
                                VirtualMachine.logger.error("Error getting PGID of pid: " + str(self.ctxt_pid) +
                                                            ": " + stderr + ". Using only PID.")
                        else:
                            VirtualMachine.logger.error("Error getting PGID of pid: " + str(self.ctxt_pid) + ": " +
                                                        stdout + ". Using only PID.")
                    else:
                        VirtualMachine.logger.error("Error getting PGID of pid: " + str(self.ctxt_pid) + ": " +
                                                    stderr + ". Using only PID.")

                    if not pgkill_success:
                        ssh.execute("kill -9 " + str(int(self.ctxt_pid)))
                except:
                    VirtualMachine.logger.exception(
                        "Error killing ctxt process with pid: " + str(self.ctxt_pid))
                    pass

            self.ctxt_pid = None
            self.configured = False

    def check_ctxt_process(self):
        """
        Periodically checks if the PID of the ctxt process is running
        """
        if self.ctxt_pid == self.WAIT_TO_PID:
            self.ctxt_pid = None
            self.configured = False

        ip = self.getPublicIP()
        if not ip:
            ip = ip = self.getPrivateIP()
        remote_dir = Config.REMOTE_CONF_DIR + "/" + \
            str(self.inf.id) + "/" + ip + "_" + str(self.getRemoteAccessPort())

        initial_count_out = self.cont_out
        wait = 0
        while self.ctxt_pid and not self.destroy:
            ctxt_pid = self.ctxt_pid
            if ctxt_pid != self.WAIT_TO_PID:
                ssh = self.get_ssh_ansible_master()

                if self.state in VirtualMachine.NOT_RUNNING_STATES:
                    self.kill_check_ctxt_process()
                else:
                    try:
                        (_, _, exit_status) = ssh.execute("ps " + str(ctxt_pid))
                    except:
                        VirtualMachine.logger.warn(
                            "Error getting status of ctxt process with pid: " + str(ctxt_pid))
                        exit_status = 0
                        self.ssh_connect_errors += 1
                        if self.ssh_connect_errors > Config.MAX_SSH_ERRORS:
                            VirtualMachine.logger.error("Too much errors getting status of ctxt process with pid: " +
                                                        str(ctxt_pid) + ". Forget it.")
                            self.ssh_connect_errors = 0
                            self.configured = False
                            self.ctxt_pid = None
                            self.cont_out = initial_count_out + ("Too much errors getting the status of ctxt process."
                                                                 " Check some network connection problems or if user "
                                                                 "credentials has been changed.")
                            return None

                    if exit_status != 0:
                        # The process has finished, get the outputs
                        ctxt_log = self.get_ctxt_log(remote_dir, True)
                        msg = self.get_ctxt_output(remote_dir, True)
                        if ctxt_log:
                            self.cont_out = initial_count_out + msg + ctxt_log
                        else:
                            self.cont_out = initial_count_out + msg + \
                                "Error getting contextualization process log."
                        self.ctxt_pid = None
                    else:
                        # Get the log of the process to update the cont_out
                        # dynamically
                        if Config.UPDATE_CTXT_LOG_INTERVAL > 0 and wait > Config.UPDATE_CTXT_LOG_INTERVAL:
                            wait = 0
                            VirtualMachine.logger.debug(
                                "Get the log of the ctxt process with pid: " + str(ctxt_pid))
                            ctxt_log = self.get_ctxt_log(remote_dir)
                            self.cont_out = initial_count_out + ctxt_log
                        # The process is still running, wait
                        time.sleep(Config.CHECK_CTXT_PROCESS_INTERVAL)
                        wait += Config.CHECK_CTXT_PROCESS_INTERVAL
            else:
                # We are waiting the PID, sleep
                time.sleep(Config.CHECK_CTXT_PROCESS_INTERVAL)

        return self.ctxt_pid

    def is_configured(self):
        if self.inf.is_configured() is False:
            return False
        else:
            if self.inf.vm_in_ctxt_tasks(self) or self.ctxt_pid:
                # If there are ctxt tasks pending for this VM, return None
                return None
            else:
                # Otherwise return the value of configured
                return self.configured

    def get_ctxt_log(self, remote_dir, delete=False):
        ssh = self.get_ssh_ansible_master()
        tmp_dir = tempfile.mkdtemp()
        conf_out = ""

        # Download the contextualization agent log
        try:
            # Get the messages of the contextualization process
            ssh.sftp_get(remote_dir + '/ctxt_agent.log',
                         tmp_dir + '/ctxt_agent.log')
            with open(tmp_dir + '/ctxt_agent.log') as f:
                conf_out = f.read()

            # Remove problematic chars
            conf_out = filter(lambda x: x in string.printable,
                              conf_out).encode("ascii", "replace")
            try:
                if delete:
                    ssh.sftp_remove(remote_dir + '/ctxt_agent.log')
            except:
                VirtualMachine.logger.exception(
                    "Error deleting remote contextualization process log: " + remote_dir + '/ctxt_agent.log')
                pass
        except:
            VirtualMachine.logger.exception(
                "Error getting contextualization process log: " + remote_dir + '/ctxt_agent.log')
            self.configured = False
        finally:
            shutil.rmtree(tmp_dir, ignore_errors=True)

        return conf_out

    def get_ctxt_output(self, remote_dir, delete=False):
        ssh = self.get_ssh_ansible_master()
        tmp_dir = tempfile.mkdtemp()
        msg = ""

        # Download the contextualization agent log
        try:
            # Get the JSON output of the ctxt_agent
            ssh.sftp_get(remote_dir + '/ctxt_agent.out',
                         tmp_dir + '/ctxt_agent.out')
            with open(tmp_dir + '/ctxt_agent.out') as f:
                ctxt_agent_out = json.load(f)
            try:
                if delete:
                    ssh.sftp_remove(remote_dir + '/ctxt_agent.out')
            except:
                VirtualMachine.logger.exception(
                    "Error deleting remote contextualization process output: " + remote_dir + '/ctxt_agent.out')
                pass
            # And process it
            self.process_ctxt_agent_out(ctxt_agent_out)
            msg = "Contextualization agent output processed successfully"
        except IOError as ex:
            msg = "Error getting contextualization agent output " + \
                remote_dir + "/ctxt_agent.out:  No such file."
            VirtualMachine.logger.error(msg)
            self.configured = False
            try:
                # Get the output of the ctxt_agent to guess why the agent
                # output is not there.
                src = [remote_dir + '/stdout', remote_dir + '/stderr']
                dst = [tmp_dir + '/stdout', tmp_dir + '/stderr']
                ssh.sftp_get_files(src, dst)
                stdout = ""
                with open(tmp_dir + '/stdout') as f:
                    stdout += "\n" + f.read() + "\n"
                with open(tmp_dir + '/stderr') as f:
                    stdout += f.read() + "\n"
                VirtualMachine.logger.error(stdout)
                msg += stdout
            except:
                VirtualMachine.logger.exception(
                    "Error getting stdout and stderr to guess why the agent output is not there.")
                pass
        except Exception as ex:
            VirtualMachine.logger.exception(
                "Error getting contextualization agent output: " + remote_dir + '/ctxt_agent.out')
            self.configured = False
            msg = "Error getting contextualization agent output: " + str(ex)
        finally:
            shutil.rmtree(tmp_dir, ignore_errors=True)

        return msg

    def process_ctxt_agent_out(self, ctxt_agent_out):
        """
        Get the output file of the ctxt_agent to process the results of the operations
        """
        if 'CHANGE_CREDS' in ctxt_agent_out and ctxt_agent_out['CHANGE_CREDS']:
            self.info.systems[0].updateNewCredentialValues()

        if 'OK' in ctxt_agent_out and ctxt_agent_out['OK']:
            self.configured = True
        else:
            self.configured = False

    def get_vm_info(self):
        res = RADL()
        res.networks = self.info.networks
        res.systems = self.info.systems
        return res

    def get_ssh_ansible_master(self):
        ansible_host = None
        if self.requested_radl.ansible_hosts:
            ansible_host = self.requested_radl.ansible_hosts[0]
            if self.requested_radl.systems[0].getValue("ansible_host"):
                ansible_host = self.requested_radl.get_ansible_by_id(
                    self.getValue("ansible_host"))

        if ansible_host:
            (user, passwd, private_key) = ansible_host.getCredentialValues()
            return SSHRetry(ansible_host.getHost(), user, passwd, private_key)
        else:
            return self.inf.vm_master.get_ssh(retry=True)

<<<<<<< HEAD
    def __lt__(self, other):
        return True
=======
    def get_cont_msg(self):
        res = self.cont_out
        if self.cloud_connector and self.cloud_connector.error_messages:
            res += self.cloud_connector.error_messages
        return res
>>>>>>> 9fe31466
<|MERGE_RESOLUTION|>--- conflicted
+++ resolved
@@ -852,13 +852,11 @@
         else:
             return self.inf.vm_master.get_ssh(retry=True)
 
-<<<<<<< HEAD
     def __lt__(self, other):
         return True
-=======
+
     def get_cont_msg(self):
         res = self.cont_out
         if self.cloud_connector and self.cloud_connector.error_messages:
             res += self.cloud_connector.error_messages
-        return res
->>>>>>> 9fe31466
+        return res