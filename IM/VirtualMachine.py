# IM - Infrastructure Manager
# Copyright (C) 2011 - GRyCAP - Universitat Politecnica de Valencia
#
# This program is free software: you can redistribute it and/or modify
# it under the terms of the GNU General Public License as published by
# the Free Software Foundation, either version 3 of the License, or
# (at your option) any later version.
#
# This program is distributed in the hope that it will be useful,
# but WITHOUT ANY WARRANTY; without even the implied warranty of
# MERCHANTABILITY or FITNESS FOR A PARTICULAR PURPOSE.  See the
# GNU General Public License for more details.
#
# You should have received a copy of the GNU General Public License
# along with this program.  If not, see <http://www.gnu.org/licenses/>.

import io
import time
import threading
import shutil
import string
import json
import tempfile
import logging
import sys
from netaddr import IPNetwork, IPAddress

from radl.radl import network, RADL
from radl.radl_parse import parse_radl
from IM.LoggerMixin import LoggerMixin
from IM.SSH import SSH
from IM.SSHRetry import SSHRetry
from IM.config import Config
from IM import get_user_pass_host_port
import IM.CloudInfo


class VirtualMachine(LoggerMixin):

    # VM states
    UNKNOWN = "unknown"
    PENDING = "pending"
    RUNNING = "running"
    STOPPED = "stopped"
    OFF = "off"
    FAILED = "failed"
    CONFIGURED = "configured"
    UNCONFIGURED = "unconfigured"
    DELETING = "deleting"

    WAIT_TO_PID = "WAIT"

    NOT_RUNNING_STATES = [OFF, FAILED, STOPPED]

    SSH_REVERSE_BASE_PORT = 20000

    logger = logging.getLogger('InfrastructureManager')

    def __init__(self, inf, cloud_id, cloud, info, requested_radl, cloud_connector=None, im_id=None):
        self._lock = threading.Lock()
        """Threading Lock to avoid concurrency problems."""
        self.last_update = int(time.time())
        """Last update of the VM info"""
        self.destroy = False
        """Flag to specify that this VM has been destroyed"""
        self.state = self.PENDING
        """VM State"""
        self.inf = inf
        """Infrastructure which this VM is part of"""
        self.id = cloud_id
        """The ID of the VM assigned by the cloud provider"""
        self.im_id = im_id
        """The ID of the VM assigned by the IM"""
        self.creation_im_id = im_id
        """The ID of the VM assigned by the IM during creation"""
        self.cloud = cloud
        """CloudInfo object with the information about the cloud provider"""
        self.info = info.clone() if info else None
        """RADL object with the current information about the VM"""
        # Set the initial state of the VM
        if info:
            self.info.systems[0].setValue("state", self.state)
        self.requested_radl = requested_radl
        """Original RADL requested by the user"""
        self.cont_out = ""
        """Contextualization output message"""
        self.configured = None
        """Configure flag. If it is None the contextualization has not been finished yet"""
        self.ctxt_pid = None
        """Number of the PID of the contextualization process being executed in this VM"""
        self.ssh_connect_errors = 0
        """Number of errors in the ssh connection trying to get the state of the ctxt pid """
        self.cloud_connector = cloud_connector
        """CloudConnector object to connect with the IaaS platform"""
        self.creating = True
        """Flag to specify that this VM is creation process"""
        self.error_msg = None
        """Message with the cause of the the error in the VM (if known) """
        self.deleting = False
        """Flag to specify that this VM is deletion process"""

    def serialize(self):
        with self._lock:
            odict = self.__dict__.copy()
        # Quit the lock to the data to be store by pickle
        del odict['_lock']
        del odict['cloud_connector']
        del odict['inf']
        # To avoid errors tests with Mock objects
        if 'get_ssh' in odict:
            del odict['get_ssh']
        if 'get_ctxt_log' in odict:
            del odict['get_ctxt_log']

        if odict['info']:
            odict['info'] = str(odict['info'])
        if odict['requested_radl']:
            odict['requested_radl'] = str(odict['requested_radl'])
        if odict['cloud']:
            odict['cloud'] = odict['cloud'].serialize()
        return json.dumps(odict)

    @staticmethod
    def deserialize(str_data):
        dic = json.loads(str_data)
        if dic['cloud']:
            dic['cloud'] = IM.CloudInfo.CloudInfo.deserialize(dic['cloud'])
        if dic['info']:
            dic['info'] = parse_radl(dic['info'])
        if dic['requested_radl']:
            dic['requested_radl'] = parse_radl(dic['requested_radl'])

        newvm = VirtualMachine(None, None, None, None, None, None, dic['im_id'])
        # Set creating to False as default to VMs stored with 1.5.5 or old versions
        newvm.creating = False
        newvm.__dict__.update(dic)
        # If we load a VM that is not configured, set it to False
        # because the configuration process will be lost
        if newvm.configured is None:
            newvm.configured = False
        return newvm

    def getCloudConnector(self):
        """
        Get the CloudConnector for this VM
        """
        if not self.cloud_connector:
            self.cloud_connector = self.cloud.getCloudConnector(self.inf)
        return self.cloud_connector

    def delete(self, delete_list, auth, exceptions):
        """
        Delete the VM
        """
        # In case of a VM is already destroyed
        if self.destroy:
            return (True, "")

        # Select the last in the list to delete
        remain_vms = [v for v in self.inf.get_vm_list() if v not in delete_list]
        last = self.is_last_in_cloud(delete_list, remain_vms)
        success = False
        try:
            self.deleting = True
            VirtualMachine.logger.info("Inf ID: " + self.inf.id + ": Finalizing the VM id: " + str(self.id))

            self.kill_check_ctxt_process()
            (success, msg) = self.getCloudConnector().finalize(self, last, auth)
        except Exception as e:
            msg = str(e)
        finally:
            self.deleting = False

        if success:
            self.destroy = True
        # force the update of the information
        self.last_update = 0

        if not success:
            VirtualMachine.logger.info("Inf ID: " + self.inf.id + ": The VM cannot be finalized: %s" % msg)
            exceptions.append(msg)
        return success

    def alter(self, radl, auth):
        """
        Modify the features of the the VM
        """
        # Get only the system with the same name as this VM
        new_radl = radl.clone()
        s = radl.get_system_by_name(self.info.systems[0].name)
        if not s:
            raise Exception("Incorrect RADL no system with name %s provided." % self.info.systems[0].name)
        new_radl.systems = [s]
        (success, alter_res) = self.getCloudConnector().alterVM(self, new_radl, auth)
        # force the update of the information
        self.last_update = 0
        return (success, alter_res)

    def stop(self, auth):
        """
        Stop the VM
        """
        (success, msg) = self.getCloudConnector().stop(self, auth)
        # force the update of the information
        self.last_update = 0
        return (success, msg)

    def start(self, auth):
        """
        Start the VM
        """
        (success, msg) = self.getCloudConnector().start(self, auth)
        # force the update of the information
        self.last_update = 0
        return (success, msg)

    def reboot(self, auth):
        """
        Reboot the VM
        """
        (success, msg) = self.getCloudConnector().reboot(self, auth)
        # force the update of the information
        self.last_update = 0
        return (success, msg)

    def create_snapshot(self, disk_num, image_name, auto_delete, auth):
        """
        Create a snapshot of one disk of the VM
        """
        return self.getCloudConnector().create_snapshot(self, disk_num, image_name, auto_delete, auth)

    def getRequestedSystem(self):
        """
        Get the system object with the requested RADL data
        """
        return self.requested_radl.systems[0]

    def hasPublicIP(self):
        """
        Return True if this VM has a public IP
        """
        return bool(self.info.getPublicIP())

    def hasPublicNet(self):
        """
        Return True if this VM is connected to some network defined as public
        """
        return self.info.hasPublicNet(self.info.systems[0].name)

    def hasIP(self, ip):
        """
        Return True if this VM has an IP equals to the specified ip
        """
        return self.info.systems[0].hasIP(ip)

    def getPublicIP(self):
        """
        Get the first net interface with public IP
        """
        return self.info.getPublicIP()

    def getPrivateIP(self):
        """
        Get the first net interface with private IP
        """
        return self.info.getPrivateIP()

    def getNumNetworkIfaces(self):
        """
        Get the number of net interfaces of this VM
        """
        return self.info.systems[0].getNumNetworkIfaces()

    def getNumNetworkWithConnection(self, connection):
        """
        Get the number of the interface connected with the net id specified
        """
        return self.info.systems[0].getNumNetworkWithConnection(connection)

    def getProxyHost(self):
        """
        Return the proxy_host data if available
        """
        for netid in self.info.systems[0].getNetworkIDs():
            net = self.info.get_network_by_id(netid)
            if net.getValue("proxy_host"):
                proxy_user, proxy_pass, proxy_ip, proxy_port = get_user_pass_host_port(net.getValue("proxy_host"))
                if not proxy_port:
                    proxy_port = 22
                return SSH(proxy_ip, proxy_user, proxy_pass, net.getValue("proxy_key"), proxy_port)
        return None

    def getIfaceIP(self, iface_num):
        """
        Get the IP of the interface specified
        """
        return self.info.systems[0].getIfaceIP(iface_num)

    def getOS(self):
        """
        Get O.S. of this VM (if not specified assume linux)
        """
        os = self.info.systems[0].getValue("disk.0.os.name")
        return os if os else "linux"

    def getCredentialValues(self, new=False):
        """
        Get The credentials to access of this VM by SSH
        """
        return self.info.systems[0].getCredentialValues(new=new)

    def getInstalledApplications(self):
        """
        Get the list of installed applications in this VM.
        (Obtained from the VMRC)
        """
        return self.info.systems[0].getApplications()

    def getRequestedApplications(self):
        """
        Get the list of requested applications to be installed in this VM.
        """
        return self.requested_radl.systems[0].getApplications()

    def getRequestedName(self, default_hostname=None, default_domain=None):
        """
        Get the requested name for this VM (interface 0)
        """
        return self.getRequestedNameIface(0, default_hostname, default_domain)

    def getRequestedNameIface(self, iface_num, default_hostname=None, default_domain=None):
        """
        Get the requested name for the specified interface of this VM
        """
        return self.requested_radl.systems[0].getRequestedNameIface(iface_num, self.im_id,
                                                                    default_hostname, default_domain)

    def isConnectedWith(self, vm):
        """
        Check if this VM is connected with the specified VM with a network
        """
        if not vm:
            return False

        # If both VMs have public IPs
        if self.hasPublicIP() and vm.hasPublicIP():
            return True

        # Or if both VMs are connected to the same network
        i = 0
        while self.info.systems[0].getValue("net_interface." + str(i) + ".connection"):
            net_name = self.info.systems[0].getValue("net_interface." + str(i) + ".connection")

            common_net = False
            j = 0
            while vm.info.systems[0].getValue("net_interface." + str(j) + ".connection"):
                other_net_name = vm.info.systems[0].getValue("net_interface." + str(j) + ".connection")

                if other_net_name == net_name:
                    common_net = True
                    break

                j += 1

            if common_net:
                return True

            i += 1

        return False

    def getAppsToInstall(self):
        """
        Get a list of applications to install in the VM

        Returns: list of :py:class:`radl.radl.Application` with the applications
        """
        # check apps requested
        requested = self.getRequestedApplications()
        # check apps installed in the VM
        installed = self.getInstalledApplications()

        to_install = []
        for req_app in requested:
            # discard the ansible modules
            if not req_app.getValue("name").startswith("ansible.modules"):
                is_installed = False
                for inst_app in installed:
                    if inst_app.isNewerThan(req_app):
                        is_installed = True
                if not is_installed:
                    to_install.append(req_app)

        return to_install

    def getModulesToInstall(self):
        """
        Get a list of ansible modules to install in the VM

        Arguments:
           - vm_(:py:class:`IM.VirtualMachine`): VMs to check the modules.
        Returns: list of str with the name of the galaxy roles (i.e.: micafer.hadoop)
        """
        requested = self.getRequestedApplications()
        to_install = []
        for req_app in requested:
            if req_app.getValue("name").startswith("ansible.modules."):
                to_install.append(req_app.getValue("name")[16:])
        return to_install

    def getRemoteAccessPort(self):
        """
        Get the remote access port from the RADL

        Returns: int with the port
        """
        if self.getOS().lower() == "windows":
            return self.getWinRMPort()
        else:
            return self.getSSHPort()

    def getWinRMPort(self):
        """
        Get the WinRM port from the RADL

        Returns: int with the port
        """
        winrm_port = self.getOutPort(5986)
        if not winrm_port:
            winrm_port = 5986
        return winrm_port

    def getSSHPort(self):
        """
        Get the SSH port from the RADL

        Returns: int with the port
        """
        ssh_port = self.getOutPort(22)
        if not ssh_port:
            ssh_port = 22
        return ssh_port

    def getOutPort(self, port, protocol="tcp"):
        """
        Get the port from the RADL

        Returns: int with the port
        """
        res = None

        public_net = None
        for net in self.info.networks:
            if net.isPublic():
                public_net = net

        if public_net:
            outports = public_net.getOutPorts()
            if outports:
                for outport in outports:
                    if outport.get_local_port() == port and outport.get_protocol() == protocol:
                        res = outport.get_remote_port()

        return res

    def setSSHPort(self, ssh_port):
        """
        Set the SSH port in the RADL info of this VM
        """
        self.setOutPort(22, ssh_port)

    def setOutPort(self, local, remote, protocol="tcp"):
        """
        Set the port in the RADL info of this VM
        """
        if remote != self.getOutPort(local):
            now = str(int(time.time() * 100))

            public_net = None
            for net in self.info.networks:
                if net.isPublic():
                    public_net = net

            # If it do
            if public_net is None:
                public_net = network.createNetwork("public." + now, True)
                self.info.networks.append(public_net)

            outports_str = "%d-%d" % (remote, local)
            outports = public_net.getOutPorts()
            if outports:
                for outport in outports:
                    if outport.get_local_port() != local or outport.get_protocol() != protocol:
                        if outport.get_protocol() == "tcp":
                            outports_str += "," + (str(outport.get_remote_port()) + "-" +
                                                   str(outport.get_local_port()))
                        else:
                            outports_str += "," + (str(outport.get_remote_port()) + "/udp" + "-" +
                                                   str(outport.get_local_port()) + "/udp")
            public_net.setValue('outports', outports_str)

            # get the ID
            num_net = self.getNumNetworkWithConnection(public_net.id)
            if num_net is None:
                # There are a public net but it has not been used in this VM
                num_net = self.getNumNetworkIfaces()

            self.info.systems[0].setValue(
                'net_interface.' + str(num_net) + '.connection', public_net.id)

    def update_status(self, auth, force=False):
        """
        Update the status of this virtual machine.
        Only performs the update with UPDATE_FREQUENCY secs.
        Args:
        - auth(Authentication): parsed authentication tokens.
        - force(boolean): force the VM update
        Return:
        - boolean: True if the information has been updated, false otherwise
        """
        with self._lock:
            # In case of a VM failed during creation, do not update
            if self.state == VirtualMachine.FAILED and self.id is None:
                return False

            if self.deleting:
                self.state = VirtualMachine.DELETING
                return True

            now = int(time.time())
            state = self.state
            updated = False
            # To avoid to refresh the information too quickly
            if force or now - self.last_update > Config.VM_INFO_UPDATE_FREQUENCY:
                success = False
                try:
                    (success, new_vm) = self.getCloudConnector().updateVMInfo(self, auth)
                    if success:
                        state = new_vm.state
                        updated = True
                        self.last_update = now
                    else:
                        self.log_error("Error updating VM status: %s" % new_vm)
                except Exception:
                    self.log_exception("Error updating VM status.")

                if not success and self.creating:
                    self.log_info("VM is in creation process, set pending state")
                    state = VirtualMachine.PENDING

            # If we have problems to update the VM info too much time, set to
            # unknown unless we are still creating the VM
            if now - self.last_update > Config.VM_INFO_UPDATE_ERROR_GRACE_PERIOD and not self.creating:
                new_state = VirtualMachine.UNKNOWN
                self.log_warn("Grace period to update VM info passed. Set state to 'unknown'")
            else:
                if state not in [VirtualMachine.RUNNING, VirtualMachine.CONFIGURED, VirtualMachine.UNCONFIGURED]:
                    new_state = state
                elif self.is_configured() is None:
                    new_state = VirtualMachine.RUNNING
                elif self.is_configured():
                    new_state = VirtualMachine.CONFIGURED
                else:
                    new_state = VirtualMachine.UNCONFIGURED

            self.state = new_state
            self.info.systems[0].setValue("state", new_state)

            # Replace the #N# in dns_names
            self.replace_dns_name(self.info.systems[0])

        return updated

    def replace_dns_name(self, vm_system):
        """Replace the #N# in dns_names."""
        cont = 0
        while vm_system.getValue('net_interface.%d.connection' % cont):
            vm_dns_name = vm_system.getValue('net_interface.%d.dns_name' % cont)
            # if dns_name is not set in iface 0 set the default one
            if cont == 0 and vm_dns_name is None:
                vm_dns_name = Config.DEFAULT_VM_NAME
            if vm_dns_name and "#N#" in vm_dns_name:
                vm_dns_name = vm_dns_name.replace("#N#", str(self.im_id))
                vm_system.setValue('net_interface.%d.dns_name' % cont, vm_dns_name)
            cont += 1

    @staticmethod
    def add_public_net(radl):
        """
        Add a public net to the radl specified
        """
        now = str(int(time.time() * 100))

        public_nets = []
        for net in radl.networks:
            if net.isPublic():
                public_nets.append(net)

        if public_nets:
            public_net = None
            for net in public_nets:
                num_net = radl.systems[0].getNumNetworkWithConnection(net.id)
                if num_net is not None:
                    public_net = net
                    break

            if not public_net:
                # There are a public net but it has not been used in this
                # VM
                public_net = public_nets[0]
                num_net = radl.systems[0].getNumNetworkIfaces()
        else:
            # There no public net, create one
            public_net = network.createNetwork("public." + now, True)
            radl.networks.append(public_net)
            num_net = radl.systems[0].getNumNetworkIfaces()

        return public_net, num_net

    def setIps(self, public_ips, private_ips, remove_old=False, ignore_nets=None):
        """
        Set the specified IPs in the VM RADL info
        """
        if not ignore_nets:
            ignore_nets = []
        vm_system = self.info.systems[0]

        # First remove old ip values
        # in case that some IP has been removed from the VM
        if remove_old:
            cont = 0
            while vm_system.getValue('net_interface.%d.connection' % cont):
                if vm_system.getValue('net_interface.%d.ip' % cont):
                    vm_system.delValue('net_interface.%d.ip' % cont)
                cont += 1

        if public_ips and not set(public_ips).issubset(set(private_ips)):
            public_net, num_net = self.add_public_net(self.info)

            real_public_ips = [public_ip for public_ip in public_ips if public_ip not in private_ips]
            if real_public_ips:
                vm_system.setValue('net_interface.%s.connection' % num_net, public_net.id)
                if len(real_public_ips) > 1:
                    self.log_warn("Node with more that one public IP!")
                    self.log_debug(real_public_ips)
                    if len(real_public_ips) == 2:
                        ip1 = IPAddress(real_public_ips[0])
                        ip2 = IPAddress(real_public_ips[1])
                        if ip1.version != ip2.version:
                            self.log_info("It seems that there are one IPv4 and other IPv6. Get the IPv4 one.")
                            if ip1.version == 4:
                                vm_system.setValue('net_interface.%s.ip' % num_net, str(real_public_ips[0]))
                                vm_system.setValue('net_interface.%s.ipv6' % num_net, str(real_public_ips[1]))
                            else:
                                vm_system.setValue('net_interface.%s.ip' % num_net, str(real_public_ips[1]))
                                vm_system.setValue('net_interface.%s.ipv6' % num_net, str(real_public_ips[0]))
                        else:
                            self.log_info("It seems that both are from the same version first one will be used")
                            vm_system.setValue('net_interface.%s.ip' % num_net, str(real_public_ips[0]))
                    else:
                        self.log_info("It seems that there are more that 2 last ones will be used")
                        for ip in real_public_ips:
                            if IPAddress(ip).version == 4:
                                vm_system.setValue('net_interface.%s.ip' % num_net, str(ip))
                            else:
                                vm_system.setValue('net_interface.%s.ipv6' % num_net, str(ip))
                else:
                    # The usual case
                    if IPAddress(real_public_ips[0]).version == 6:
                        self.log_warn("Node only with one IPv6!!")
                        vm_system.setValue('net_interface.%s.ipv6' % num_net, str(real_public_ips[0]))
                    else:
                        vm_system.setValue('net_interface.%s.ip' % num_net, str(real_public_ips[0]))

        if private_ips:
            private_net_map = {}

            for private_ip in private_ips:
                private_net_mask = None

                # Get the private network mask
                for mask in Config.PRIVATE_NET_MASKS:
                    if IPAddress(private_ip) in IPNetwork(mask):
                        private_net_mask = mask
                        break

                if not private_net_mask:
                    parts = private_ip.split(".")
                    private_net_mask = "%s.0.0.0/8" % parts[0]
                    self.log_warn("%s is not in known private net groups. Using mask: %s" % (
                        private_ip, private_net_mask))

                # Search in previous used private ips
                private_net = None
                for net_mask, net in private_net_map.items():
                    if IPAddress(private_ip) in IPNetwork(net_mask):
                        private_net = net

                # Search in the RADL nets, first in the nets this VM is
                # connected to and check the CIDR of the nets
                if private_net is None:
                    for net in self.info.networks:
                        if (not net.isPublic() and net not in private_net_map.values() and
                                net.id not in ignore_nets and self.getNumNetworkWithConnection(net.id) is not None and
                                net.getValue('cidr') and IPAddress(private_ip) in IPNetwork(net.getValue('cidr'))):
                            private_net = net
                            private_net_map[net.getValue('cidr')] = net
                            break

                # Now in the RADL nets this VM is connected to
                # but without CIDR set
                if private_net is None:
                    for net in self.info.networks:
                        if (not net.isPublic() and net not in private_net_map.values() and
                                net.id not in ignore_nets and self.getNumNetworkWithConnection(net.id) is not None and
                                not net.getValue('cidr')):
                            private_net = net
                            private_net_map[private_net_mask] = net
                            break

                # Search in the rest of RADL nets
                if private_net is None:
                    # First check the CIDR
                    for net in self.info.networks:
                        if (not net.isPublic() and net not in private_net_map.values() and net.id not in ignore_nets and
                                net.getValue('cidr') and IPAddress(private_ip) in IPNetwork(net.getValue('cidr'))):
                            private_net = net
                            private_net_map[private_net_mask] = net
                            break

                    # The search in the rest
                    for net in self.info.networks:
                        if (not net.isPublic() and net not in private_net_map.values() and net.id not in ignore_nets and
                                not net.getValue('cidr')):
                            private_net = net
                            private_net_map[private_net_mask] = net
                            break

                # if it is still None, then create a new one
                if private_net is None:
                    private_net = network.createNetwork("private." + private_net_mask.split('/')[0])
                    self.info.networks.append(private_net)
                    num_net = self.getNumNetworkIfaces()
                else:
                    # If there are are private net, get the ID
                    num_net = self.getNumNetworkWithConnection(private_net.id)
                    if num_net is None:
                        # There are a private net but it has not been used in
                        # this VM
                        num_net = self.getNumNetworkIfaces()

                if IPAddress(private_ip).version == 6:
                    vm_system.setValue('net_interface.%s.ipv6' % num_net, str(private_ip))
                else:
                    vm_system.setValue('net_interface.%s.ip' % num_net, str(private_ip))
                vm_system.setValue('net_interface.%s.connection' % num_net, private_net.id)

    def get_ssh(self, retry=False, auto_close=True):
        """
        Get SSH object to connect with this VM
        """
        proxy_host = None
        with self._lock:
            (user, passwd, _, private_key) = self.getCredentialValues()
            ip = self.getPublicIP()
            if ip is None:
                ip = self.getPrivateIP()
                if ip and self.getProxyHost():
                    proxy_host = self.getProxyHost()

        if ip is None:
            self.log_warn("VM ID %s does not have IP. Do not return SSH Object." % self.im_id)
            return None
        if retry:
            return SSHRetry(ip, user, passwd, private_key, self.getSSHPort(), proxy_host, auto_close=auto_close)
        else:
            return SSH(ip, user, passwd, private_key, self.getSSHPort(), proxy_host, auto_close=auto_close)

    def is_ctxt_process_running(self):
        """ Return the PID of the running process or None if it is not running """
        return self.ctxt_pid

    def launch_check_ctxt_process(self):
        """
        Launch the check_ctxt_process as a thread
        """
        t = threading.Thread(target=self.check_ctxt_process)
        t.daemon = True
        t.start()

    def kill_check_ctxt_process(self):
        """
        Kill the check_ctxt_process thread
        """
        if self.ctxt_pid:
            if self.ctxt_pid != self.WAIT_TO_PID:
                ssh = self.get_ssh_ansible_master()
                try:
                    if not ssh.test_connectivity(5):
                        self.log_info("Timeout killing ctxt process: %s." % self.ctxt_pid)
                        self.ctxt_pid = None
                        self.configured = False
                        return

                    self.log_info("Killing ctxt process with pid: %s" % self.ctxt_pid)

                    # Try to get PGID to kill all child processes
                    pgkill_success = False
                    (stdout, stderr, code) = ssh.execute('ps -o "%r" ' + str(int(self.ctxt_pid)), 5)
                    if code == 0:
                        out_parts = stdout.split("\n")
                        if len(out_parts) == 3:
                            try:
                                pgid = int(out_parts[1])
                                (stdout, stderr, code) = ssh.execute("kill -9 -" + str(pgid), 10)

                                if code == 0:
                                    pgkill_success = True
                                else:
                                    self.log_error("Error getting PGID of pid: " + str(self.ctxt_pid) +
                                                   ": " + stderr + ". Using only PID.")
                            except Exception:
                                self.log_exception("Error getting PGID of pid: " + str(self.ctxt_pid) +
                                                   ": " + stderr + ". Using only PID.")
                        else:
                            self.log_error("Error getting PGID of pid: " + str(self.ctxt_pid) + ": " +
                                           stdout + ". Using only PID.")
                    else:
                        self.log_error("Error getting PGID of pid: " + str(self.ctxt_pid) + ": " +
                                       stderr + ". Using only PID.")

                    if not pgkill_success:
                        ssh.execute("kill -9 " + str(int(self.ctxt_pid)), 5)
                except Exception:
                    self.log_exception("Error killing ctxt process with pid: " + str(self.ctxt_pid))

            self.ctxt_pid = None
            self.configured = False

    def check_ctxt_process(self):
        """
        Periodically checks if the PID of the ctxt process is running
        """
        if self.ctxt_pid == self.WAIT_TO_PID:
            self.ctxt_pid = None
            self.configured = False

        ssh = None
        initial_count_out = self.cont_out
        wait = 0
        try:
            while self.ctxt_pid:
                if self.destroy:
                    # If the VM has been destroyed set pid to None and return
                    self.log_debug("VM %s deleted. Exit check_ctxt_process thread." % self.im_id)
                    self.ctxt_pid = None
                    return None

                ctxt_pid = self.ctxt_pid
                if ctxt_pid != self.WAIT_TO_PID:
                    if not ssh:
                        ssh = self.get_ssh_ansible_master(auto_close=False)

                    try:
                        self.log_info("Getting status of ctxt process with pid: " + str(ctxt_pid))
                        (_, _, exit_status) = ssh.execute("ps " + str(ctxt_pid))
                        self.ssh_connect_errors = 0
                    except Exception as ex:
                        self.log_warn("Error getting status of ctxt process with pid: %s. %s" % (ctxt_pid, ex))
                        exit_status = 0
                        self.ssh_connect_errors += 1
                        if self.ssh_connect_errors > Config.MAX_SSH_ERRORS:
                            self.log_error("Too much errors getting status of ctxt process with pid: " +
                                           str(ctxt_pid) + ". Forget it.")
                            self.ssh_connect_errors = 0
                            self.configured = False
                            self.ctxt_pid = None
                            self.cont_out = initial_count_out + ("Too much errors getting the status of ctxt process."
                                                                 " Check some network connection problems or if user "
                                                                 "credentials has been changed.")
                            return None

                    ip = self.getPublicIP()
                    if not ip:
                        ip = ip = self.getPrivateIP()
                    remote_dir = "%s/%s/%s_%s" % (Config.REMOTE_CONF_DIR, self.inf.id, ip, self.im_id)

                    if exit_status != 0:
                        # The process has finished, get the outputs
                        self.log_info("The process %s has finished, get the outputs" % ctxt_pid)
                        ctxt_log = self.get_ctxt_log(remote_dir, ssh, True)
                        msg = self.get_ctxt_output(remote_dir, ssh, True)
                        if ctxt_log:
                            self.cont_out = initial_count_out + msg + ctxt_log
                        else:
                            self.cont_out = initial_count_out + msg + \
                                "Error getting contextualization process log."
                        self.ctxt_pid = None
                    else:
                        # Get the log of the process to update the cont_out
                        # dynamically
                        if Config.UPDATE_CTXT_LOG_INTERVAL > 0 and wait > Config.UPDATE_CTXT_LOG_INTERVAL:
                            wait = 0
                            self.log_info("Get the log of the ctxt process with pid: " + str(ctxt_pid))
                            ctxt_log = self.get_ctxt_log(remote_dir, ssh)
                            self.cont_out = initial_count_out + ctxt_log
                        # The process is still running, wait
                        self.log_info("The process %s is still running. wait." % ctxt_pid)
                        time.sleep(Config.CHECK_CTXT_PROCESS_INTERVAL)
                        wait += Config.CHECK_CTXT_PROCESS_INTERVAL
                else:
                    # We are waiting the PID, sleep
                    time.sleep(Config.CHECK_CTXT_PROCESS_INTERVAL)
        except Exception as gex:
            self.log_warn("Error getting status of ctxt process with pid: %s. %s" % (self.ctxt_pid, gex))
        finally:
            if ssh:
                ssh.close()
        return self.ctxt_pid

    def is_configured(self):
        if self.inf.is_configured() is False:
            return False
        else:
            if self.inf.vm_in_ctxt_tasks(self) or self.ctxt_pid:
                # If there are ctxt tasks pending for this VM, return None
                return None
            else:
                # Otherwise return the value of configured
                return self.configured

    def get_ctxt_log(self, remote_dir, ssh, delete=False):
        tmp_dir = tempfile.mkdtemp()

        # Download the contextualization agent log
        try:
            # Get the messages of the contextualization process
            self.log_debug("Get File: " + remote_dir + '/ctxt_agent.log')
            ssh.sftp_get(remote_dir + '/ctxt_agent.log', tmp_dir + '/ctxt_agent.log')
<<<<<<< HEAD
            with io.open(tmp_dir + '/ctxt_agent.log', encoding="utf-8", errors="replace") as f:
                # Read removing problematic chars in python2 and python3
                conf_out = str(f.read().encode("ascii", "replace").decode("utf-8", "replace"))
=======

            # patch for support python2 and avoid UnicodeDecodeError in python3
            if sys.version_info[0] < 3:
                open_args = {}
            else:
                open_args = {'encoding': 'utf-8'}

            with open(tmp_dir + '/ctxt_agent.log', **open_args) as f:
                # Read removing problematic chars
                conf_out = str("".join(list(filter(lambda x: x in string.printable,
                                                   f.read()))).encode("ascii", "replace").decode("utf-8"))
            try:
                if delete:
                    ssh.sftp_remove(remote_dir + '/ctxt_agent.log')
            except Exception:
                self.log_exception(
                    "Error deleting remote contextualization process log: " + remote_dir + '/ctxt_agent.log')
>>>>>>> 592b2e4b
        except Exception:
            conf_out = ""
            self.log_exception(
                "Error getting contextualization process log: " + remote_dir + '/ctxt_agent.log')
            self.configured = False
        finally:
            try:
                if delete:
                    ssh.sftp_remove(remote_dir + '/ctxt_agent.log')
            except Exception:
                self.log_exception("Error deleting remote contextualization process log: " +
                                   remote_dir + '/ctxt_agent.log')

            shutil.rmtree(tmp_dir, ignore_errors=True)

        return conf_out

    def get_ctxt_output(self, remote_dir, ssh, delete=False):
        tmp_dir = tempfile.mkdtemp()
        msg = ""

        # Download the contextualization agent log
        try:
            # Get the JSON output of the ctxt_agent
            self.log_debug("Get File: " + remote_dir + '/ctxt_agent.out')
            ssh.sftp_get(remote_dir + '/ctxt_agent.out', tmp_dir + '/ctxt_agent.out')
            with open(tmp_dir + '/ctxt_agent.out') as f:
                ctxt_agent_out = json.load(f)
            try:
                if delete:
                    ssh.sftp_remove(remote_dir + '/ctxt_agent.out')
            except Exception:
                self.log_exception(
                    "Error deleting remote contextualization process output: " + remote_dir + '/ctxt_agent.out')
            # And process it
            self.process_ctxt_agent_out(ctxt_agent_out)
            msg = "Contextualization agent output processed successfully"
        except IOError as ex:
            msg = "Error getting contextualization agent output " + \
                remote_dir + "/ctxt_agent.out:  No such file."
            self.log_error(msg)
            self.configured = False
            try:
                # Get the output of the ctxt_agent to guess why the agent
                # output is not there.
                src = [remote_dir + '/stdout', remote_dir + '/stderr']
                dst = [tmp_dir + '/stdout', tmp_dir + '/stderr']
                ssh.sftp_get_files(src, dst)
                stdout = ""
                with open(tmp_dir + '/stdout') as f:
                    stdout += "\n" + f.read() + "\n"
                with open(tmp_dir + '/stderr') as f:
                    stdout += f.read() + "\n"
                self.log_error(stdout)
                msg += stdout
            except Exception:
                self.log_exception("Error getting stdout and stderr to guess why the agent output is not there.")
        except Exception as ex:
            self.log_exception("Error getting contextualization agent output: " + remote_dir + '/ctxt_agent.out')
            self.configured = False
            msg = "Error getting contextualization agent output: " + str(ex)
        finally:
            shutil.rmtree(tmp_dir, ignore_errors=True)

        return msg

    def process_ctxt_agent_out(self, ctxt_agent_out):
        """
        Get the output file of the ctxt_agent to process the results of the operations
        """
        if 'CHANGE_CREDS' in ctxt_agent_out and ctxt_agent_out['CHANGE_CREDS']:
            self.info.systems[0].updateNewCredentialValues()

        if 'OK' in ctxt_agent_out and ctxt_agent_out['OK']:
            self.configured = True
        else:
            self.configured = False

    def get_vm_info(self):
        res = RADL()
        res.networks = self.info.networks
        res.systems = self.info.systems
        return res

    def get_ansible_host(self):
        ansible_host = None
        if self.requested_radl.ansible_hosts:
            ansible_host = self.requested_radl.ansible_hosts[0]
            if self.requested_radl.systems[0].getValue("ansible_host"):
                ansible_host = self.requested_radl.get_ansible_by_id(
                    self.requested_radl.systems[0].getValue("ansible_host"))

        return ansible_host

    def get_ssh_ansible_master(self, retry=True, auto_close=True):
        ansible_host = self.get_ansible_host()
        if ansible_host:
            (user, passwd, private_key) = ansible_host.getCredentialValues()
            if retry:
                return SSHRetry(ansible_host.getHost(), user, passwd, private_key, auto_close=auto_close)
            else:
                return SSH(ansible_host.getHost(), user, passwd, private_key, auto_close=auto_close)
        else:
            if self.inf.vm_master:
                return self.inf.vm_master.get_ssh(retry=retry, auto_close=auto_close)
            else:
                self.log_warn("There is not master VM. Do not return SSH object.")
                return None

    def __lt__(self, other):
        return True

    def get_cont_msg(self):
        if self.error_msg:
            res = self.error_msg + "\n" + self.cont_out
        else:
            res = self.cont_out
        if self.cloud_connector and self.cloud_connector.error_messages:
            res += self.cloud_connector.error_messages
        return res

    def is_last_in_cloud(self, delete_list, remain_vms):
        """
        Check if this VM is the last in the cloud provider
        to send the correct flag to the finalize function to clean
        resources correctly
        """
        for v in remain_vms:
            if v.cloud.type == self.cloud.type and v.cloud.server == self.cloud.server:
                # There are at least one VM in the same cloud
                # that will remain. This is not the last one
                return False

        # Get the list of VMs on the same cloud to be deleted
        delete_list_cloud = [v for v in delete_list if (v.cloud.type == self.cloud.type and
                                                        v.cloud.server == self.cloud.server)]

        # And return true in the last of these VMs
        return self == delete_list_cloud[-1]

    def get_boot_curl_commands(self):
        from IM.REST import REST_URL
        rest_url = REST_URL if REST_URL else ""
        url = rest_url + '/infrastructures/' + str(self.inf.id) + '/vms/' + str(self.creation_im_id) + '/command'
        auth = self.inf.auth.getAuthInfo("InfrastructureManager")[0]
        if 'token' in auth:
            imauth = "token = %s" % auth['token']
        else:
            imauth = "username = %s; password = %s" % (auth['username'], auth['password'])
        command = ('curl -s --insecure -H "Authorization: type = InfrastructureManager; %s" '
                   '-H "Accept: text/plain" %s' % (imauth, url))
        return [command + " | bash &"]

    def getSSHReversePort(self):
        return self.SSH_REVERSE_BASE_PORT + int(self.creation_im_id)

    def get_ssh_command(self):
        ssh = self.get_ssh_ansible_master(retry=False)
        if not ssh:
            return None

        ssh_port = ssh.port
        reverse_opt = "-R %d:localhost:22" % (self.SSH_REVERSE_BASE_PORT + self.creation_im_id)

        if ssh.private_key:
            filename = "/tmp/%s_%s.pem" % (self.inf.id, self.im_id)
            command = 'echo "%s" > %s && chmod 400 %s ' % (ssh.private_key, filename, filename)
            command += ('&& ssh -N %s -p %s -i %s -o "UserKnownHostsFile=/dev/null"'
                        ' -o "StrictHostKeyChecking=no" %s@%s &' % (reverse_opt,
                                                                    ssh_port,
                                                                    filename,
                                                                    ssh.username,
                                                                    ssh.host))
        else:
            command = ('sshpass -p%s ssh -N %s -p %s -o "UserKnownHostsFile=/dev/null"'
                       ' -o "StrictHostKeyChecking=no" %s@%s &' % (ssh.password,
                                                                   reverse_opt,
                                                                   ssh_port,
                                                                   ssh.username,
                                                                   ssh.host))

        return command

    @staticmethod
    def delete_public_nets(radl):
        """
        Helper function to correctly delete references to public nets in an RADL
        """
        nets_id = [net.id for net in radl.networks if net.isPublic()]
        system = radl.systems[0]

        i = 0
        while system.getValue('net_interface.%d.connection' % i):
            next_net = system.getValue('net_interface.%d.connection' % (i + 1))
            next_dns = system.getValue('net_interface.%d.connection' % (i + 1))
            f = system.getFeature("net_interface.%d.connection" % i)
            if f.value in nets_id:
                if next_net:
                    system.setValue('net_interface.%d.connection' % i, next_net)
                    system.setValue('net_interface.%d.dns_name' % i, next_dns)
                else:
                    system.delValue('net_interface.%d.connection' % i)
                    system.delValue('net_interface.%d.dns_name' % i)
                if system.getValue('net_interface.%d.ip' % i):
                    system.delValue('net_interface.%d.ip' % i)
            i += 1<|MERGE_RESOLUTION|>--- conflicted
+++ resolved
@@ -937,11 +937,6 @@
             # Get the messages of the contextualization process
             self.log_debug("Get File: " + remote_dir + '/ctxt_agent.log')
             ssh.sftp_get(remote_dir + '/ctxt_agent.log', tmp_dir + '/ctxt_agent.log')
-<<<<<<< HEAD
-            with io.open(tmp_dir + '/ctxt_agent.log', encoding="utf-8", errors="replace") as f:
-                # Read removing problematic chars in python2 and python3
-                conf_out = str(f.read().encode("ascii", "replace").decode("utf-8", "replace"))
-=======
 
             # patch for support python2 and avoid UnicodeDecodeError in python3
             if sys.version_info[0] < 3:
@@ -959,7 +954,6 @@
             except Exception:
                 self.log_exception(
                     "Error deleting remote contextualization process log: " + remote_dir + '/ctxt_agent.log')
->>>>>>> 592b2e4b
         except Exception:
             conf_out = ""
             self.log_exception(
