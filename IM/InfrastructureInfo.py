# IM - Infrastructure Manager
# Copyright (C) 2011 - GRyCAP - Universitat Politecnica de Valencia
#
# This program is free software: you can redistribute it and/or modify
# it under the terms of the GNU General Public License as published by
# the Free Software Foundation, either version 3 of the License, or
# (at your option) any later version.
#
# This program is distributed in the hope that it will be useful,
# but WITHOUT ANY WARRANTY; without even the implied warranty of
# MERCHANTABILITY or FITNESS FOR A PARTICULAR PURPOSE.  See the
# GNU General Public Licenslast_updatee for more details.
#
# You should have received a copy of the GNU General Public License
# along with this program.  If not, see <http://www.gnu.org/licenses/>.

import logging
import threading
import time
from uuid import uuid1
import json

from ganglia import ganglia_info
import ConfManager
from datetime import datetime
from radl.radl import RADL, Feature, deploy, system, contextualize_item
from radl.radl_parse import parse_radl
from config import Config
from Queue import PriorityQueue
from IM.openid.JWT import JWT
from IM.VirtualMachine import VirtualMachine
from IM.auth import Authentication
from IM.tosca.Tosca import Tosca


class IncorrectVMException(Exception):
    """ Invalid VM ID. """

    def __init__(self, msg="Invalid VM ID"):
        Exception.__init__(self, msg)


class DeletedVMException(Exception):
    """ Deleted VM. """

    def __init__(self, msg="Deleted VM."):
        Exception.__init__(self, msg)


class InfrastructureInfo:
    """
    Stores all the information about a registered infrastructure.
    """

    logger = logging.getLogger('InfrastructureManager')
    """Logger object."""

    FAKE_SYSTEM = "F0000__FAKE_SYSTEM__"

    def __init__(self):
        self._lock = threading.Lock()
        """Threading Lock to avoid concurrency problems."""
        self.id = str(uuid1())
        """Infrastructure unique ID. """
        self.vm_list = []
        """Map of int to VirtualMachine."""
        self.auth = None
        """Authentication of type ``InfrastructureManager``."""
        self.radl = RADL()
        """RADL associated to the infrastructure."""
        self.private_networks = {}
        """(dict from str to str) Cloud provider ids associated to a private network."""
        self.system_counter = 0
        """(int) Last system generated."""
        self.deleted = False
        """Flag to specify that this infrastructure has been deleted"""
        self.cm = None
        """ConfManager Thread to contextualize"""
        self.vm_master = None
        """VM selected as the master node to the contextualization step"""
        self.vm_id = 0
        """Next vm id available."""
        self.last_ganglia_update = 0
        """Last update of the ganglia info"""
        self.cont_out = ""
        """Contextualization output message"""
        self.ctxt_tasks = PriorityQueue()
        """List of contextualization tasks"""
        self.ansible_configured = None
        """Flag to specify that ansible is configured successfully in the master node of this inf."""
        self.configured = None
        """Flag to specify that the configuration threads of this inf has finished successfully or with errors."""
        self.conf_threads = []
        """ List of configuration threads."""
        self.extra_info = {}
        """ Extra information about the Infrastructure."""

    def serialize(self):
        with self._lock:
            odict = self.__dict__.copy()
        # Quit the ConfManager object and the lock to the data to be stored
        del odict['cm']
        del odict['_lock']
        del odict['ctxt_tasks']
        del odict['conf_threads']
        if odict['vm_master']:
            odict['vm_master'] = odict['vm_master'].im_id
        vm_list = []
        for vm in odict['vm_list']:
            vm_list.append(vm.serialize())
        odict['vm_list'] = vm_list
        if odict['auth']:
            odict['auth'] = odict['auth'].serialize()
        if odict['radl']:
<<<<<<< HEAD
            odict['radl'] = dump_radl_json(odict['radl'])
        if odict['extra_info'] and "TOSCA" in odict['extra_info']:
            odict['extra_info'] = {'TOSCA': odict['extra_info']['TOSCA'].serialize()}
=======
            odict['radl'] = str(odict['radl'])
>>>>>>> 436a4cbd
        return json.dumps(odict)

    @staticmethod
    def deserialize(str_data):
        newinf = InfrastructureInfo()
        dic = json.loads(str_data)
        vm_list = dic['vm_list']
        vm_master_id = dic['vm_master']
        dic['vm_master'] = None
        dic['vm_list'] = []
        if dic['auth']:
            dic['auth'] = Authentication.deserialize(dic['auth'])
        if dic['radl']:
<<<<<<< HEAD
            dic['radl'] = parse_radl_json(dic['radl'])
        if 'extra_info' in dic and dic['extra_info'] and "TOSCA" in dic['extra_info']:
            dic['extra_info']['TOSCA'] = Tosca.deserialize(dic['extra_info']['TOSCA'])
=======
            dic['radl'] = parse_radl(dic['radl'])
>>>>>>> 436a4cbd
        newinf.__dict__.update(dic)
        newinf.cloud_connector = None
        # Set the ConfManager object and the lock to the data loaded
        newinf.cm = None
        newinf.ctxt_tasks = PriorityQueue()
        newinf.conf_threads = []
        for vm_data in vm_list:
            vm = VirtualMachine.deserialize(vm_data)
            vm.inf = newinf
            if vm.im_id == vm_master_id:
                newinf.vm_master = vm
            newinf.vm_list.append(vm)
        return newinf

    def get_next_vm_id(self):
        """Get the next vm id available."""
        with self._lock:
            vmid = self.vm_id
            self.vm_id += 1
        return vmid

    def delete(self):
        """
        Set this Inf as deleted
        """
        self.stop()
        self.deleted = True

    def stop(self):
        """
        Stop all the Ctxt threads
        """
        # Stop the Ctxt thread if it is alive.
        if self.cm and self.cm.isAlive():
            self.cm.stop()

        # kill all the ctxt processes in the VMs
        for vm in self.get_vm_list():
            vm.kill_check_ctxt_process()

    def get_cont_out(self):
        """
        Returns the contextualization message
        """
        return self.cont_out

    def add_vm(self, vm):
        """
        Add, and assigns a new VM ID to the infrastructure
        """
        with self._lock:
            self.vm_list.append(vm)

    def add_cont_msg(self, msg):
        """
        Add a line to the contextualization message
        """
        self.cont_out += str(datetime.now()) + ": " + str(msg.decode('utf8', 'ignore')) + "\n"

    def get_vm_list(self):
        """
        Get the list of not destroyed VMs.
        """
        with self._lock:
            res = [vm for vm in self.vm_list if not vm.destroy]
        return res

    def is_last_vm(self, vm_id):
        """
        Check if the the vm_id specified is the last VM in this Inf.
        """
        some_vm = False
        with self._lock:
            for vm in [vm for vm in self.vm_list if not vm.destroy]:
                if vm.id != vm_id:
                    some_vm = True
        return not some_vm

    def get_vm(self, str_vm_id):
        """
        Get the VM with the specified ID (if it is not destroyed)
        """
        try:
            vm_id = int(str_vm_id)
        except:
            raise IncorrectVMException()
        if vm_id >= 0 and vm_id < len(self.vm_list):
            vm = self.vm_list[vm_id]
            if not vm.destroy:
                return vm
            else:
                raise DeletedVMException()
        else:
            raise IncorrectVMException()

    def get_vm_list_by_system_name(self):
        """
        Get the list of not destroyed VMs grouped by the name of system.
        """
        groups = {}
        for vm in self.get_vm_list():
            if vm.getRequestedSystem().name in groups:
                groups[vm.getRequestedSystem().name].append(vm)
            else:
                groups[vm.getRequestedSystem().name] = [vm]
        return groups

    def update_radl(self, radl, deployed_vms):
        """
        Update the stored radl with the passed one.

        Args:

        - radl(RADL) RADL base of the deployment.
        - deployed_vms(list of tuple of deploy, system and list of VirtualMachines): list of
           tuples composed of the deploy, the concrete system deployed and the list of
           virtual machines deployed.
        """

        with self._lock:
            # Add new networks only
            for s in radl.systems + radl.networks + radl.ansible_hosts:
                if not self.radl.add(s.clone(), "ignore"):
                    InfrastructureInfo.logger.warn(
                        "Ignoring the redefinition of %s %s" % (type(s), s.getId()))

            # Add or update configures
            for s in radl.configures + radl.systems:
                self.radl.add(s.clone(), "replace")
                InfrastructureInfo.logger.warn(
                    "(Re)definition of %s %s" % (type(s), s.getId()))

            # Append contextualize
            self.radl.add(radl.contextualize)

            if radl.deploys:
                # Overwrite to create only the last deploys
                self.radl.deploys = radl.deploys

            # Associate private networks with cloud providers
            for d, _, _ in deployed_vms:
                for private_net in [net.id for net in radl.networks if not net.isPublic() and
                                    net.id in radl.get_system_by_name(d.id).getNetworkIDs()]:
                    if private_net in self.private_networks:
                        assert self.private_networks[private_net] == d.cloud_id
                    else:
                        self.private_networks[private_net] = d.cloud_id

        # Check the RADL
        self.radl.check()

    def complete_radl(self, radl):
        """
        Update passed radl with the stored RADL.
        """

        with self._lock:
            # Replace references of systems, networks and configures by its
            # definitions
            for s in radl.networks + radl.systems + radl.configures + radl.ansible_hosts:
                if s.reference:
                    aspect = self.radl.get(s)
                    if aspect is None:
                        raise Exception(
                            "Unknown reference in RADL to %s '%s'" % (type(s), s.getId()))
                    radl.add(aspect.clone(), "replace")

            # Add fake deploys to indicate the cloud provider associated to a
            # private network.
            system_counter = 0
            for n in radl.networks:
                if n.id in self.private_networks:
                    system_id = self.FAKE_SYSTEM + str(system_counter)
                    system_counter += 1
                    radl.add(
                        system(system_id, [Feature("net_interface.0.connection", "=", n.id)]))
                    radl.add(deploy(system_id, 0, self.private_networks[n.id]))

        # Check the RADL
        radl.check()

    def get_radl(self):
        """
        Get the RADL of this Infrastructure
        """
        # remove the F0000__FAKE_SYSTEM__ deploys
        # TODO: Do in a better way
        radl = self.radl.clone()
        deploys = []
        for deploy in radl.deploys:
            if not deploy.id.startswith(self.FAKE_SYSTEM):
                deploys.append(deploy)
        radl.deploys = deploys

        # remove the F0000__FAKE_SYSTEM__ deploys
        # TODO: Do in a better way
        systems = []
        for system in radl.systems:
            if not system.name.startswith(self.FAKE_SYSTEM):
                systems.append(system)
        radl.systems = systems

        return radl

    def select_vm_master(self):
        """
        Select the VM master of the infrastructure.
        The master VM must be connected with all the VMs and must have a Linux OS
        It will select the first created VM that fulfills this requirements
        and store the value in the vm_master field
        """
        self.vm_master = None
        for vm in self.get_vm_list():
            if vm.getOS() and vm.getOS().lower() == 'linux' and vm.hasPublicNet():
                # check that is connected with all the VMs
                full_connected = True
                for other_vm in self.get_vm_list():
                    if not vm.isConnectedWith(other_vm):
                        full_connected = False
                if full_connected:
                    self.vm_master = vm
                    break

    def update_ganglia_info(self):
        """
        Get information about the infrastructure from ganglia monitors.
        """
        if Config.GET_GANGLIA_INFO:
            InfrastructureInfo.logger.debug(
                "Getting information from monitors")

            now = int(time.time())
            # To avoid to refresh the information too quickly
            if now - self.last_ganglia_update > Config.GANGLIA_INFO_UPDATE_FREQUENCY:
                try:
                    (success, msg) = ganglia_info.update_ganglia_info(self)
                except Exception, ex:
                    success = False
                    msg = str(ex)
            else:
                success = False
                msg = "The information was updated recently. Using last information obtained"

            if not success:
                InfrastructureInfo.logger.debug(msg)

    def vm_in_ctxt_tasks(self, vm):
        found = False
        with self._lock:
            for (_, _, v, _) in list(self.ctxt_tasks.queue):
                if v == vm:
                    found = True
                    break
        return found

    def set_configured(self, conf):
        with self._lock:
            if conf:
                if self.configured is None:
                    self.configured = conf
            else:
                self.configured = conf

    def is_configured(self):
        if self.vm_in_ctxt_tasks(self) or self.conf_threads:
            # If there are ctxt tasks pending for this VM, return None
            return None
        else:
            # Otherwise return the value of configured
            return self.configured

    def add_ctxt_tasks(self, ctxt_tasks):
        # Use the lock to add all the tasks in a atomic way
        with self._lock:
            to_add = []
            for (step, prio, vm, tasks) in ctxt_tasks:
                # Check that the element does not exist in the Queue
                found = False
                for (s, _, v, t) in list(self.ctxt_tasks.queue):
                    if s == step and v == vm and t == tasks:
                        found = True
                if not found:
                    to_add.append((step, prio, vm, tasks))

            for elem in to_add:
                self.ctxt_tasks.put(elem)

    def get_ctxt_process_names(self):
        return [t.name for t in self.conf_threads if t.isAlive()]

    def is_ctxt_process_running(self):
        all_finished = True
        for t in self.conf_threads:
            if t.isAlive():
                all_finished = False
        if all_finished:
            self.conf_threads = []
        return not all_finished

    def Contextualize(self, auth, vm_list=None):
        """
        Launch the contextualization process of this Inf

        Args:

        - auth(Authentication): parsed authentication tokens.
        - vm_list(list of int): List of VM ids to reconfigure. If None all VMs will be reconfigured.
        """
        ctxt = True

        # If the user has specified an empty contextualize it means that he
        # does not want to avoid it
        if self.radl.contextualize.items == {}:
            ctxt = False
        else:
            # check if there are any contextualize_item that needs "Ansible"
            if self.radl.contextualize.items:
                ctxt = False
                for item in self.radl.contextualize.items.values():
                    if item.get_ctxt_tool() == "Ansible":
                        ctxt = True
                        break

        if not ctxt:
            InfrastructureInfo.logger.debug(
                "Inf ID: " + str(self.id) + ": Contextualization disabled by the RADL.")
            self.cont_out = "Contextualization disabled by the RADL."
            self.configured = True
            for vm in self.get_vm_list():
                vm.cont_out = ""
                vm.configured = True
        else:
            self.cont_out = ""
            self.configured = None
            # get the default ctxts in case of the RADL has not specified them
            ctxts = [contextualize_item(group, group, 1) for group in self.get_vm_list_by_system_name(
            ) if self.radl.get_configure_by_name(group)]
            # get the contextualize steps specified in the RADL, or use the
            # default value
            contextualizes = self.radl.contextualize.get_contextualize_items_by_step({
                                                                                     1: ctxts})

            max_ctxt_time = self.radl.contextualize.max_time
            if not max_ctxt_time:
                max_ctxt_time = Config.MAX_CONTEXTUALIZATION_TIME

            ctxt_task = []
            ctxt_task.append((-3, 0, self, ['kill_ctxt_processes']))
            ctxt_task.append((-2, 0, self, ['wait_master', 'check_vm_ips']))
            ctxt_task.append(
                (-1, 0, self, ['configure_master', 'generate_playbooks_and_hosts']))

            for vm in self.get_vm_list():
                # Assure to update the VM status before running the ctxt
                # process
                vm.update_status(auth)
                vm.cont_out = ""
                vm.configured = None
                tasks = {}

                # Add basic tasks for all VMs
                tasks[0] = ['basic']
                tasks[1] = ['main_' + vm.info.systems[0].name]

                # And the specific tasks only for the specified ones
                if not vm_list or vm.im_id in vm_list:
                    # Then add the configure sections
                    for ctxt_num in contextualizes.keys():
                        for ctxt_elem in contextualizes[ctxt_num]:
                            step = ctxt_num + 2
                            if ctxt_elem.system == vm.info.systems[0].name and ctxt_elem.get_ctxt_tool() == "Ansible":
                                if step not in tasks:
                                    tasks[step] = []
                                tasks[step].append(ctxt_elem.configure + "_" + ctxt_elem.system)

                for step in tasks.keys():
                    priority = 0
                    ctxt_task.append((step, priority, vm, tasks[step]))

            self.add_ctxt_tasks(ctxt_task)

            if self.cm is None or not self.cm.isAlive():
                self.cm = ConfManager.ConfManager(self, auth, max_ctxt_time)
                self.cm.start()
            else:
                # update the ConfManager reference to the inf object
                self.cm.inf = self
                # update the ConfManager auth
                self.cm.auth = auth
                self.cm.init_time = time.time()

    def is_authorized(self, auth):
        """
        Checks if the auth data provided is authorized to access this infrastructure
        """
        if self.auth is not None:
            self_im_auth = self.auth.getAuthInfo("InfrastructureManager")[0]
            other_im_auth = auth.getAuthInfo("InfrastructureManager")[0]

            for elem in ['username', 'password']:
                if elem not in other_im_auth:
                    return False
                if elem not in self_im_auth:
                    InfrastructureInfo.logger.error("Inf ID %s has not elem %s in the auth data" % (self.id, elem))
                    return True
                if self_im_auth[elem] != other_im_auth[elem]:
                    return False

            if 'token' in self_im_auth:
                if 'token' not in other_im_auth:
                    return False
                decoded_token = JWT().get_info(other_im_auth['token'])
                password = str(decoded_token['iss']) + str(decoded_token['sub'])
                # check that the token provided is associated with the current owner of the inf.
                if self_im_auth['password'] != password:
                    return False

            return True
        else:
            return False<|MERGE_RESOLUTION|>--- conflicted
+++ resolved
@@ -112,13 +112,9 @@
         if odict['auth']:
             odict['auth'] = odict['auth'].serialize()
         if odict['radl']:
-<<<<<<< HEAD
-            odict['radl'] = dump_radl_json(odict['radl'])
+            odict['radl'] = str(odict['radl'])
         if odict['extra_info'] and "TOSCA" in odict['extra_info']:
             odict['extra_info'] = {'TOSCA': odict['extra_info']['TOSCA'].serialize()}
-=======
-            odict['radl'] = str(odict['radl'])
->>>>>>> 436a4cbd
         return json.dumps(odict)
 
     @staticmethod
@@ -132,13 +128,9 @@
         if dic['auth']:
             dic['auth'] = Authentication.deserialize(dic['auth'])
         if dic['radl']:
-<<<<<<< HEAD
-            dic['radl'] = parse_radl_json(dic['radl'])
+            dic['radl'] = parse_radl(dic['radl'])
         if 'extra_info' in dic and dic['extra_info'] and "TOSCA" in dic['extra_info']:
             dic['extra_info']['TOSCA'] = Tosca.deserialize(dic['extra_info']['TOSCA'])
-=======
-            dic['radl'] = parse_radl(dic['radl'])
->>>>>>> 436a4cbd
         newinf.__dict__.update(dic)
         newinf.cloud_connector = None
         # Set the ConfManager object and the lock to the data loaded
