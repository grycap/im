--- conflicted
+++ resolved
@@ -24,11 +24,8 @@
 from datetime import datetime, timedelta
 from radl.radl import RADL, Feature, deploy, system, contextualize_item
 from radl.radl_parse import parse_radl
-<<<<<<< HEAD
 from radl.radl_json import radlToSimple
-=======
 from IM.openid.JWT import JWT
->>>>>>> 9381e663
 from IM.config import Config
 try:
     from Queue import PriorityQueue
