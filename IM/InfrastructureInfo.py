# IM - Infrastructure Manager
# Copyright (C) 2011 - GRyCAP - Universitat Politecnica de Valencia
#
# This program is free software: you can redistribute it and/or modify
# it under the terms of the GNU General Public License as published by
# the Free Software Foundation, either version 3 of the License, or
# (at your option) any later version.
#
# This program is distributed in the hope that it will be useful,
# but WITHOUT ANY WARRANTY; without even the implied warranty of
# MERCHANTABILITY or FITNESS FOR A PARTICULAR PURPOSE.  See the
# GNU General Public Licenslast_updatee for more details.
#
# You should have received a copy of the GNU General Public License
# along with this program.  If not, see <http://www.gnu.org/licenses/>.

import logging
import threading
import time
from uuid import uuid1
import json

import IM.ConfManager
from datetime import datetime, timedelta
from radl.radl import RADL, Feature, deploy, system, contextualize_item
from radl.radl_parse import parse_radl
<<<<<<< HEAD
from IM.openid.JWT import JWT
=======
from radl.radl_json import radlToSimple
>>>>>>> 28645d2c
from IM.config import Config
try:
    from Queue import PriorityQueue
except ImportError:
    from queue import PriorityQueue
from IM.VirtualMachine import VirtualMachine
from IM.auth import Authentication
from IM.tosca.Tosca import Tosca


class IncorrectVMException(Exception):
    """ Invalid VM ID. """

    def __init__(self, msg="Invalid VM ID"):
        Exception.__init__(self, msg)


class DeletedVMException(Exception):
    """ Deleted VM. """

    def __init__(self, msg="Deleted VM."):
        Exception.__init__(self, msg)


class InfrastructureInfo:
    """
    Stores all the information about a registered infrastructure.
    """

    logger = logging.getLogger('InfrastructureManager')
    """Logger object."""

    FAKE_SYSTEM = "F0000__FAKE_SYSTEM__"

    def __init__(self):
        self._lock = threading.Lock()
        """Threading Lock to avoid concurrency problems."""
        self.id = str(uuid1())
        """Infrastructure unique ID. """
        self.vm_list = []
        """Map of int to VirtualMachine."""
        self.auth = None
        """Authentication of type ``InfrastructureManager``."""
        self.radl = RADL()
        """RADL associated to the infrastructure."""
        self.private_networks = {}
        """(dict from str to str) Cloud provider ids associated to a private network."""
        self.system_counter = 0
        """(int) Last system generated."""
        self.deleted = False
        """Flag to specify that this infrastructure has been deleted"""
        self.cm = None
        """ConfManager Thread to contextualize"""
        self.vm_master = None
        """VM selected as the master node to the contextualization step"""
        self.vm_id = 0
        """Next vm id available."""
        self.cont_out = ""
        """Contextualization output message"""
        self.ctxt_tasks = PriorityQueue()
        """List of contextualization tasks"""
        self.ansible_configured = None
        """Flag to specify that ansible is configured successfully in the master node of this inf."""
        self.configured = None
        """Flag to specify that the configuration threads of this inf has finished successfully or with errors."""
        self.conf_threads = []
        """ List of configuration threads."""
        self.extra_info = {}
        """ Extra information about the Infrastructure."""
        self.last_access = datetime.now()
        """ Time of the last access to this Inf. """
        self.snapshots = []
        """ List of URLs of snapshots made to this Inf that must be deleted on finalization """

    def serialize(self):
        with self._lock:
            odict = self.__dict__.copy()
        # Quit the ConfManager object and the lock to the data to be stored
        del odict['cm']
        del odict['_lock']
        del odict['ctxt_tasks']
        del odict['conf_threads']
        if 'last_access' in odict:
            del odict['last_access']
        if odict['vm_master']:
            odict['vm_master'] = odict['vm_master'].im_id
        vm_list = []
        for vm in odict['vm_list']:
            vm_list.append(vm.serialize())
        odict['vm_list'] = vm_list
        if odict['auth']:
            odict['auth'] = odict['auth'].serialize()
        if odict['radl']:
            odict['radl'] = str(odict['radl'])
        if odict['extra_info'] and "TOSCA" in odict['extra_info']:
            odict['extra_info'] = {'TOSCA': odict['extra_info']['TOSCA'].serialize()}
        return json.dumps(odict)

    @staticmethod
    def deserialize(str_data):
        newinf = InfrastructureInfo()
        dic = json.loads(str_data)
        vm_list = dic['vm_list']
        vm_master_id = dic['vm_master']
        dic['vm_master'] = None
        dic['vm_list'] = []
        if dic['auth']:
            dic['auth'] = Authentication.deserialize(dic['auth'])
        if dic['radl']:
            dic['radl'] = parse_radl(dic['radl'])
        if 'extra_info' in dic and dic['extra_info'] and "TOSCA" in dic['extra_info']:
            try:
                dic['extra_info']['TOSCA'] = Tosca.deserialize(dic['extra_info']['TOSCA'])
            except:
                del dic['extra_info']['TOSCA']
                InfrastructureInfo.logger.exception("Error deserializing TOSCA document")
        newinf.__dict__.update(dic)
        newinf.cloud_connector = None
        # Set the ConfManager object and the lock to the data loaded
        newinf.cm = None
        newinf.ctxt_tasks = PriorityQueue()
        newinf.conf_threads = []
        for vm_data in vm_list:
            vm = VirtualMachine.deserialize(vm_data)
            vm.inf = newinf
            if vm.im_id == vm_master_id:
                newinf.vm_master = vm
            newinf.vm_list.append(vm)
        return newinf

    @staticmethod
    def deserialize_auth(str_data):
        """
        Only Loads auth data
        """
        newinf = InfrastructureInfo()
        dic = json.loads(str_data)
        newinf.deleted = dic['deleted']
        newinf.id = dic['id']
        if dic['auth']:
            newinf.auth = Authentication.deserialize(dic['auth'])
        return newinf

    def delete(self):
        """
        Set this Inf as deleted
        """
        self.stop()
        self.deleted = True

    def stop(self):
        """
        Stop all the Ctxt threads
        """
        # Stop the Ctxt thread if it is alive.
        if self.cm and self.cm.isAlive():
            self.cm.stop()

        # kill all the ctxt processes in the VMs
        for vm in self.get_vm_list():
            vm.kill_check_ctxt_process()

        # Create a new empty queue
        with self._lock:
            self.ctxt_tasks = PriorityQueue()

    def get_cont_out(self):
        """
        Returns the contextualization message
        """
        return self.cont_out

    def add_vm(self, vm):
        """
        Add, and assigns a new VM ID to the infrastructure
        """
        with self._lock:
            # Set the ID of the pos in the list
            vm.im_id = len(self.vm_list)
            self.vm_list.append(vm)
        IM.InfrastructureList.InfrastructureList.save_data(self.id)

    def add_cont_msg(self, msg):
        """
        Add a line to the contextualization message
        """
        try:
            str_msg = str(msg.decode('utf8', 'ignore'))
        except:
            str_msg = msg
        self.cont_out += str(datetime.now()) + ": " + str_msg + "\n"

    def remove_creating_vms(self):
        """
        Remove the VMs with the creating flag
        """
        with self._lock:
            self.vm_list = [vm for vm in self.vm_list if not vm.creating]

    def get_vm_list(self):
        """
        Get the list of not destroyed VMs.
        """
        with self._lock:
            res = [vm for vm in self.vm_list if not vm.destroy]
        return res

    def get_vm(self, str_vm_id):
        """
        Get the VM with the specified ID (if it is not destroyed)
        """
        try:
            vm_id = int(str_vm_id)
        except:
            raise IncorrectVMException()

        with self._lock:
            for vm in self.vm_list:
                if vm.im_id == vm_id:
                    if not vm.destroy:
                        return vm
                    else:
                        raise DeletedVMException()
        raise IncorrectVMException()

    def get_vm_list_by_system_name(self):
        """
        Get the list of not destroyed VMs grouped by the name of system.
        """
        groups = {}
        for vm in self.get_vm_list():
            if vm.getRequestedSystem().name in groups:
                groups[vm.getRequestedSystem().name].append(vm)
            else:
                groups[vm.getRequestedSystem().name] = [vm]
        return groups

    def update_radl(self, radl, deployed_vms):
        """
        Update the stored radl with the passed one.

        Args:

        - radl(RADL) RADL base of the deployment.
        - deployed_vms(list of tuple of deploy, system and list of VirtualMachines): list of
           tuples composed of the deploy, the concrete system deployed and the list of
           virtual machines deployed.
        """

        with self._lock:
            # Add new networks only
            for s in radl.systems + radl.networks + radl.ansible_hosts:
                if not self.radl.add(s.clone(), "ignore"):
                    InfrastructureInfo.logger.warn(
                        "Ignoring the redefinition of %s %s" % (type(s), s.getId()))

            # Add or update configures
            for s in radl.configures + radl.systems:
                self.radl.add(s.clone(), "replace")
                InfrastructureInfo.logger.warn(
                    "(Re)definition of %s %s" % (type(s), s.getId()))

            # Append contextualize
            self.radl.add(radl.contextualize)

            if radl.deploys:
                # Overwrite to create only the last deploys
                self.radl.deploys = radl.deploys

            # Associate private networks with cloud providers
            for d, _, _ in deployed_vms:
                for private_net in [net.id for net in radl.networks if not net.isPublic() and
                                    net.id in radl.get_system_by_name(d.id).getNetworkIDs()]:
                    if private_net in self.private_networks:
                        assert self.private_networks[private_net] == d.cloud_id
                    else:
                        self.private_networks[private_net] = d.cloud_id

        # Check the RADL
        self.radl.check()

    def complete_radl(self, radl):
        """
        Update passed radl with the stored RADL.
        """

        with self._lock:
            # Replace references of systems, networks and configures by its
            # definitions
            for s in radl.networks + radl.systems + radl.configures + radl.ansible_hosts:
                if s.reference:
                    aspect = self.radl.get(s)
                    if aspect is None:
                        raise Exception(
                            "Unknown reference in RADL to %s '%s'" % (type(s), s.getId()))
                    radl.add(aspect.clone(), "replace")

            # Add fake deploys to indicate the cloud provider associated to a
            # private network.
            system_counter = 0
            for n in radl.networks:
                if n.id in self.private_networks:
                    system_id = self.FAKE_SYSTEM + str(system_counter)
                    system_counter += 1
                    radl.add(
                        system(system_id, [Feature("net_interface.0.connection", "=", n.id)]))
                    radl.add(deploy(system_id, 0, self.private_networks[n.id]))

        # Check the RADL
        radl.check()

    def get_json_radl(self):
        """
        Get the RADL of this Infrastructure in JSON format to
        send it to the Ansible inventory
        """
        radl = self.radl.clone()
        res_radl = RADL()
        res_radl.systems = radl.systems
        res_radl.networks = radl.networks
        res_radl.deploys = radl.deploys
        json_data = []
        # remove "." in key names
        for elem in radlToSimple(res_radl):
            new_data = {}
            for key in elem.keys():
                new_data[key.replace(".", "_")] = elem[key]
            json_data.append(new_data)
        return json.dumps(json_data)

    def get_radl(self):
        """
        Get the RADL of this Infrastructure
        """
        # remove the F0000__FAKE_SYSTEM__ deploys
        # TODO: Do in a better way
        radl = self.radl.clone()
        deploys = []
        for deploy in radl.deploys:
            if not deploy.id.startswith(self.FAKE_SYSTEM):
                deploys.append(deploy)
        radl.deploys = deploys

        # remove the F0000__FAKE_SYSTEM__ deploys
        # TODO: Do in a better way
        systems = []
        for system in radl.systems:
            if not system.name.startswith(self.FAKE_SYSTEM):
                systems.append(system)
        radl.systems = systems

        return radl

    def select_vm_master(self):
        """
        Select the VM master of the infrastructure.
        The master VM must be connected with all the VMs and must have a Linux OS
        It will select the first created VM that fulfills this requirements
        and store the value in the vm_master field
        """
        self.vm_master = None
        for vm in self.get_vm_list():
            if vm.getOS() and vm.getOS().lower() == 'linux' and vm.hasPublicNet():
                # check that is connected with all the VMs
                full_connected = True
                for other_vm in self.get_vm_list():
                    if not vm.isConnectedWith(other_vm):
                        full_connected = False
                if full_connected:
                    self.vm_master = vm
                    break

    def vm_in_ctxt_tasks(self, vm):
        found = False
        with self._lock:
            for (_, _, v, _) in list(self.ctxt_tasks.queue):
                if v == vm:
                    found = True
                    break
        return found

    def set_configured(self, conf):
        with self._lock:
            if conf:
                if self.configured is None:
                    self.configured = conf
            else:
                self.configured = conf

    def is_configured(self):
        if self.vm_in_ctxt_tasks(self) or self.conf_threads:
            # If there are ctxt tasks pending for this VM, return None
            return None
        else:
            # Otherwise return the value of configured
            return self.configured

    def reset_ctxt_tasks(self):
        with self._lock:
            self.ctxt_tasks = PriorityQueue()

    def add_ctxt_tasks(self, ctxt_tasks):
        # Use the lock to add all the tasks in a atomic way
        with self._lock:
            to_add = []
            for (step, prio, vm, tasks) in ctxt_tasks:
                # Check that the element does not exist in the Queue
                found = False
                for (s, _, v, t) in list(self.ctxt_tasks.queue):
                    if s == step and v == vm and t == tasks:
                        found = True
                if not found:
                    to_add.append((step, prio, vm, tasks))

            for elem in to_add:
                self.ctxt_tasks.put(elem)

    def get_ctxt_process_names(self):
        return [t.name for t in self.conf_threads if t.isAlive()]

    def is_ctxt_process_running(self):
        all_finished = True
        for t in self.conf_threads:
            if t.isAlive():
                all_finished = False
        if all_finished:
            self.conf_threads = []
        return not all_finished

    def Contextualize(self, auth, vm_list=None):
        """
        Launch the contextualization process of this Inf

        Args:

        - auth(Authentication): parsed authentication tokens.
        - vm_list(list of int): List of VM ids to reconfigure. If None all VMs will be reconfigured.
        """
        ctxt = True

        # If the user has specified an empty contextualize it means that he
        # does not want to avoid it
        if self.radl.contextualize.items == {}:
            ctxt = False
        else:
            # check if there are any contextualize_item that needs "Ansible"
            if self.radl.contextualize.items:
                ctxt = False
                for item in self.radl.contextualize.items.values():
                    if item.get_ctxt_tool() == "Ansible":
                        ctxt = True
                        break

        if not ctxt:
            InfrastructureInfo.logger.debug(
                "Inf ID: " + str(self.id) + ": Contextualization disabled by the RADL.")
            self.cont_out = "Contextualization disabled by the RADL."
            self.configured = True
            for vm in self.get_vm_list():
                vm.cont_out = ""
                vm.configured = True
        else:
            self.cont_out = ""
            self.configured = None
            # get the default ctxts in case of the RADL has not specified them
            ctxts = [contextualize_item(group, group, 1) for group in self.get_vm_list_by_system_name(
            ) if self.radl.get_configure_by_name(group)]
            # get the contextualize steps specified in the RADL, or use the
            # default value
            contextualizes = self.radl.contextualize.get_contextualize_items_by_step({1: ctxts})

            max_ctxt_time = self.radl.contextualize.max_time
            if not max_ctxt_time:
                max_ctxt_time = Config.MAX_CONTEXTUALIZATION_TIME

            ctxt_task = []
            ctxt_task.append((-4, 0, self, ['kill_ctxt_processes']))
            ctxt_task.append((-3, 0, self, ['check_vm_ips']))
            ctxt_task.append((-2, 0, self, ['wait_master']))
            ctxt_task.append((-1, 0, self, ['configure_master', 'generate_playbooks_and_hosts']))

            use_dist = len(self.get_vm_list()) > Config.VM_NUM_USE_CTXT_DIST
            for cont, vm in enumerate(self.get_vm_list()):
                # Assure to update the VM status before running the ctxt
                # process
                vm.update_status(auth)
                vm.cont_out = ""
                vm.cloud_connector = None
                vm.configured = None
                tasks = {}

                # Add basic tasks for all VMs
                if use_dist:
                    init_steps = 5
                    tasks[0] = ['install_ansible']
                    tasks[1] = ['basic']
                    if cont == 0:
                        tasks[2] = ['gen_facts_cache']
                    else:
                        tasks[2] = []
                    if cont == 0:
                        tasks[3] = []
                    else:
                        tasks[3] = ['copy_facts_cache']
                    tasks[4] = ['main_' + vm.info.systems[0].name]
                else:
                    init_steps = 2
                    if cont == 0:
                        # In the first VM put the wait all ssh task
                        tasks[0] = ['wait_all_ssh', 'basic']
                    else:
                        tasks[0] = ['basic']
                    tasks[1] = ['main_' + vm.info.systems[0].name]

                # And the specific tasks only for the specified ones
                if not vm_list or vm.im_id in vm_list:
                    # Then add the configure sections
                    for ctxt_num in contextualizes.keys():
                        for ctxt_elem in contextualizes[ctxt_num]:
                            step = ctxt_num + init_steps
                            if ctxt_elem.system == vm.info.systems[0].name and ctxt_elem.get_ctxt_tool() == "Ansible":
                                if step not in tasks:
                                    tasks[step] = []
                                tasks[step].append(ctxt_elem.configure + "_" + ctxt_elem.system)

                for step in tasks.keys():
                    priority = 0
                    ctxt_task.append((step, priority, vm, tasks[step]))

            self.add_ctxt_tasks(ctxt_task)

            if self.cm is None or not self.cm.isAlive():
                self.cm = IM.ConfManager.ConfManager(self, auth, max_ctxt_time)
                self.cm.start()
            else:
                # update the ConfManager reference to the inf object
                self.cm.inf = self
                # update the ConfManager auth
                self.cm.auth = auth
                self.cm.init_time = time.time()

    def is_authorized(self, auth):
        """
        Checks if the auth data provided is authorized to access this infrastructure
        """
        if self.auth is not None:
            self_im_auth = self.auth.getAuthInfo("InfrastructureManager")[0]
            other_im_auth = auth.getAuthInfo("InfrastructureManager")[0]

            for elem in ['username', 'password']:
                if elem not in other_im_auth:
                    return False
                if elem not in self_im_auth:
                    InfrastructureInfo.logger.error("Inf ID %s has not elem %s in the auth data" % (self.id, elem))
                    return True
                if self_im_auth[elem] != other_im_auth[elem]:
                    return False

            if 'token' in self_im_auth:
                if 'token' not in other_im_auth:
                    return False
                decoded_token = JWT().get_info(other_im_auth['token'])
                password = str(decoded_token['iss']) + str(decoded_token['sub'])
                # check that the token provided is associated with the current owner of the inf.
                if self_im_auth['password'] != password:
                    return False

            return True
        else:
            return False

    def touch(self):
        """
        Set last access of the Inf
        """
        self.last_access = datetime.now()

    def has_expired(self):
        """
        Check if the info of this Inf has expired (for HA mode)
        """
        if Config.INF_CACHE_TIME:
            delay = timedelta(seconds=Config.INF_CACHE_TIME)
            return (datetime.now() - self.last_access > delay)
        else:
            return False<|MERGE_RESOLUTION|>--- conflicted
+++ resolved
@@ -24,11 +24,8 @@
 from datetime import datetime, timedelta
 from radl.radl import RADL, Feature, deploy, system, contextualize_item
 from radl.radl_parse import parse_radl
-<<<<<<< HEAD
 from IM.openid.JWT import JWT
-=======
 from radl.radl_json import radlToSimple
->>>>>>> 28645d2c
 from IM.config import Config
 try:
     from Queue import PriorityQueue
