--- conflicted
+++ resolved
@@ -27,12 +27,9 @@
 from radl.radl_json import parse_radl as parse_radl_json, dump_radl as dump_radl_json
 from config import Config
 from Queue import PriorityQueue
-<<<<<<< HEAD
 from IM.openid.JWT import JWT
-=======
 from IM.VirtualMachine import VirtualMachine
 from IM.auth import Authentication
->>>>>>> 25a6e9d6
 
 
 class IncorrectVMException(Exception):
