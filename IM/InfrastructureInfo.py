--- conflicted
+++ resolved
@@ -24,7 +24,6 @@
 from datetime import datetime, timedelta
 from radl.radl import RADL, Feature, deploy, system, contextualize_item
 from radl.radl_parse import parse_radl
-from IM.openid.JWT import JWT
 from radl.radl_json import radlToSimple
 from IM.openid.JWT import JWT
 from IM.config import Config
@@ -35,12 +34,9 @@
 from IM.VirtualMachine import VirtualMachine
 from IM.auth import Authentication
 from IM.tosca.Tosca import Tosca
-<<<<<<< HEAD
-=======
 
 if Config.MAX_SIMULTANEOUS_LAUNCHES > 1:
     from multiprocessing.pool import ThreadPool
->>>>>>> 266fef36
 
 
 class IncorrectVMException(Exception):
@@ -599,10 +595,7 @@
                 # update the ConfManager auth
                 self.cm.auth = auth
                 self.cm.init_time = time.time()
-<<<<<<< HEAD
-=======
                 # restart the failed step
->>>>>>> 266fef36
                 self.cm.failed_step = []
 
     def is_authorized(self, auth):
@@ -631,15 +624,12 @@
                 if self_im_auth['password'] != password:
                     return False
 
-<<<<<<< HEAD
-=======
             if (self_im_auth['username'].startswith(InfrastructureInfo.OPENID_USER_PREFIX) and
                     'token' not in other_im_auth):
                 # This is a OpenID user do not enable to get data using user/pass creds
                 InfrastructureInfo.logger.warn("Inf ID %s: A non OpenID user tried to access it." % self.id)
                 return False
 
->>>>>>> 266fef36
             return True
         else:
             return False
