--- conflicted
+++ resolved
@@ -96,10 +96,6 @@
         if parent_id is None:
             parent_id = os.getpid()
         ps_command = subprocess.Popen("ps -o pid --ppid %d --noheaders" % parent_id, shell=True, stdout=subprocess.PIPE)
-<<<<<<< HEAD
-        ps_output = str(ps_command.stdout.read())
-=======
->>>>>>> a4c607b8
         ps_command.wait()
         ps_output = str(ps_command.stdout.read())
         childs = ps_output.strip().split("\n")[:-1]
