--- conflicted
+++ resolved
@@ -13,13 +13,8 @@
 RUN apt-get update && apt-get install --no-install-recommends -y python3-setuptools python3-pip git && \
      pip3 install msrest msrestazure azure-common azure-mgmt-storage azure-mgmt-compute azure-mgmt-network azure-mgmt-resource azure-mgmt-dns azure-identity==1.8.0 && \
      pip3 install pyOpenSSL cheroot xmltodict pymongo ansible==2.9.21&& \
-<<<<<<< HEAD
-     cd /tmp && git clone https://github.com/micafer/tosca-parser && pip3 install /tmp/tosca-parser && \
+     pip3 install git+https://github.com/openstack/tosca-parser && \
      pip3 install IM==1.12.0 && \
-=======
-     pip3 install git+https://github.com/openstack/tosca-parser && \
-     pip3 install IM==1.11.0 && \
->>>>>>> 408db6fe
      apt-get purge -y python3-pip git && \
      apt-get autoremove -y && apt-get clean && rm -rf /var/lib/apt/lists/* /tmp/* /var/tmp/* && rm -rf ~/.cache/
 
