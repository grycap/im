--- conflicted
+++ resolved
@@ -14,12 +14,8 @@
      pip3 install msrest msrestazure azure-common azure-mgmt-storage azure-mgmt-compute azure-mgmt-network azure-mgmt-resource azure-mgmt-dns azure-identity==1.8.0 && \
      pip3 install pyOpenSSL cheroot xmltodict pymongo ansible==2.9.26&& \
      pip3 install git+https://github.com/openstack/tosca-parser && \
-<<<<<<< HEAD
+     pip3 install git+https://github.com/micafer/libcloud@micro && \
      pip3 install IM==1.12.0 && \
-=======
-     pip3 install git+https://github.com/micafer/libcloud@micro && \
-     pip3 install IM==1.11.0 && \
->>>>>>> 3bcb6e26
      apt-get purge -y python3-pip git && \
      apt-get autoremove -y && apt-get clean && rm -rf /var/lib/apt/lists/* /tmp/* /var/tmp/* && rm -rf ~/.cache/
 
