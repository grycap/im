network public (outbound = 'yes')
network private ()

system front (
cpu.arch='x86_64' and
cpu.count>=2 and
memory.size>=2g and
net_interface.0.connection = 'private' and
net_interface.0.dns_name = 'kubeserver' and
net_interface.1.connection = 'public' and
net_interface.1.dns_name = 'kubeserverpublic' and
disk.0.os.name='linux' and
disk.0.image.url = 'one://ramses.i3m.upv.es/476' and
disk.0.applications contains (name='ansible.modules.grycap.kubernetes') and
disk.0.applications contains (name='ansible.modules.grycap.nfs')
)

system wn (
cpu.arch='x86_64' and
cpu.count>=2 and
memory.size>=2g and
net_interface.0.connection = 'private' and
net_interface.0.dns_name = 'wn-#N#' and
disk.0.os.name='linux' and
disk.0.image.url = 'one://ramses.i3m.upv.es/476'
)

configure front (
@begin
---
 - pre_tasks:
    - name: Create dir for the NFS PV Top dir
      file: path=/pv state=directory mode=755
    - name: Create dir for the im NFS PV Top dir
      file: path=/pv/im state=directory mode=755
    - name: Create dir for the NFS PV MySQL sir
<<<<<<< HEAD
      file: path=/pv/mysql state=directory mode=755
    - name: Create dir for the NFS PV MySQL IM-Web sir
      file: path=/pv/mysql/im-web state=directory owner=www-data
    - name: Create dir for the NFS PV Log dir
      file: path=/pv/log state=directory mode=755
=======
      file: path=/pv/im/mysql state=directory mode=755
    - name: Create dir for the NFS PV IM dir
      file: path=/pv/im/etc state=directory mode=755
    - name: Create dir for the NFS PV Log dir
      file: path=/pv/im/log state=directory mode=755
    - name: Download im logging.conf
      get_url: url=http://raw.githubusercontent.com/grycap/im/master_1_6_X/etc/logging.conf dest=/pv/im/logging.conf
    - name: Download im logging.conf
      get_url: url=https://raw.githubusercontent.com/grycap/im/master_1_6_X/etc/im.cfg dest=/pv/im/im.cfg
    - name: Set log data
      ini_file:
        path: /pv/im/logging.conf
        section: handler_fileHandler
        option: class
        value: "logging.handlers.SysLogHandler"
    - name: Set log data
      ini_file:
        path: /pv/im/logging.conf
        section: handler_fileHandler
        option: args
        value: "(('im-log', 514),)"
    - name: Set log data
      ini_file:
        path: /pv/im/logging.conf
        section: formatter_simpleFormatter
        option: format
        value: '%(asctime)s - %(hostname)s - %(name)s - %(levelname)s - %(message)s'
>>>>>>> 0e932cfb
    - name: Create auth file dir
      file: path=/etc/kubernetes/pki state=directory mode=755 recurse=yes
    - name: Create auth data file with an admin user
      copy: content='sometoken,kubeuser,100,"users,system:masters"' dest=/etc/kubernetes/pki/auth mode=600

   roles:
    - role: 'grycap.nfs'
      nfs_mode: 'front'
      nfs_exports: [{path: "/pv", export: "wn*.localdomain(fsid=0,rw,async,no_root_squash,no_subtree_check,insecure)"},
                    {path: "/pv/mysql", export: "wn*.localdomain(rw,async,no_root_squash,no_subtree_check,insecure)"},
                    {path: "/pv/log", export: "wn*.localdomain(rw,async,no_root_squash,no_subtree_check,insecure)"}]

    - role: 'grycap.kubernetes'
      kube_server: 'kubeserver'
      kube_apiserver_options: [{option: "--insecure-port", value: "8080"}, {option: "--token-auth-file", value: "/etc/kubernetes/pki/auth"}]
      kube_deploy_dashboard: true

   tasks:
      - name: Download im.db
        get_url: url=https://github.com/grycap/im-web/raw/master/im.db dest=/pv/mysql/im-web/im.db owner=www-data

      - name: Create logrotate file
        copy:
          dest: /etc/logrotate.d/imlog
          content: |
               /pv/log/messages
               {
                       rotate 365
                       daily
                       missingok
                       notifempty
                       compress
                       copytruncate
               }

      - name: Launch IM in HA mode
        shell: kubectl apply -f http://raw.githubusercontent.com/grycap/im/master/kube/im-deploy-ha.yaml && touch /etc/im-kube-ha creates=im-kube-ha
        environment:
          KUBECONFIG: /etc/kubernetes/admin.conf


#      - name: Launch IM in standalone mode
#        shell: kubectl create -f http://raw.githubusercontent.com/grycap/im/master/kube/im-deploy.yaml && touch /etc/im-kube-ha creates=im-kube-ha
#        environment:
#          KUBECONFIG: /etc/kubernetes/admin.conf


@end
)

configure wn (
@begin
---
 - roles:
    - role: 'grycap.nfs'
      nfs_mode: 'wn'

    - role: 'grycap.kubernetes'
      kube_type_of_node: 'wn'
      kube_server: 'kubeserver'

@end
)

deploy front 1
deploy wn 1<|MERGE_RESOLUTION|>--- conflicted
+++ resolved
@@ -33,42 +33,12 @@
       file: path=/pv state=directory mode=755
     - name: Create dir for the im NFS PV Top dir
       file: path=/pv/im state=directory mode=755
-    - name: Create dir for the NFS PV MySQL sir
-<<<<<<< HEAD
+    - name: Create dir for the NFS PV MySQL dir
       file: path=/pv/mysql state=directory mode=755
-    - name: Create dir for the NFS PV MySQL IM-Web sir
+    - name: Create dir for the NFS PV MySQL IM-Web dir
       file: path=/pv/mysql/im-web state=directory owner=www-data
     - name: Create dir for the NFS PV Log dir
       file: path=/pv/log state=directory mode=755
-=======
-      file: path=/pv/im/mysql state=directory mode=755
-    - name: Create dir for the NFS PV IM dir
-      file: path=/pv/im/etc state=directory mode=755
-    - name: Create dir for the NFS PV Log dir
-      file: path=/pv/im/log state=directory mode=755
-    - name: Download im logging.conf
-      get_url: url=http://raw.githubusercontent.com/grycap/im/master_1_6_X/etc/logging.conf dest=/pv/im/logging.conf
-    - name: Download im logging.conf
-      get_url: url=https://raw.githubusercontent.com/grycap/im/master_1_6_X/etc/im.cfg dest=/pv/im/im.cfg
-    - name: Set log data
-      ini_file:
-        path: /pv/im/logging.conf
-        section: handler_fileHandler
-        option: class
-        value: "logging.handlers.SysLogHandler"
-    - name: Set log data
-      ini_file:
-        path: /pv/im/logging.conf
-        section: handler_fileHandler
-        option: args
-        value: "(('im-log', 514),)"
-    - name: Set log data
-      ini_file:
-        path: /pv/im/logging.conf
-        section: formatter_simpleFormatter
-        option: format
-        value: '%(asctime)s - %(hostname)s - %(name)s - %(levelname)s - %(message)s'
->>>>>>> 0e932cfb
     - name: Create auth file dir
       file: path=/etc/kubernetes/pki state=directory mode=755 recurse=yes
     - name: Create auth data file with an admin user
