--- conflicted
+++ resolved
@@ -15,12 +15,8 @@
      pip3 install msrest msrestazure azure-common azure-mgmt-storage azure-mgmt-compute azure-mgmt-network azure-mgmt-resource azure-mgmt-dns azure-identity && \
      pip3 install pyOpenSSL cheroot xmltodict pymongo ansible==2.9.21&& \
      pip3 install git+https://github.com/openstack/tosca-parser && \
-<<<<<<< HEAD
-     pip3 install https://github.com/grycap/im.git@branch$BRANCH  && \
-=======
      pip3 install git+https://github.com/micafer/libcloud@micro && \
      pip3 install git+https://github.com/grycap/im@$BRANCH && \
->>>>>>> 3bcb6e26
      apt-get purge -y git python3-pip && \
      apt-get autoremove -y && apt-get clean && rm -rf /var/lib/apt/lists/* /tmp/* /var/tmp/* && rm -rf ~/.cache/
 
