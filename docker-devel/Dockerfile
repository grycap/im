--- conflicted
+++ resolved
@@ -17,13 +17,10 @@
  && git clone --branch devel --recursive https://github.com/indigo-dc/im.git \
  && cd im \
  && pip install /tmp/im
-<<<<<<< HEAD
-=======
 
 # Set the VM_NUM_USE_CTXT_DIST to 3 for the tests
 RUN sed -i -e 's/VM_NUM_USE_CTXT_DIST = 30/VM_NUM_USE_CTXT_DIST = 3/g' /etc/im/im.cfg
 
->>>>>>> c0cd6ebb
 COPY ansible.cfg /etc/ansible/ansible.cfg
 
 # Turn on the REST services
