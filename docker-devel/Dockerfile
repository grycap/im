--- conflicted
+++ resolved
@@ -10,13 +10,9 @@
  && cd tosca-parser \
  && pip install /tmp/tosca-parser
 
-<<<<<<< HEAD
-# Install im indigo tosca fork branch 'devel'
-=======
 # Install pip optional libraries
 RUN pip install MySQL-python msrest msrestazure azure-common azure-mgmt-storage azure-mgmt-compute azure-mgmt-network azure-mgmt-resource
-# Install im - 'devel' branch
->>>>>>> 931c712f
+# Install im indigo tosca fork branch 'devel'
 RUN cd tmp \
  && git clone --branch devel --recursive https://github.com/indigo-dc/im.git \
  && cd im \
