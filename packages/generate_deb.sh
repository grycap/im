#!/bin/bash

apt update
apt install -y python-stdeb
# remove the ansible requirement as it makes to generate an incorrect dependency python-ansible
# also remove the pysqlite requirement as it makes to generate an incorrect dependency python-pysqlite1.1
<<<<<<< HEAD
sed -i '/pysqlite/c\                        "scp", "cherrypy", "MySQL-python",' setup.py
python setup.py --command-packages=stdeb.command sdist_dsc --depends "python-radl, python-mysqldb, python-pysqlite2, python-tosca-parser, ansible, python-paramiko, python-yaml, python-suds, python-boto, python-libcloud, python-bottle, python-netaddr, python-scp, python-cherrypy3, python-requests, python-azure" bdist_deb
=======
sed -i '/install_requires/c\      install_requires=["paramiko >= 1.14", "PyYAML", "suds",' setup.py
python setup.py --command-packages=stdeb.command sdist_dsc --depends "python-radl, python-mysqldb, python-pysqlite2, ansible, python-paramiko, python-yaml, python-suds, python-boto, python-libcloud, python-bottle, python-netaddr, python-scp, python-cherrypy3, python-requests" bdist_deb
>>>>>>> 931c712f
mkdir dist_pkg
cp deb_dist/*.deb dist_pkg

<|MERGE_RESOLUTION|>--- conflicted
+++ resolved
@@ -4,13 +4,8 @@
 apt install -y python-stdeb
 # remove the ansible requirement as it makes to generate an incorrect dependency python-ansible
 # also remove the pysqlite requirement as it makes to generate an incorrect dependency python-pysqlite1.1
-<<<<<<< HEAD
-sed -i '/pysqlite/c\                        "scp", "cherrypy", "MySQL-python",' setup.py
-python setup.py --command-packages=stdeb.command sdist_dsc --depends "python-radl, python-mysqldb, python-pysqlite2, python-tosca-parser, ansible, python-paramiko, python-yaml, python-suds, python-boto, python-libcloud, python-bottle, python-netaddr, python-scp, python-cherrypy3, python-requests, python-azure" bdist_deb
-=======
 sed -i '/install_requires/c\      install_requires=["paramiko >= 1.14", "PyYAML", "suds",' setup.py
-python setup.py --command-packages=stdeb.command sdist_dsc --depends "python-radl, python-mysqldb, python-pysqlite2, ansible, python-paramiko, python-yaml, python-suds, python-boto, python-libcloud, python-bottle, python-netaddr, python-scp, python-cherrypy3, python-requests" bdist_deb
->>>>>>> 931c712f
+python setup.py --command-packages=stdeb.command sdist_dsc --depends "python-radl, python-mysqldb, python-pysqlite2, python-tosca-parser, ansible, python-paramiko, python-yaml, python-suds, python-boto, python-libcloud, python-bottle, python-netaddr, python-scp, python-cherrypy3, python-requests" bdist_deb
 mkdir dist_pkg
 cp deb_dist/*.deb dist_pkg
 
