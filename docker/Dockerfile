--- conflicted
+++ resolved
@@ -15,10 +15,7 @@
      pip install pip --upgrade -I && \
      /usr/local/bin/pip install msrest msrestazure azure-common azure-mgmt-storage azure-mgmt-compute azure-mgmt-network azure-mgmt-resource azure-mgmt-dns && \
      /usr/local/bin/pip install MySQL-python pyOpenSSL pycrypto xmltodict pymongo && \
-<<<<<<< HEAD
-=======
      # Install it until changes are released
->>>>>>> d5389a05
      cd /tmp && git clone https://github.com/openstack/tosca-parser && /usr/local/bin/pip install /tmp/tosca-parser && \
      cd /tmp && git clone https://github.com/apache/libcloud && /usr/local/bin/pip install /tmp/libcloud && \
      /usr/local/bin/pip install IM==1.10.0 && \
