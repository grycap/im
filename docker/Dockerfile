# Dockerfile to create a container with the IM service
FROM ubuntu:16.04
LABEL maintainer="Miguel Caballer <micafer1@upv.es>"
LABEL version="1.6.5"
LABEL description="Container image to run the IM service. (http://www.grycap.upv.es/im)"
EXPOSE 8899 8800

# Ensure system is up to date with mandatory python packages installed
RUN apt-get update && apt-get install --no-install-recommends -y python-dbg python-dev python-pip openssh-client sshpass vim && \ 
     apt-get autoremove -y && \
     rm -rf /var/lib/apt/lists/*

RUN pip install setuptools pip --upgrade -I
RUN pip install pyOpenSSL --upgrade -I

# Install pip optional libraries
RUN pip install msrest msrestazure azure-common azure-mgmt-storage azure-mgmt-compute azure-mgmt-network azure-mgmt-resource azure-mgmt-dns cheroot xmltodict

# Install IM
RUN apt-get update && apt-get install --no-install-recommends -y gcc git libmysqld-dev libssl-dev libffi-dev libsqlite3-dev && \
     pip install MySQL-python && \
<<<<<<< HEAD
     cd /tmp && git clone https://github.com/indigo-dc/im.git && \ 
     cd /tmp && git clone https://github.com/indigo-dc/tosca-parser.git  && \ 
     cd /tmp/tosca-parser && pip install /tmp/tosca-parser && \
     cd /tmp/im && pip install /tmp/im && \
     apt-get remove -y gcc git libmysqld-dev libssl-dev libffi-dev libsqlite3-dev python-dev python-pip && \
=======
     pip install IM==1.6.5 && \
     apt-get remove -y gcc libmysqld-dev libssl-dev libffi-dev libsqlite3-dev python-dev python-pip && \
>>>>>>> 18533ada
     apt-get autoremove -y && \
     rm -rf /var/lib/apt/lists/*º

# Remove pip requests and force python-requests to be installed to avoid SSL ca errors
RUN pip uninstall -y requests
RUN apt-get update && apt-get install --no-install-recommends -y python-requests && rm -rf /var/lib/apt/lists/*

# Copy a ansible.cfg with correct minimum values
COPY ansible.cfg /etc/ansible/ansible.cfg

# Start IM service
CMD im_service.py<|MERGE_RESOLUTION|>--- conflicted
+++ resolved
@@ -1,43 +1,43 @@
-# Dockerfile to create a container with the IM service
+# Dockerfile to create a container with the IM service and TOSCA support
 FROM ubuntu:16.04
-LABEL maintainer="Miguel Caballer <micafer1@upv.es>"
+MAINTAINER Miguel Caballer <micafer1@upv.es>
 LABEL version="1.6.5"
-LABEL description="Container image to run the IM service. (http://www.grycap.upv.es/im)"
+LABEL description="Container image to run the IM service with TOSCA support. (http://www.grycap.upv.es/im)"
+
+# Install Ansible
+RUN echo "deb http://ppa.launchpad.net/ansible/ansible/ubuntu xenial main" > /etc/apt/sources.list.d/ansible-ubuntu-ansible-xenial.list && \
+    apt-key adv --keyserver keyserver.ubuntu.com --recv-keys 93C4A3FD7BB9C367 && \ 
+    apt-get update && apt-get -y install wget ansible && \
+    rm -rf /var/lib/apt/lists/*
+
+# Install Azure python SDK
+RUN wget https://launchpad.net/ubuntu/+archive/primary/+files/python-msrest_0.4.4-1_all.deb && \
+    wget https://launchpad.net/ubuntu/+archive/primary/+files/python-msrestazure_0.4.3-1_all.deb && \
+    wget https://launchpad.net/ubuntu/+archive/primary/+files/python-azure_2.0.0~rc6+dfsg-2_all.deb && \
+    dpkg -i python-msrest_*_all.deb ; \
+    dpkg -i python-msrestazure_*_all.deb ; \
+    dpkg -i python-azure_*_all.deb ; \
+    rm *.deb && \
+    apt update && apt install -f -y && \
+    rm -rf /var/lib/apt/lists/*
+
+# Install IM
+RUN wget https://github.com/grycap/RADL/releases/download/v1.1.0/python-radl_1.1.0-1_all.deb && \ 
+    wget https://github.com/indigo-dc/im/releases/download/v1.6.5/python-im_1.6.5-1_all.deb && \
+    wget https://github.com/indigo-dc/tosca-parser/releases/download/0.8.3/python-tosca-parser_0.8.3-1_all.deb && \
+    dpkg -i python-radl_*_all.deb ; \
+    dpkg -i python-tosca-parser_*_all.deb ; \
+    dpkg -i python-im_*_all.deb ; \
+    rm *.deb && \
+    apt update && apt install -f -y && \
+    rm -rf /var/lib/apt/lists/*
+
+RUN dpkg -r --force-depends python-libcloud
+
+RUN easy_install -U cheroot apache-libcloud
+
+# Expose the IM ports
 EXPOSE 8899 8800
 
-# Ensure system is up to date with mandatory python packages installed
-RUN apt-get update && apt-get install --no-install-recommends -y python-dbg python-dev python-pip openssh-client sshpass vim && \ 
-     apt-get autoremove -y && \
-     rm -rf /var/lib/apt/lists/*
-
-RUN pip install setuptools pip --upgrade -I
-RUN pip install pyOpenSSL --upgrade -I
-
-# Install pip optional libraries
-RUN pip install msrest msrestazure azure-common azure-mgmt-storage azure-mgmt-compute azure-mgmt-network azure-mgmt-resource azure-mgmt-dns cheroot xmltodict
-
-# Install IM
-RUN apt-get update && apt-get install --no-install-recommends -y gcc git libmysqld-dev libssl-dev libffi-dev libsqlite3-dev && \
-     pip install MySQL-python && \
-<<<<<<< HEAD
-     cd /tmp && git clone https://github.com/indigo-dc/im.git && \ 
-     cd /tmp && git clone https://github.com/indigo-dc/tosca-parser.git  && \ 
-     cd /tmp/tosca-parser && pip install /tmp/tosca-parser && \
-     cd /tmp/im && pip install /tmp/im && \
-     apt-get remove -y gcc git libmysqld-dev libssl-dev libffi-dev libsqlite3-dev python-dev python-pip && \
-=======
-     pip install IM==1.6.5 && \
-     apt-get remove -y gcc libmysqld-dev libssl-dev libffi-dev libsqlite3-dev python-dev python-pip && \
->>>>>>> 18533ada
-     apt-get autoremove -y && \
-     rm -rf /var/lib/apt/lists/*º
-
-# Remove pip requests and force python-requests to be installed to avoid SSL ca errors
-RUN pip uninstall -y requests
-RUN apt-get update && apt-get install --no-install-recommends -y python-requests && rm -rf /var/lib/apt/lists/*
-
-# Copy a ansible.cfg with correct minimum values
-COPY ansible.cfg /etc/ansible/ansible.cfg
-
-# Start IM service
+# Launch the service at the beginning of the container
 CMD im_service.py