--- conflicted
+++ resolved
@@ -1,8 +1,7 @@
 # Dockerfile to create a container with the IM service and TOSCA support
 FROM ubuntu:14.04
 MAINTAINER Miguel Caballer <micafer1@upv.es>
-<<<<<<< HEAD
-LABEL version="1.4.5"
+LABEL version="1.4.6"
 LABEL description="Container image to run the IM service with TOSCA support. (http://www.grycap.upv.es/im)"
 
 # Update and install all the necessary packages
@@ -39,18 +38,6 @@
  && git clone --recursive https://github.com/indigo-dc/im.git \
  && cd im \
  && pip install /tmp/im
-=======
-LABEL version="1.4.6"
-LABEL description="Container image to run the IM service. (http://www.grycap.upv.es/im)"
-EXPOSE 8899
-RUN apt-get update && apt-get install -y gcc python-dev python-pip python-mysqldb openssh-client sshpass libssl-dev libffi-dev
-# Install CherryPy to enable HTTPS in REST API
-RUN pip install setuptools --upgrade -I
-RUN pip install CherryPy pyOpenSSL --upgrade -I
-# Add unresolved LibCloud dependency
-RUN pip install backports.ssl_match_hostname
-RUN pip install IM
->>>>>>> 4a8912e7
 COPY ansible.cfg /etc/ansible/ansible.cfg
 
 # Turn on the REST services
