--- conflicted
+++ resolved
@@ -1,8 +1,7 @@
 # Dockerfile to create a container with the IM service and TOSCA support
 FROM ubuntu:14.04
 MAINTAINER Miguel Caballer <micafer1@upv.es>
-LABEL version="1.4.4"
-<<<<<<< HEAD
+LABEL version="1.4.5"
 LABEL description="Container image to run the IM service with TOSCA support. (http://www.grycap.upv.es/im)"
 
 # Update and install all the necessary packages
@@ -21,11 +20,6 @@
  && apt-get clean \
  && rm -rf /var/lib/apt/lists/*
 
-=======
-LABEL description="Container image to run the IM service. (http://www.grycap.upv.es/im)"
-EXPOSE 8899
-RUN apt-get update && apt-get install -y gcc python-dev python-pip python-soappy python-mysqldb openssh-client sshpass libssl-dev libffi-dev
->>>>>>> f479d425
 # Install CherryPy to enable HTTPS in REST API
 RUN pip install setuptools --upgrade -I
 RUN pip install pbr CherryPy pyOpenSSL --upgrade -I
