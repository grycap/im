--- conflicted
+++ resolved
@@ -1,8 +1,7 @@
 # Dockerfile to create a container with the IM service and TOSCA support
 FROM ubuntu:14.04
 MAINTAINER Miguel Caballer <micafer1@upv.es>
-<<<<<<< HEAD
-LABEL version="1.4.3"
+LABEL version="1.4.4"
 LABEL description="Container image to run the IM service with TOSCA support. (http://www.grycap.upv.es/im)"
 
 # Update and install all the neccesary packages
@@ -21,6 +20,7 @@
  && rm -rf /var/lib/apt/lists/*
 
 # Install CherryPy to enable HTTPS in REST API
+RUN pip install setuptools --upgrade -I
 RUN pip install pbr CherryPy pyOpenSSL
 
 # Install tosca-parser
@@ -34,17 +34,6 @@
  && git clone --recursive https://github.com/indigo-dc/im.git \
  && cd im \
  && python setup.py install
-=======
-LABEL version="1.4.4"
-LABEL description="Container image to run the IM service. (http://www.grycap.upv.es/im)"
-EXPOSE 8899
-RUN apt-get update && apt-get install -y gcc python-dev python-pip python-soappy openssh-client sshpass libssl-dev libffi-dev
-# Install CherryPy to enable HTTPS in REST API
-RUN pip install setuptools --upgrade -I
-RUN pip install CherryPy pyOpenSSL
-RUN pip install IM
-RUN pip uninstall -y SOAPpy
->>>>>>> 1c04d32b
 COPY ansible.cfg /etc/ansible/ansible.cfg
 
 # Turn on the REST services
