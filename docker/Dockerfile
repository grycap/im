# Dockerfile to create a container with the IM service
FROM ubuntu:16.04
LABEL maintainer="Miguel Caballer <micafer1@upv.es>"
LABEL version="1.6.3"
LABEL description="Container image to run the IM service. (http://www.grycap.upv.es/im)"
EXPOSE 8899 8800

# Ensure system is up to date with mandatory python packages installed
RUN apt-get update && apt-get install --no-install-recommends -y python-dbg python-dev python-pip openssh-client sshpass vim python-requests && rm -rf /var/lib/apt/lists/*

RUN pip install setuptools pip --upgrade -I
RUN pip install pyOpenSSL --upgrade -I

# Install pip optional libraries
RUN pip install msrest msrestazure azure-common azure-mgmt-storage azure-mgmt-compute azure-mgmt-network azure-mgmt-resource azure-mgmt-dns cheroot xmltodict

# Install IM
RUN apt-get update && apt-get install --no-install-recommends -y gcc libmysqld-dev libssl-dev libffi-dev libsqlite3-dev && \
     pip install MySQL-python && \
     pip install IM==1.6.3 && \
     apt-get remove -y gcc libmysqld-dev libssl-dev libffi-dev libsqlite3-dev python-dev python-pip && \
     apt-get autoremove -y && \
     rm -rf /var/lib/apt/lists/*

# Copy a ansible.cfg with correct minimum values
COPY ansible.cfg /etc/ansible/ansible.cfg

<<<<<<< HEAD
# Remove old version of libcloud
RUN dpkg -r --force-depends python-libcloud

# And install the last versios of cheroot, libcloud and tosca-parser
RUN easy_install -U cheroot apache-libcloud tosca-parser

# Expose the IM ports
EXPOSE 8899 8800

=======
# Start IM service
>>>>>>> 7dc12671
CMD im_service.py<|MERGE_RESOLUTION|>--- conflicted
+++ resolved
@@ -25,17 +25,5 @@
 # Copy a ansible.cfg with correct minimum values
 COPY ansible.cfg /etc/ansible/ansible.cfg
 
-<<<<<<< HEAD
-# Remove old version of libcloud
-RUN dpkg -r --force-depends python-libcloud
-
-# And install the last versios of cheroot, libcloud and tosca-parser
-RUN easy_install -U cheroot apache-libcloud tosca-parser
-
-# Expose the IM ports
-EXPOSE 8899 8800
-
-=======
 # Start IM service
->>>>>>> 7dc12671
 CMD im_service.py