--- conflicted
+++ resolved
@@ -1,6 +1,5 @@
-<<<<<<< HEAD
 # Dockerfile to create a container with the IM service and TOSCA support
-FROM ubuntu:14.04
+FROM ubuntu:16.04
 MAINTAINER Miguel Caballer <micafer1@upv.es>
 LABEL version="1.5.0"
 LABEL description="Container image to run the IM service with TOSCA support. (http://www.grycap.upv.es/im)"
@@ -10,19 +9,16 @@
     gcc \
     python-dev \
     python-pip \
-    python-suds \
     python-dateutil \
     openssh-client \
     sshpass \
     git \
     libssl-dev \
     libffi-dev \
-    python-mysqldb \
+    libmysqld-dev \
+    python-pysqlite2
  && apt-get clean \
  && rm -rf /var/lib/apt/lists/*
- 
-# Add unresolved LibCloud dependency
-RUN pip install backports.ssl_match_hostname
 
 # Install CherryPy to enable HTTPS in REST API
 RUN pip install setuptools --upgrade -I
@@ -39,19 +35,6 @@
  && git clone --recursive https://github.com/indigo-dc/im.git \
  && cd im \
  && pip install /tmp/im
-=======
-# Dockerfile to create a container with the IM service
-FROM ubuntu:16.04
-MAINTAINER Miguel Caballer <micafer1@upv.es>
-LABEL version="1.5.0"
-LABEL description="Container image to run the IM service. (http://www.grycap.upv.es/im)"
-EXPOSE 8899 8800
-RUN apt-get update && apt-get install -y gcc python-dbg python-dev python-pip libmysqld-dev python-pysqlite2 openssh-client sshpass libssl-dev libffi-dev
-# Install CherryPy to enable REST API
-RUN pip install setuptools --upgrade -I
-RUN pip install CherryPy pyOpenSSL --upgrade -I
-RUN pip install IM
->>>>>>> 28837b60
 COPY ansible.cfg /etc/ansible/ansible.cfg
 
 # Turn on the REST services
