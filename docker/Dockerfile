# Dockerfile to create a container with the IM service
FROM ubuntu:16.04
LABEL maintainer="Miguel Caballer <micafer1@upv.es>"
<<<<<<< HEAD
LABEL version="1.6.1"
=======
LABEL version="1.6.4"
>>>>>>> a3671e1c
LABEL description="Container image to run the IM service. (http://www.grycap.upv.es/im)"
EXPOSE 8899 8800

# Ensure system is up to date with mandatory python packages installed
<<<<<<< HEAD
RUN apt-get update && apt-get install --no-install-recommends -y python-dbg python-dev python-pip openssh-client sshpass vim && \ 
     apt-get autoremove -y && \
     rm -rf /var/lib/apt/lists/*
=======
RUN apt-get update && apt-get install --no-install-recommends -y python-dbg python-dev python-pip openssh-client sshpass vim && rm -rf /var/lib/apt/lists/*
>>>>>>> a3671e1c

RUN pip install setuptools pip --upgrade -I
RUN pip install pyOpenSSL --upgrade -I

# Install pip optional libraries
RUN pip install msrest msrestazure azure-common azure-mgmt-storage azure-mgmt-compute azure-mgmt-network azure-mgmt-resource azure-mgmt-dns cheroot xmltodict

# Install IM
<<<<<<< HEAD
RUN apt-get update && apt-get install --no-install-recommends -y gcc git libmysqld-dev libssl-dev libffi-dev libsqlite3-dev && \
     pip install MySQL-python && \
     cd /tmp && git clone https://github.com/indigo-dc/im.git && \ 
     cd /tmp && git clone https://github.com/indigo-dc/tosca-parser.git  && \ 
     cd /tmp/tosca-parser && pip install /tmp/tosca-parser && \
     cd /tmp/im && pip install /tmp/im && \
     apt-get remove -y gcc git libmysqld-dev libssl-dev libffi-dev libsqlite3-dev python-dev python-pip && \
     apt-get autoremove -y && \
     rm -rf /var/lib/apt/lists/*º
=======
RUN apt-get update && apt-get install --no-install-recommends -y gcc libmysqld-dev libssl-dev libffi-dev libsqlite3-dev && \
     pip install MySQL-python && \
     pip install IM==1.6.4 && \
     apt-get remove -y gcc libmysqld-dev libssl-dev libffi-dev libsqlite3-dev python-dev python-pip && \
     apt-get autoremove -y && \
     rm -rf /var/lib/apt/lists/*
>>>>>>> a3671e1c

# Remove pip requests and force python-requests to be installed to avoid SSL ca errors
RUN pip uninstall -y requests
RUN apt-get update && apt-get install --no-install-recommends -y python-requests && rm -rf /var/lib/apt/lists/*

# Copy a ansible.cfg with correct minimum values
COPY ansible.cfg /etc/ansible/ansible.cfg

# Start IM service
CMD im_service.py<|MERGE_RESOLUTION|>--- conflicted
+++ resolved
@@ -1,22 +1,14 @@
 # Dockerfile to create a container with the IM service
 FROM ubuntu:16.04
 LABEL maintainer="Miguel Caballer <micafer1@upv.es>"
-<<<<<<< HEAD
 LABEL version="1.6.1"
-=======
-LABEL version="1.6.4"
->>>>>>> a3671e1c
 LABEL description="Container image to run the IM service. (http://www.grycap.upv.es/im)"
 EXPOSE 8899 8800
 
 # Ensure system is up to date with mandatory python packages installed
-<<<<<<< HEAD
 RUN apt-get update && apt-get install --no-install-recommends -y python-dbg python-dev python-pip openssh-client sshpass vim && \ 
      apt-get autoremove -y && \
      rm -rf /var/lib/apt/lists/*
-=======
-RUN apt-get update && apt-get install --no-install-recommends -y python-dbg python-dev python-pip openssh-client sshpass vim && rm -rf /var/lib/apt/lists/*
->>>>>>> a3671e1c
 
 RUN pip install setuptools pip --upgrade -I
 RUN pip install pyOpenSSL --upgrade -I
@@ -25,7 +17,6 @@
 RUN pip install msrest msrestazure azure-common azure-mgmt-storage azure-mgmt-compute azure-mgmt-network azure-mgmt-resource azure-mgmt-dns cheroot xmltodict
 
 # Install IM
-<<<<<<< HEAD
 RUN apt-get update && apt-get install --no-install-recommends -y gcc git libmysqld-dev libssl-dev libffi-dev libsqlite3-dev && \
      pip install MySQL-python && \
      cd /tmp && git clone https://github.com/indigo-dc/im.git && \ 
@@ -35,14 +26,6 @@
      apt-get remove -y gcc git libmysqld-dev libssl-dev libffi-dev libsqlite3-dev python-dev python-pip && \
      apt-get autoremove -y && \
      rm -rf /var/lib/apt/lists/*º
-=======
-RUN apt-get update && apt-get install --no-install-recommends -y gcc libmysqld-dev libssl-dev libffi-dev libsqlite3-dev && \
-     pip install MySQL-python && \
-     pip install IM==1.6.4 && \
-     apt-get remove -y gcc libmysqld-dev libssl-dev libffi-dev libsqlite3-dev python-dev python-pip && \
-     apt-get autoremove -y && \
-     rm -rf /var/lib/apt/lists/*
->>>>>>> a3671e1c
 
 # Remove pip requests and force python-requests to be installed to avoid SSL ca errors
 RUN pip uninstall -y requests
@@ -50,6 +33,7 @@
 
 # Copy a ansible.cfg with correct minimum values
 COPY ansible.cfg /etc/ansible/ansible.cfg
+COPY conf-ansible.yml /usr/share/im/contextualization/conf-ansible.yml
 
 # Start IM service
 CMD im_service.py