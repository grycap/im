--- conflicted
+++ resolved
@@ -1,18 +1,8 @@
 # Dockerfile to create a container with the IM service and TOSCA support
 FROM ubuntu:16.04
-<<<<<<< HEAD
 MAINTAINER Miguel Caballer <micafer1@upv.es>
-LABEL version="1.6.5"
+LABEL version="1.6.7"
 LABEL description="Container image to run the IM service with TOSCA support. (http://www.grycap.upv.es/im)"
-=======
-LABEL maintainer="Miguel Caballer <micafer1@upv.es>"
-LABEL version="1.6.7"
-LABEL description="Container image to run the IM service. (http://www.grycap.upv.es/im)"
-EXPOSE 8899 8800
-
-# Ensure system is up to date with mandatory python packages installed
-RUN apt-get update && apt-get install --no-install-recommends -y python-dbg python-dev python-pip openssh-client sshpass vim && rm -rf /var/lib/apt/lists/*
->>>>>>> 50327154
 
 # Install Ansible
 RUN echo "deb http://ppa.launchpad.net/ansible/ansible/ubuntu xenial main" > /etc/apt/sources.list.d/ansible-ubuntu-ansible-xenial.list && \
@@ -32,9 +22,8 @@
     rm -rf /var/lib/apt/lists/*
 
 # Install IM
-<<<<<<< HEAD
 RUN wget https://github.com/grycap/RADL/releases/download/v1.1.0/python-radl_1.1.0-1_all.deb && \ 
-    wget https://github.com/indigo-dc/im/releases/download/v1.6.5/python-im_1.6.5-1_all.deb && \
+    wget https://github.com/indigo-dc/im/releases/download/v1.6.7/python-im_1.6.5-1_all.deb && \
     wget https://github.com/indigo-dc/tosca-parser/releases/download/0.8.3/python-tosca-parser_0.8.3-1_all.deb && \
     dpkg -i python-radl_*_all.deb ; \
     dpkg -i python-tosca-parser_*_all.deb ; \
@@ -49,18 +38,6 @@
 
 # Expose the IM ports
 EXPOSE 8899 8800
-=======
-RUN apt-get update && apt-get install --no-install-recommends -y gcc libmysqld-dev libssl-dev libffi-dev libsqlite3-dev && \
-     pip install MySQL-python && \
-     pip install IM==1.6.7 && \
-     apt-get purge -y gcc libmysqld-dev libssl-dev libffi-dev libsqlite3-dev python-dev python-pip && \
-     apt-get autoremove -y && apt-get clean && rm -rf /var/lib/apt/lists/* /tmp/* /var/tmp/* && rm -rf ~/.cache/
-
-# Remove pip requests and force python-requests to be installed to avoid SSL ca errors
-RUN pip uninstall -y requests
-RUN apt-get update && apt-get install --no-install-recommends -y python-requests && \
-    apt-get clean && rm -rf /var/lib/apt/lists/* /tmp/* /var/tmp/* && rm -rf ~/.cache/
->>>>>>> 50327154
 
 # Copy a ansible.cfg with correct minimum values
 COPY ansible.cfg /etc/ansible/ansible.cfg
