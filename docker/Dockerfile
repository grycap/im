--- conflicted
+++ resolved
@@ -1,20 +1,8 @@
-<<<<<<< HEAD
 # Dockerfile to create a container with the IM service and TOSCA support
 FROM ubuntu:16.04
 MAINTAINER Miguel Caballer <micafer1@upv.es>
-LABEL version="1.6.8"
+LABEL version="1.7.0"
 LABEL description="Container image to run the IM service with TOSCA support. (http://www.grycap.upv.es/im)"
-=======
-# Dockerfile to create a container with the IM service
-FROM ubuntu:18.04
-LABEL maintainer="Miguel Caballer <micafer1@upv.es>"
-LABEL version="1.7.0"
-LABEL description="Container image to run the IM service. (http://www.grycap.upv.es/im)"
-EXPOSE 8899 8800
-
-# Ensure system is up to date with mandatory python packages installed
-RUN apt-get update && apt-get install --no-install-recommends -y python-dbg python-dev python-pip openssh-client sshpass vim && rm -rf /var/lib/apt/lists/*
->>>>>>> 266fef36
 
 # Install Ansible
 RUN echo "deb http://ppa.launchpad.net/ansible/ansible/ubuntu xenial main" > /etc/apt/sources.list.d/ansible-ubuntu-ansible-xenial.list && \
@@ -34,9 +22,8 @@
     rm -rf /var/lib/apt/lists/*
 
 # Install IM
-<<<<<<< HEAD
 RUN wget https://github.com/grycap/RADL/releases/download/v1.1.0/python-radl_1.1.0-1_all.deb && \ 
-    wget https://github.com/indigo-dc/im/releases/download/v1.6.8/python-im_1.6.8-1_all.deb && \
+    wget https://github.com/indigo-dc/im/releases/download/v1.6.8/python-im_1.7.0-1_all.deb && \
     wget https://github.com/indigo-dc/tosca-parser/releases/download/0.9.1/python-tosca-parser_0.9.1-1_all.deb && \
     dpkg -i python-radl_*_all.deb ; \
     dpkg -i python-tosca-parser_*_all.deb ; \
@@ -51,17 +38,6 @@
 
 # Expose the IM ports
 EXPOSE 8899 8800
-=======
-RUN apt-get update && apt-get install --no-install-recommends -y gcc libmysqld-dev libssl-dev libffi-dev libsqlite3-dev libmysqlclient20 && \
-     pip install pycrypto && \
-     pip install MySQL-python && \
-     pip install IM==1.7.0 && \
-     apt-get purge -y gcc libmysqld-dev libssl-dev libffi-dev libsqlite3-dev python-dev python-pip && \
-     apt-get autoremove -y && apt-get clean && rm -rf /var/lib/apt/lists/* /tmp/* /var/tmp/* && rm -rf ~/.cache/
-
-# Force requests to be version 2.11.1 to avoid SSL ca errors with proxy files
-RUN pip install requests==2.11.1
->>>>>>> 266fef36
 
 # Copy a ansible.cfg with correct minimum values
 COPY ansible.cfg /etc/ansible/ansible.cfg
