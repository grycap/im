--- conflicted
+++ resolved
@@ -22,7 +22,6 @@
     rm -rf /var/lib/apt/lists/*
 
 # Install IM
-<<<<<<< HEAD
 RUN wget https://github.com/grycap/RADL/releases/download/v1.1.1/python-radl_1.1.1-1_all.deb && \ 
     wget https://github.com/indigo-dc/im/releases/download/v1.7.6/python-im_1.7.6-1_all.deb && \
     wget https://github.com/indigo-dc/tosca-parser/releases/download/1.1.1/python-tosca-parser_1.1.1-1_all.deb && \
@@ -33,23 +32,12 @@
     apt update && apt install -f -y && \
     rm -rf /var/lib/apt/lists/*
 
-RUN dpkg -r --force-depends python-libcloud
-
-# Install my version until PR #1215 is accepted
-RUN apt-get update && apt-get install --no-install-recommends -y git python-pip && \
-     cd /tmp && git clone https://github.com/apache/libcloud && cd libcloud && pip install /tmp/libcloud && \
-     apt-get purge -y git python-pip && \
+# Install last PIP version of libcloud
+RUN apt-get update && apt-get install --no-install-recommends -y python-pip && \
+     pip install apache-libcloud && \
+     apt-get purge -y python-pip && \
      apt-get autoremove -y && apt-get clean && rm -rf /var/lib/apt/lists/* /tmp/* /var/tmp/* && rm -rf ~/.cache/ && \
      dpkg -r --force-depends python-libcloud
-=======
-RUN apt-get update && apt-get install --no-install-recommends -y gcc libmysqld-dev libssl-dev libffi-dev libsqlite3-dev libmysqlclient20 && \
-     pip install pycrypto && \
-     pip install MySQL-python && \
-     cd /tmp && git clone https://github.com/indigo-dc/tosca-parser && pip install /tmp/tosca-parser && \
-     pip install IM==1.7.6 && \
-     apt-get purge -y gcc libmysqld-dev libssl-dev libffi-dev libsqlite3-dev python-dev python-pip && \
-     apt-get autoremove -y && apt-get clean && rm -rf /var/lib/apt/lists/* /tmp/* /var/tmp/* && rm -rf ~/.cache/
->>>>>>> 532e3d46
 
 #RUN easy_install -U cheroot apache-libcloud
 RUN easy_install -U cheroot
