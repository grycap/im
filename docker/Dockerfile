--- conflicted
+++ resolved
@@ -1,11 +1,7 @@
 # Dockerfile to create a container with the IM service
 FROM ubuntu:20.04
 LABEL maintainer="Miguel Caballer <micafer1@upv.es>"
-<<<<<<< HEAD
 LABEL version="1.10.0"
-=======
-LABEL version="1.9.6"
->>>>>>> 8363db7c
 LABEL description="Container image to run the IM service. (http://www.grycap.upv.es/im)"
 EXPOSE 8899 8800
 
@@ -19,14 +15,9 @@
      pip install pip --upgrade -I && \
      /usr/local/bin/pip install msrest msrestazure azure-common azure-mgmt-storage azure-mgmt-compute azure-mgmt-network azure-mgmt-resource azure-mgmt-dns && \
      /usr/local/bin/pip install MySQL-python pyOpenSSL pycrypto xmltodict pymongo && \
-<<<<<<< HEAD
-     /usr/local/bin/pip install IM==1.10.0 && \
-=======
-     # Install it until changes are merged upstream
      cd /tmp && git clone https://github.com/openstack/tosca-parser && /usr/local/bin/pip install /tmp/tosca-parser && \
      cd /tmp && git clone https://github.com/apache/libcloud && /usr/local/bin/pip install /tmp/libcloud && \
-     /usr/local/bin/pip install IM==1.9.6 && \
->>>>>>> 8363db7c
+     /usr/local/bin/pip install IM==1.10.0 && \
      /usr/local/bin/pip uninstall pip -y && \
      apt-get purge -y gcc git python-dev python-pip libmysqld-dev libssl-dev libffi-dev libsqlite3-dev && \
      apt-get autoremove -y && apt-get clean && rm -rf /var/lib/apt/lists/* /tmp/* /var/tmp/* && rm -rf ~/.cache/
