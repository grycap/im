--- conflicted
+++ resolved
@@ -22,8 +22,9 @@
 
 # Install CherryPy to enable HTTPS in REST API
 RUN pip install setuptools --upgrade -I
-<<<<<<< HEAD
 RUN pip install pbr CherryPy pyOpenSSL --upgrade -I
+# Install pip optional libraries
+RUN pip install MySQL-python msrest msrestazure azure-common azure-mgmt-storage azure-mgmt-compute azure-mgmt-network azure-mgmt-resource
 
 # Install tosca-parser
 RUN cd tmp \
@@ -36,12 +37,7 @@
  && git clone --recursive https://github.com/indigo-dc/im.git \
  && cd im \
  && pip install /tmp/im
-=======
-RUN pip install CherryPy pyOpenSSL --upgrade -I
-# Install pip optional libraries
-RUN pip install MySQL-python msrest msrestazure azure-common azure-mgmt-storage azure-mgmt-compute azure-mgmt-network azure-mgmt-resource
-RUN pip install IM
->>>>>>> 931c712f
+
 COPY ansible.cfg /etc/ansible/ansible.cfg
 
 # Turn on the REST services
