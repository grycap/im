--- conflicted
+++ resolved
@@ -23,6 +23,10 @@
 
 if not hasattr(sys, 'version_info') or sys.version_info < (2, 6):
     raise SystemExit("IM requires Python version 2.6 or above.")
+
+suds_pkg = "suds"
+if sys.version_info > (3, 0):
+    suds_pkg = "suds-py3"
 
 if 'bdist_wheel' in sys.argv:
     raise RuntimeError("This setup.py does not support wheels")
@@ -55,14 +59,6 @@
                         "the user with a fully functional infrastructure."),
       description="IM is a tool to manage virtual infrastructures on Cloud deployments",
       platforms=["any"],
-<<<<<<< HEAD
-      install_requires=["ansible >= 1.8", "paramiko >= 1.14", "PyYAML", "suds-py3",
-                        "boto >= 2.29", "apache-libcloud >= 0.17", "RADL", "bottle", "netaddr", "requests",
-                        "scp", "cherrypy", "mysqlclient",
-                        "azure-common", "msrest", "msrestazure", "azure-mgmt-storage",
-                        "azure-mgmt-compute", "azure-mgmt-network", "azure-mgmt-resource"]
-=======
-      install_requires=["ansible >= 1.8", "paramiko >= 1.14", "PyYAML", "suds", "pysqlite", "cheroot",
+      install_requires=["ansible >= 1.8", "paramiko >= 1.14", "PyYAML", suds_pkg, "pysqlite", "cheroot",
                         "boto >= 2.29", "apache-libcloud >= 0.17", "RADL", "bottle", "netaddr", "requests", "scp"]
->>>>>>> 5c0b3202
       )