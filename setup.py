#!/usr/bin/python
#
# IM - Infrastructure Manager
# Copyright (C) 2011 - GRyCAP - Universitat Politecnica de Valencia
#
# This program is free software: you can redistribute it and/or modify
# it under the terms of the GNU General Public License as published by
# the Free Software Foundation, either version 3 of the License, or
# (at your option) any later version.
#
# This program is distributed in the hope that it will be useful,
# but WITHOUT ANY WARRANTY; without even the implied warranty of
# MERCHANTABILITY or FITNESS FOR A PARTICULAR PURPOSE.  See the
# GNU General Public License for more details.
#
# You should have received a copy of the GNU General Public License
# along with this program.  If not, see <http://www.gnu.org/licenses/>.

from IM import __version__ as version
from setuptools import setup
import os
import sys

if not hasattr(sys, 'version_info') or sys.version_info < (2, 6):
    raise SystemExit("IM requires Python version 2.6 or above.")

if 'bdist_wheel' in sys.argv:
    raise RuntimeError("This setup.py does not support wheels")

# Add contextualization dir files
install_path = '/usr/share/im'
datafiles = [(os.path.join(install_path, root), [os.path.join(root, f) for f in files])
             for root, dirs, files in os.walk("contextualization")]
# Add other special files
datafiles.append(('/etc/init.d', ['scripts/im']))
datafiles.append(('/etc/systemd/system', ['scripts/im.service']))
datafiles.append(('/etc/im', ['etc/im.cfg']))
datafiles.append(('/etc/im', ['etc/logging.conf']))
# force the im_service.py file to be allways in this path
datafiles.append(('/usr/bin', ['im_service.py']))

setup(name="IM", version=version,
      author='GRyCAP - Universitat Politecnica de Valencia',
      author_email='micafer1@upv.es',
      url='http://www.grycap.upv.es/im',
      include_package_data=True,
      packages=['IM', 'IM.ansible_utils', 'IM.connectors', 'IM.tosca', 'IM.openid', 'IM.tts'],
      scripts=["im_service.py"],
      data_files=datafiles,
      license="GPL version 3, http://www.gnu.org/licenses/gpl-3.0.txt",
      long_description=("IM is a tool that ease the access and the usability of IaaS clouds by automating the VMI "
                        "selection, deployment, configuration, software installation, monitoring and update of "
                        "Virtual Appliances. It supports APIs from a large number of virtual platforms, making "
                        "user applications cloud-agnostic. In addition it integrates a contextualization system to "
                        "enable the installation and configuration of all the user required applications providing "
                        "the user with a fully functional infrastructure."),
      description="IM is a tool to manage virtual infrastructures on Cloud deployments",
      platforms=["any"],
<<<<<<< HEAD
      install_requires=["ansible >= 1.8", "paramiko >= 1.14", "PyYAML", "SOAPpy",
=======
      install_requires=["ansible >= 1.8", "paramiko >= 1.14", "PyYAML", "suds",
>>>>>>> 42855ac8
                        "boto >= 2.29", "apache-libcloud >= 0.17", "RADL", "bottle", "netaddr",
                        "scp", "cherrypy", "MySQL-python", "pysqlite"]
      )<|MERGE_RESOLUTION|>--- conflicted
+++ resolved
@@ -56,11 +56,7 @@
                         "the user with a fully functional infrastructure."),
       description="IM is a tool to manage virtual infrastructures on Cloud deployments",
       platforms=["any"],
-<<<<<<< HEAD
-      install_requires=["ansible >= 1.8", "paramiko >= 1.14", "PyYAML", "SOAPpy",
-=======
       install_requires=["ansible >= 1.8", "paramiko >= 1.14", "PyYAML", "suds",
->>>>>>> 42855ac8
                         "boto >= 2.29", "apache-libcloud >= 0.17", "RADL", "bottle", "netaddr",
                         "scp", "cherrypy", "MySQL-python", "pysqlite"]
       )