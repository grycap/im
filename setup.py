--- conflicted
+++ resolved
@@ -43,12 +43,8 @@
       author='GRyCAP - Universitat Politecnica de Valencia',
       author_email='micafer1@upv.es',
       url='http://www.grycap.upv.es/im',
-<<<<<<< HEAD
       include_package_data=True,
-      packages=['IM', 'IM.ansible', 'IM.connectors', 'IM.tosca', 'IM.openid', 'IM.tts'],
-=======
-      packages=['IM', 'IM.ansible_utils', 'IM.connectors'],
->>>>>>> 25a6e9d6
+      packages=['IM', 'IM.ansible_utils', 'IM.connectors', 'IM.tosca', 'IM.openid', 'IM.tts'],
       scripts=["im_service.py"],
       data_files=datafiles,
       license="GPL version 3, http://www.gnu.org/licenses/gpl-3.0.txt",
@@ -61,5 +57,6 @@
       description="IM is a tool to manage virtual infrastructures on Cloud deployments",
       platforms=["any"],
       install_requires=["ansible >= 1.8", "paramiko >= 1.14", "PyYAML", "SOAPpy",
-                        "boto >= 2.29", "apache-libcloud >= 0.17", "RADL", "bottle", "netaddr", "scp", "cherrypy"]
+                        "boto >= 2.29", "apache-libcloud >= 0.17", "RADL", "bottle", "netaddr",
+                        "scp", "cherrypy", "MySQL-python", "pysqlite"]
       )