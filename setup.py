#!/usr/bin/python
#
# IM - Infrastructure Manager
# Copyright (C) 2011 - GRyCAP - Universitat Politecnica de Valencia
#
# This program is free software: you can redistribute it and/or modify
# it under the terms of the GNU General Public License as published by
# the Free Software Foundation, either version 3 of the License, or
# (at your option) any later version.
#
# This program is distributed in the hope that it will be useful,
# but WITHOUT ANY WARRANTY; without even the implied warranty of
# MERCHANTABILITY or FITNESS FOR A PARTICULAR PURPOSE.  See the
# GNU General Public License for more details.
#
# You should have received a copy of the GNU General Public License
# along with this program.  If not, see <http://www.gnu.org/licenses/>.

from IM import __version__ as version
from setuptools import setup
import os
import sys

if not hasattr(sys, 'version_info') or sys.version_info < (2, 6):
    raise SystemExit("IM requires Python version 2.6 or above.")

if 'bdist_wheel' in sys.argv:
    raise RuntimeError("This setup.py does not support wheels")

# Add contextualization dir files
install_path = '/usr/share/im'
datafiles = [(os.path.join(install_path, root), [os.path.join(root, f) for f in files])
             for root, dirs, files in os.walk("contextualization")]
# Add other special files
datafiles.append(('/etc/init.d', ['scripts/im']))
datafiles.append(('/etc/systemd/system', ['scripts/im.service']))
datafiles.append(('/etc/im', ['etc/im.cfg']))
datafiles.append(('/etc/im', ['etc/logging.conf']))
# force the im_service.py file to be allways in this path
datafiles.append(('/usr/bin', ['im_service.py']))

setup(name="IM", version=version,
      author='GRyCAP - Universitat Politecnica de Valencia',
      author_email='micafer1@upv.es',
      url='http://www.grycap.upv.es/im',
      packages=['IM', 'IM.ansible_utils', 'IM.connectors'],
      scripts=["im_service.py"],
      data_files=datafiles,
      license="GPL version 3, http://www.gnu.org/licenses/gpl-3.0.txt",
      long_description=("IM is a tool that ease the access and the usability of IaaS clouds by automating the VMI "
                        "selection, deployment, configuration, software installation, monitoring and update of "
                        "Virtual Appliances. It supports APIs from a large number of virtual platforms, making "
                        "user applications cloud-agnostic. In addition it integrates a contextualization system to "
                        "enable the installation and configuration of all the user required applications providing "
                        "the user with a fully functional infrastructure."),
      description="IM is a tool to manage virtual infrastructures on Cloud deployments",
      platforms=["any"],
      install_requires=["ansible >= 1.8", "paramiko >= 1.14", "PyYAML", "suds-py3",
                        "boto >= 2.29", "apache-libcloud >= 0.17", "RADL", "bottle", "netaddr", "requests",
<<<<<<< HEAD
                        "scp", "cherrypy", "mysqlclient",
                        "azure-mgmt-storage", "azure-mgmt-compute", "azure-mgmt-network", "azure-mgmt-resource"]
=======
                        "scp", "cherrypy", "MySQL-python", "pysqlite",
                        "azure-common", "azure-mgmt-storage", "azure-mgmt-compute", "azure-mgmt-network", "azure-mgmt-resource"]
>>>>>>> 9cd958b3
      )<|MERGE_RESOLUTION|>--- conflicted
+++ resolved
@@ -57,11 +57,6 @@
       platforms=["any"],
       install_requires=["ansible >= 1.8", "paramiko >= 1.14", "PyYAML", "suds-py3",
                         "boto >= 2.29", "apache-libcloud >= 0.17", "RADL", "bottle", "netaddr", "requests",
-<<<<<<< HEAD
                         "scp", "cherrypy", "mysqlclient",
-                        "azure-mgmt-storage", "azure-mgmt-compute", "azure-mgmt-network", "azure-mgmt-resource"]
-=======
-                        "scp", "cherrypy", "MySQL-python", "pysqlite",
                         "azure-common", "azure-mgmt-storage", "azure-mgmt-compute", "azure-mgmt-network", "azure-mgmt-resource"]
->>>>>>> 9cd958b3
       )