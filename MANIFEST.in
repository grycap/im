--- conflicted
+++ resolved
@@ -1,10 +1,6 @@
 recursive-exclude test *
 recursive-include contextualization *
-<<<<<<< HEAD
-include im.init.d
-=======
 include scripts/im
->>>>>>> faf7504b
 include etc/im.cfg
 include LICENSE
 include INSTALL
