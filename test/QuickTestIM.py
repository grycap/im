#! /usr/bin/env python
#
# IM - Infrastructure Manager
# Copyright (C) 2011 - GRyCAP - Universitat Politecnica de Valencia
#
# This program is free software: you can redistribute it and/or modify
# it under the terms of the GNU General Public License as published by
# the Free Software Foundation, either version 3 of the License, or
# (at your option) any later version.
#
# This program is distributed in the hope that it will be useful,
# but WITHOUT ANY WARRANTY; without even the implied warranty of
# MERCHANTABILITY or FITNESS FOR A PARTICULAR PURPOSE.  See the
# GNU General Public License for more details.
#
# You should have received a copy of the GNU General Public License
# along with this program.  If not, see <http://www.gnu.org/licenses/>.

import unittest
import xmlrpclib
import time
import sys
import os

sys.path.append("..")
sys.path.append(".")

from IM.auth import Authentication
from IM.VirtualMachine import VirtualMachine
from radl import radl_parse
from IM import __version__ as version

RADL_ADD = "network publica\nnetwork privada\nsystem wn\ndeploy wn 1"
RADL_ADD_ERROR = "system wnno deploy wnno 1"
TESTS_PATH = os.path.dirname(os.path.realpath(__file__))
RADL_FILE = TESTS_PATH + '/quick-test.radl'
AUTH_FILE = TESTS_PATH + '/auth.dat'
HOSTNAME = "localhost"
TEST_PORT = 8899


class QuickTestIM(unittest.TestCase):

    server = None
    auth_data = None
    inf_id = 0

    @classmethod
    def setUpClass(cls):
        cls.server = xmlrpclib.ServerProxy(
            "http://" + HOSTNAME + ":" + str(TEST_PORT), allow_none=True)
        cls.auth_data = Authentication.read_auth_data(AUTH_FILE)
        cls.inf_id = 0

    @classmethod
    def tearDownClass(cls):
        # Assure that the infrastructure is destroyed
        try:
            cls.server.DestroyInfrastructure(cls.inf_id, cls.auth_data)
        except Exception:
            pass

    def wait_inf_state(self, state, timeout, incorrect_states=[], vm_ids=None):
        """
        Wait for an infrastructure to have a specific state
        """
        if not vm_ids:
            (success, vm_ids) = self.server.GetInfrastructureInfo(
                self.inf_id, self.auth_data)
            self.assertTrue(
                success, msg="ERROR calling the GetInfrastructureInfo function:" + str(vm_ids))

        err_states = [VirtualMachine.FAILED,
                      VirtualMachine.OFF, VirtualMachine.UNCONFIGURED]
        err_states.extend(incorrect_states)

        wait = 0
        all_ok = False
        while not all_ok and wait < timeout:
            all_ok = True
            for vm_id in vm_ids:
                (success, vm_state) = self.server.GetVMProperty(
                    self.inf_id, vm_id, "state", self.auth_data)
                self.assertTrue(
                    success, msg="ERROR getting VM info:" + str(vm_state))

                if vm_state == VirtualMachine.UNCONFIGURED:
                    self.server.GetVMContMsg(
                        self.inf_id, vm_id, self.auth_data)

                self.assertFalse(vm_state in err_states, msg="ERROR waiting for a state. '" + vm_state +
                                 "' was obtained in the VM: " + str(vm_id) + " err_states = " + str(err_states))

                if vm_state in err_states:
                    return False
                elif vm_state != state:
                    all_ok = False

            if not all_ok:
                wait += 5
                time.sleep(5)

        return all_ok

    def test_05_getversion(self):
        """
        Test the GetVersion IM function
        """
        (success, res) = self.server.GetVersion()
        self.assertTrue(success, msg="ERROR calling GetVersion: " + str(res))
        self.assertEqual(
            res, version, msg="Incorrect version. Expected %s, obtained: %s" % (version, res))

    def test_10_list(self):
        """
        Test the GetInfrastructureList IM function
        """
        (success, res) = self.server.GetInfrastructureList(self.auth_data)
        self.assertTrue(
            success, msg="ERROR calling GetInfrastructureList: " + str(res))

    def test_11_create(self):
        """
        Test the CreateInfrastructure IM function
        """
        f = open(RADL_FILE)
        radl = ""
        for line in f.readlines():
            radl += line
        f.close()

        (success, inf_id) = self.server.CreateInfrastructure(radl, self.auth_data)
        self.assertTrue(
            success, msg="ERROR calling CreateInfrastructure: " + str(inf_id))
        self.__class__.inf_id = inf_id

        all_configured = self.wait_inf_state(VirtualMachine.CONFIGURED, 900)
        self.assertTrue(
            all_configured, msg="ERROR waiting the infrastructure to be configured (timeout).")

    def test_12_getradl(self):
        """
        Test the GetInfrastructureRADL IM function
        """
        (success, res) = self.server.GetInfrastructureRADL(
            self.inf_id, self.auth_data)
        self.assertTrue(
            success, msg="ERROR calling GetInfrastructureRADL: " + str(res))
        try:
            radl_parse.parse_radl(res)
        except Exception, ex:
            self.assertTrue(
                False, msg="ERROR parsing the RADL returned by GetInfrastructureRADL: " + str(ex))

    def test_13_getcontmsg(self):
        """
        Test the GetInfrastructureContMsg IM function
        """
        (success, cont_out) = self.server.GetInfrastructureContMsg(
            self.inf_id, self.auth_data)
        self.assertTrue(
            success, msg="ERROR calling GetInfrastructureContMsg: " + str(cont_out))
        self.assertGreater(
            len(cont_out), 100, msg="Incorrect contextualization message: " + cont_out)

    def test_14_getvmcontmsg(self):
        """
        Test the GetVMContMsg IM function
        """
        (success, res) = self.server.GetVMContMsg(
            self.inf_id, 0, self.auth_data)
        self.assertTrue(success, msg="ERROR calling GetVMContMsg: " + str(res))
        self.assertGreater(
            len(res), 100, msg="Incorrect VM contextualization message: " + res)

    def test_15_get_vm_info(self):
        """
        Test the GetVMInfo IM function
        """
        (success, vm_ids) = self.server.GetInfrastructureInfo(
            self.inf_id, self.auth_data)
        self.assertTrue(
            success, msg="ERROR calling GetInfrastructureInfo: " + str(vm_ids))
        (success, info) = self.server.GetVMInfo(
            self.inf_id, vm_ids[0], self.auth_data)
        self.assertTrue(success, msg="ERROR calling GetVMInfo: " + str(info))
        try:
            radl_parse.parse_radl(info)
        except Exception, ex:
            self.assertTrue(
                False, msg="ERROR parsing the RADL returned by GetVMInfo: " + str(ex))

    def test_16_get_vm_property(self):
        """
        Test the GetVMProperty IM function
        """
<<<<<<< HEAD
        (success, vm_ids) = self.server.GetInfrastructureInfo(self.inf_id, self.auth_data)
        self.assertTrue(success, msg="ERROR calling GetInfrastructureInfo: " + str(vm_ids))
        (success, info)  = self.server.GetVMProperty(self.inf_id, vm_ids[0], "state", self.auth_data)
        self.assertTrue(success, msg="ERROR calling GetVMProperty: " + str(info))
        self.assertNotEqual(info, None, msg="ERROR in the value returned by GetVMProperty: " + info)
        self.assertNotEqual(info, "", msg="ERROR in the value returned by GetVMPropert: " + info)    
=======
        (success, vm_ids) = self.server.GetInfrastructureInfo(
            self.inf_id, self.auth_data)
        self.assertTrue(
            success, msg="ERROR calling GetInfrastructureInfo: " + str(vm_ids))
        (success, info) = self.server.GetVMProperty(
            self.inf_id, vm_ids[0], "state", self.auth_data)
        self.assertTrue(
            success, msg="ERROR calling GetVMProperty: " + str(info))
        self.assertNotEqual(
            info, None, msg="ERROR in the value returned by GetVMProperty: " + info)
        self.assertNotEqual(
            info, "", msg="ERROR in the value returned by GetVMPropert: " + info)
>>>>>>> 46f61fda

    def test_18_error_addresource(self):
        """
        Test to get error when adding a resource with an incorrect RADL
        """
        (success, res) = self.server.AddResource(
            self.inf_id, RADL_ADD_ERROR, self.auth_data)
        self.assertFalse(
            success, msg="Incorrect RADL in AddResource not returned error")
        pos = res.find("Unknown reference in RADL")
        self.assertGreater(
            pos, -1, msg="Incorrect RADL in AddResource not returned the expected error: " + res)

    def test_19_addresource(self):
        """
        Test AddResource function
        """
        (success, res) = self.server.AddResource(
            self.inf_id, RADL_ADD, self.auth_data)
        self.assertTrue(success, msg="ERROR calling AddResource: " + str(res))

        (success, vm_ids) = self.server.GetInfrastructureInfo(
            self.inf_id, self.auth_data)
        self.assertTrue(
            success, msg="ERROR calling GetInfrastructureInfo:" + str(vm_ids))
        self.assertEqual(len(vm_ids), 3, msg=("ERROR getting infrastructure info: Incorrect number of VMs(" +
                                              str(len(vm_ids)) + "). It must be 3"))

        all_configured = self.wait_inf_state(VirtualMachine.CONFIGURED, 900)
        self.assertTrue(
            all_configured, msg="ERROR waiting the infrastructure to be configured (timeout).")

    def test_20_getstate(self):
        """
        Test the GetInfrastructureState IM function
        """
        (success, res) = self.server.GetInfrastructureState(
            self.inf_id, self.auth_data)
        self.assertTrue(
            success, msg="ERROR calling GetInfrastructureState: " + str(res))
        state = res['state']
        self.assertEqual(state, "configured", msg="Unexpected inf state: " +
                         state + ". It must be 'configured'.")
        vm_states = res['vm_states']
        self.assertEqual(len(vm_states), 3, msg="ERROR getting infrastructure state: Incorrect number of VMs(" +
                         str(len(vm_states)) + "). It must be 3")
        for vm_id, vm_state in vm_states.iteritems():
            self.assertEqual(vm_state, "configured", msg="Unexpected vm state: " +
                             vm_state + " in VM ID " + str(vm_id) + ". It must be 'configured'.")

    def test_21_addresource_noconfig(self):
        """
        Test AddResource function with the contex option to False
        """
        (success, res) = self.server.AddResource(
            self.inf_id, RADL_ADD, self.auth_data, False)
        self.assertTrue(success, msg="ERROR calling AddResource: " + str(res))

        (success, vm_ids) = self.server.GetInfrastructureInfo(
            self.inf_id, self.auth_data)
        self.assertTrue(
            success, msg="ERROR calling GetInfrastructureInfo:" + str(vm_ids))
        self.assertEqual(len(vm_ids), 4, msg=("ERROR getting infrastructure info: Incorrect number of VMs(" +
                                              str(len(vm_ids)) + "). It must be 4"))

    def test_22_removeresource(self):
        """
        Test RemoveResource function
        """
        (success, vm_ids) = self.server.GetInfrastructureInfo(
            self.inf_id, self.auth_data)
        self.assertTrue(
            success, msg="ERROR calling GetInfrastructureInfo: " + str(vm_ids))

        (success, res) = self.server.RemoveResource(
            self.inf_id, vm_ids[2], self.auth_data)
        self.assertTrue(
            success, msg="ERROR calling RemoveResource: " + str(res))

        (success, vm_ids) = self.server.GetInfrastructureInfo(
            self.inf_id, self.auth_data)
        self.assertTrue(
            success, msg="ERROR calling GetInfrastructureInfo:" + str(vm_ids))
        self.assertEqual(len(vm_ids), 3, msg=("ERROR getting infrastructure info: Incorrect number of VMs(" +
                                              str(len(vm_ids)) + "). It must be 3"))

        (success, vm_state) = self.server.GetVMProperty(
            self.inf_id, vm_ids[0], "state", self.auth_data)
        self.assertTrue(success, msg="ERROR getting VM state:" + str(res))
        self.assertEqual(vm_state, VirtualMachine.RUNNING,
                         msg="ERROR unexpected state. Expected 'running' and obtained " + vm_state)

        all_configured = self.wait_inf_state(VirtualMachine.CONFIGURED, 600)
        self.assertTrue(
            all_configured, msg="ERROR waiting the infrastructure to be configured (timeout).")

    def test_23_removeresource_noconfig(self):
        """
        Test RemoveResource function with the context option to False
        """
        (success, vm_ids) = self.server.GetInfrastructureInfo(
            self.inf_id, self.auth_data)
        self.assertTrue(
            success, msg="ERROR calling GetInfrastructureInfo: " + str(vm_ids))

        (success, res) = self.server.RemoveResource(
            self.inf_id, vm_ids[2], self.auth_data, False)
        self.assertTrue(
            success, msg="ERROR calling RemoveResource: " + str(res))

        (success, vm_ids) = self.server.GetInfrastructureInfo(
            self.inf_id, self.auth_data)
        self.assertTrue(
            success, msg="ERROR calling GetInfrastructureInfo:" + str(vm_ids))
        self.assertEqual(len(
            vm_ids), 2, msg=("ERROR getting infrastructure info: Incorrect number of VMs(" +
                             str(len(vm_ids)) + "). It must be 2"))

        (success, vm_state) = self.server.GetVMProperty(
            self.inf_id, vm_ids[0], "state", self.auth_data)
        self.assertTrue(success, msg="ERROR getting VM state:" + str(res))
        self.assertEqual(vm_state, VirtualMachine.CONFIGURED,
                         msg="ERROR unexpected state. Expected 'configured' and obtained " + vm_state)

    def test_24_reconfigure(self):
        """
        Test Reconfigure function
        """
        (success, res) = self.server.Reconfigure(
            self.inf_id, "", self.auth_data)
        self.assertTrue(success, msg="ERROR calling Reconfigure: " + str(res))

        all_stopped = self.wait_inf_state(VirtualMachine.CONFIGURED, 600)
        self.assertTrue(
            all_stopped, msg="ERROR waiting the infrastructure to be configured (timeout).")

    def test_25_reconfigure_vmlist(self):
        """
        Test Reconfigure function specifying a list of VMs
        """
        (success, res) = self.server.Reconfigure(
            self.inf_id, "", self.auth_data, [0])
        self.assertTrue(success, msg="ERROR calling Reconfigure: " + str(res))

        all_stopped = self.wait_inf_state(VirtualMachine.CONFIGURED, 600)
        self.assertTrue(
            all_stopped, msg="ERROR waiting the infrastructure to be configured (timeout).")

    def test_26_reconfigure_radl(self):
        """
        Test Reconfigure function specifying a new RADL
        """
        radl = """configure test (\n@begin\n---\n  - tasks:\n      - debug: msg="RECONFIGURERADL"\n@end\n)"""
        (success, res) = self.server.Reconfigure(
            self.inf_id, radl, self.auth_data)
        self.assertTrue(success, msg="ERROR calling Reconfigure: " + str(res))

        all_configured = self.wait_inf_state(VirtualMachine.CONFIGURED, 600)
        self.assertTrue(
            all_configured, msg="ERROR waiting the infrastructure to be configured (timeout).")

        (success, cont_out) = self.server.GetInfrastructureContMsg(
            self.inf_id, self.auth_data)
        self.assertTrue(
            success, msg="ERROR calling GetInfrastructureContMsg: " + str(cont_out))
        self.assertIn("RECONFIGURERADL", cont_out,
                      msg="Incorrect contextualization message: " + cont_out)

    def test_30_stop(self):
        """
        Test StopInfrastructure function
        """
        time.sleep(10)
        (success, res) = self.server.StopInfrastructure(
            self.inf_id, self.auth_data)
        self.assertTrue(
            success, msg="ERROR calling StopInfrastructure: " + str(res))
        time.sleep(10)

        all_stopped = self.wait_inf_state(
            VirtualMachine.STOPPED, 120, [VirtualMachine.RUNNING])
        self.assertTrue(
            all_stopped, msg="ERROR waiting the infrastructure to be stopped (timeout).")

    def test_31_start(self):
        """
        Test StartInfrastructure function
        """
        # Assure the VM to be stopped
        time.sleep(10)
        (success, res) = self.server.StartInfrastructure(
            self.inf_id, self.auth_data)
        self.assertTrue(
            success, msg="ERROR calling StartInfrastructure: " + str(res))
        time.sleep(10)

        all_configured = self.wait_inf_state(
            VirtualMachine.CONFIGURED, 150, [VirtualMachine.RUNNING])
        self.assertTrue(
            all_configured, msg="ERROR waiting the infrastructure to be started (timeout).")

    def test_32_stop_vm(self):
        """
        Test StopVM function
        """
        time.sleep(10)
        (success, res) = self.server.StopVM(self.inf_id, 0, self.auth_data)
        self.assertTrue(success, msg="ERROR calling StopVM: " + str(res))
        time.sleep(10)

        all_stopped = self.wait_inf_state(VirtualMachine.STOPPED, 120, [
                                          VirtualMachine.RUNNING], [0])
        self.assertTrue(
            all_stopped, msg="ERROR waiting the vm to be stopped (timeout).")

    def test_33_start_vm(self):
        """
        Test StartVM function
        """
        # Assure the VM to be stopped
        time.sleep(10)
        (success, res) = self.server.StartVM(self.inf_id, 0, self.auth_data)
        self.assertTrue(success, msg="ERROR calling StartVM: " + str(res))
        time.sleep(10)

        all_configured = self.wait_inf_state(VirtualMachine.CONFIGURED, 150, [
                                             VirtualMachine.RUNNING], [0])
        self.assertTrue(
            all_configured, msg="ERROR waiting the vm to be started (timeout).")

    def test_40_export_import(self):
        """
        Test ExportInfrastructure and ImportInfrastructure functions
        """
        (success, res) = self.server.ExportInfrastructure(
            self.inf_id, False, self.auth_data)
        self.assertTrue(
            success, msg="ERROR calling ExportInfrastructure: " + str(res))

        (success, res) = self.server.ImportInfrastructure(res, self.auth_data)
        self.assertTrue(
            success, msg="ERROR calling ImportInfrastructure: " + str(res))

    def test_50_destroy(self):
        """
        Test DestroyInfrastructure function
        """
        (success, res) = self.server.DestroyInfrastructure(
            self.inf_id, self.auth_data)
        self.assertTrue(
            success, msg="ERROR calling DestroyInfrastructure: " + str(res))

    def test_60_create_no_context(self):
        """
        Test the CreateInfrastructure IM function
        """
        radl = """
            network net ()
            system test (
            cpu.arch='x86_64' and
            cpu.count>=1 and
            memory.size>=512m and
            net_interface.0.connection = 'net' and
            disk.0.os.flavour='ubuntu' and
            disk.0.os.version>='12.04'
            )

            deploy test 1

            contextualize ()
            """

        (success, inf_id) = self.server.CreateInfrastructure(radl, self.auth_data)
        self.assertTrue(
            success, msg="ERROR calling CreateInfrastructure: " + str(inf_id))
        self.__class__.inf_id = inf_id

        all_configured = self.wait_inf_state(VirtualMachine.CONFIGURED, 300)
        self.assertTrue(
            all_configured, msg="ERROR waiting the infrastructure to be configured (timeout).")

    def test_65_destroy(self):
        """
        Test DestroyInfrastructure function
        """
        (success, res) = self.server.DestroyInfrastructure(
            self.inf_id, self.auth_data)
        self.assertTrue(
            success, msg="ERROR calling DestroyInfrastructure: " + str(res))

    def test_70_create_cloud_init(self):
        """
        Test the CreateInfrastructure IM function
        """
        radl = """
            network net ()

            system node (
             cpu.arch='x86_64' and
             cpu.count>=1 and
             memory.size>=512m and
             net_interface.0.connection = 'net' and
             disk.0.os.flavour='ubuntu' and
             disk.0.os.version>='12.04'
            )

            deploy node 1

            configure node (
@begin
#!/bin/bash
echo "Hello World" >> /tmp/data.txt
@end
            )

            contextualize (
              system node configure node with cloud_init
            )
            """

        (success, inf_id) = self.server.CreateInfrastructure(radl, self.auth_data)
        self.assertTrue(
            success, msg="ERROR calling CreateInfrastructure: " + str(inf_id))
        self.__class__.inf_id = inf_id

        all_configured = self.wait_inf_state(VirtualMachine.CONFIGURED, 300)
        self.assertTrue(
            all_configured, msg="ERROR waiting the infrastructure to be configured (timeout).")

    def test_75_destroy(self):
        """
        Test DestroyInfrastructure function
        """
        (success, res) = self.server.DestroyInfrastructure(
            self.inf_id, self.auth_data)
        self.assertTrue(
            success, msg="ERROR calling DestroyInfrastructure: " + str(res))

if __name__ == '__main__':
    unittest.main()<|MERGE_RESOLUTION|>--- conflicted
+++ resolved
@@ -194,27 +194,12 @@
         """
         Test the GetVMProperty IM function
         """
-<<<<<<< HEAD
         (success, vm_ids) = self.server.GetInfrastructureInfo(self.inf_id, self.auth_data)
         self.assertTrue(success, msg="ERROR calling GetInfrastructureInfo: " + str(vm_ids))
-        (success, info)  = self.server.GetVMProperty(self.inf_id, vm_ids[0], "state", self.auth_data)
+        (success, info) = self.server.GetVMProperty(self.inf_id, vm_ids[0], "state", self.auth_data)
         self.assertTrue(success, msg="ERROR calling GetVMProperty: " + str(info))
         self.assertNotEqual(info, None, msg="ERROR in the value returned by GetVMProperty: " + info)
-        self.assertNotEqual(info, "", msg="ERROR in the value returned by GetVMPropert: " + info)    
-=======
-        (success, vm_ids) = self.server.GetInfrastructureInfo(
-            self.inf_id, self.auth_data)
-        self.assertTrue(
-            success, msg="ERROR calling GetInfrastructureInfo: " + str(vm_ids))
-        (success, info) = self.server.GetVMProperty(
-            self.inf_id, vm_ids[0], "state", self.auth_data)
-        self.assertTrue(
-            success, msg="ERROR calling GetVMProperty: " + str(info))
-        self.assertNotEqual(
-            info, None, msg="ERROR in the value returned by GetVMProperty: " + info)
-        self.assertNotEqual(
-            info, "", msg="ERROR in the value returned by GetVMPropert: " + info)
->>>>>>> 46f61fda
+        self.assertNotEqual(info, "", msg="ERROR in the value returned by GetVMPropert: " + info)
 
     def test_18_error_addresource(self):
         """
