#! /usr/bin/env python
#
# IM - Infrastructure Manager
# Copyright (C) 2011 - GRyCAP - Universitat Politecnica de Valencia
#
# This program is free software: you can redistribute it and/or modify
# it under the terms of the GNU General Public License as published by
# the Free Software Foundation, either version 3 of the License, or
# (at your option) any later version.
#
# This program is distributed in the hope that it will be useful,
# but WITHOUT ANY WARRANTY; without even the implied warranty of
# MERCHANTABILITY or FITNESS FOR A PARTICULAR PURPOSE.  See the
# GNU General Public License for more details.
#
# You should have received a copy of the GNU General Public License
# along with this program.  If not, see <http://www.gnu.org/licenses/>.

import unittest
import os
import tempfile

<<<<<<< HEAD
from ssh2.exceptions import SFTPProtocolError
from ssh2.sftp import LIBSSH2_SFTP_S_IFDIR
=======
>>>>>>> 8a1f53b1
from IM.SSHRetry import SSHRetry, SSH
from mock import patch, MagicMock


def read_file_as_string(file_name):
    tests_path = os.path.dirname(os.path.abspath(__file__))
    abs_file_path = os.path.join(tests_path, file_name)
    return open(abs_file_path, 'r').read()


class TestSSH(unittest.TestCase):
    """
    Class to test the SSH class
    """

<<<<<<< HEAD
    @patch('socket.socket')
    @patch('IM.SSH.Session')
    def test_test_connectivity(self, session, socket):
        sess = MagicMock()
        session.return_value = sess
=======
    def test_str(self):
        ssh = SSH("host", "user", "passwd", read_file_as_string("../files/privatekey.pem"))
        expected_res = ("SSH: host: host, port: 22, user: user, password: passwd, "
                        "private_key: %s" % read_file_as_string("../files/privatekey.pem"))
        self.assertEqual(str(ssh), expected_res)

    @patch('paramiko.SSHClient')
    def test_test_connectivity(self, ssh_client):
>>>>>>> 8a1f53b1
        ssh = SSHRetry("host", "user", "passwd", read_file_as_string("../files/privatekey.pem"))
        success = ssh.test_connectivity(5)
        self.assertTrue(success)
        self.assertEquals(sess.userauth_password.call_args_list[0][0], ("user", "passwd"))

    @patch('socket.socket')
    @patch('IM.SSH.Session')
    def test_execute(self, session, socket):
        sess = MagicMock()
        session.return_value = sess

        ssh = SSHRetry("host", "user", "passwd", read_file_as_string("../files/privatekey.pem"))

        channel = MagicMock()
        sess.open_session.return_value = channel

        channel.read.side_effect = [(3, "out"), (0, "")]
        channel.read_stderr.side_effect = [(3, "err"), (0, "")]
        channel.get_exit_status.return_value = 0

        (res_stdout, res_stderr, exit_status) = ssh.execute("ls")
        self.assertEqual(res_stdout, "out")
        self.assertEqual(res_stderr, "err")
        self.assertEqual(exit_status, 0)

    @patch('socket.socket')
    @patch('IM.SSH.Session')
    def test_sftp_put(self, session, socket):
        sess = MagicMock()
        session.return_value = sess
        sftp = MagicMock()
        sess.sftp_init.return_value = sftp
        remote_fh = MagicMock()
        sftp.open.return_value = remote_fh

        fh = tempfile.NamedTemporaryFile(delete=False)
        src = fh.name
        fh.write(b"some_data")
        fh.close()

        ssh = SSHRetry("host", "user", "passwd", read_file_as_string("../files/privatekey.pem"))
        ssh.sftp_put(src, src)

        self.assertEqual(remote_fh.write.call_args_list[0][0][0], b"some_data")

    @staticmethod
    @patch('socket.socket')
    @patch('IM.SSH.Session')
    def test_sftp_get_files(session, socket):
        sess = MagicMock()
        session.return_value = sess
        sftp = MagicMock()
        sess.sftp_init.return_value = sftp

        ssh = SSHRetry("host", "user", "passwd", read_file_as_string("../files/privatekey.pem"))

        ssh.sftp_get_files(["some_file"], ["some_file"])

    @staticmethod
    @patch('socket.socket')
    @patch('IM.SSH.Session')
    def test_sftp_get(session, socket):
        ssh = SSHRetry("host", "user", "passwd", read_file_as_string("../files/privatekey.pem"))

        ssh.sftp_get("some_file", "some_file")

    @staticmethod
    @patch('socket.socket')
    @patch('IM.SSH.Session')
    def test_sftp_put_files(session, socket):
        ssh = SSHRetry("host", "user", "passwd", read_file_as_string("../files/privatekey.pem"))

        ssh.sftp_put_files([("some_file", "some_file")])

    @patch('socket.socket')
    @patch('IM.SSH.Session')
    @patch('os.walk')
    def test_sftp_put_dir(self, walk, session, socket):
        ssh = SSHRetry("host", "user", "passwd", read_file_as_string("../files/privatekey.pem"))

        tmp_dir = tempfile.gettempdir()
        walk.return_value = [(tmp_dir, ["dir"], ["file1"]),
                             ("%s/dir" % tmp_dir, [], ["file2"])]

        files = ssh.sftp_put_dir(tmp_dir, tmp_dir)
        self.assertEqual(files, ['%s/file1' % tmp_dir, '%s/dir/file2' % tmp_dir])

    @patch('socket.socket')
    @patch('IM.SSH.Session')
    def test_sftp_get_dir(self, session, socket):
        sess = MagicMock()
        session.return_value = sess
        sftp = MagicMock()
        sess.sftp_init.return_value = sftp
        fh = MagicMock()
        sftp.opendir.return_value = fh
        attrsd = MagicMock()
        attrsd.permissions = LIBSSH2_SFTP_S_IFDIR
        attrsf = MagicMock()
        attrsf.permissions = 0
        fh.readdir.side_effect = [[(None, "dir", attrsd), (None, "file1", attrsf)],
                                  [(None, "file2", attrsf)]]

        ssh = SSHRetry("host", "user", "passwd", read_file_as_string("../files/privatekey.pem"))

        tmp_dir = tempfile.gettempdir()
        files = ssh.sftp_get_dir(tmp_dir, tmp_dir)
        self.assertEqual(files, ['%s/file1' % tmp_dir, '%s/dir/file2' % tmp_dir])

    @staticmethod
    @patch('socket.socket')
    @patch('IM.SSH.Session')
    def test_sftp_put_content(session, socket):
        ssh = SSHRetry("host", "user", "passwd", read_file_as_string("../files/privatekey.pem"))

        ssh.sftp_put_content("some_file", "some_content")

    @patch('socket.socket')
    @patch('IM.SSH.Session')
    def test_sftp_mkdir(self, session, socket):
        sess = MagicMock()
        session.return_value = sess
        sftp = MagicMock()
        sess.sftp_init.return_value = sftp
        sftp.stat.side_effect = Exception()

        ssh = SSHRetry("host", "user", "passwd", read_file_as_string("../files/privatekey.pem"))

        ssh.sftp_mkdir("/some_dir")
        self.assertEqual(sftp.mkdir.call_args_list[0][0], ("/some_dir", 0o777))

    @patch('socket.socket')
    @patch('IM.SSH.Session')
    def test_sftp_list(self, session, socket):
        sess = MagicMock()
        session.return_value = sess
        sftp = MagicMock()
        sess.sftp_init.return_value = sftp
        d = MagicMock()
        d.readdir.return_value = [("", "file", "")]
        sftp.opendir.return_value = d

        ssh = SSHRetry("host", "user", "passwd", read_file_as_string("../files/privatekey.pem"))

        res = ssh.sftp_list("/some_dir")
        self.assertEqual(res, ["file"])

    @patch('socket.socket')
    @patch('IM.SSH.Session')
    def test_sftp_list_attr(self, session, socket):
        sess = MagicMock()
        session.return_value = sess
        sftp = MagicMock()
        sess.sftp_init.return_value = sftp
        d = MagicMock()
        d.readdir.return_value = [("", "", "attrs")]
        sftp.opendir.return_value = d

        ssh = SSHRetry("host", "user", "passwd", read_file_as_string("../files/privatekey.pem"))

        res = ssh.sftp_list_attr("/some_dir")
        self.assertEqual(res, ["attrs"])

    @patch('socket.socket')
    @patch('IM.SSH.Session')
    def test_getcwd(self, session, socket):
        sess = MagicMock()
        session.return_value = sess

        ssh = SSHRetry("host", "user", "passwd", read_file_as_string("../files/privatekey.pem"))

        channel = MagicMock()
        sess.open_session.return_value = channel

        channel.read.side_effect = [(3, "some_dir"), (0, "")]
        channel.read_stderr.side_effect = [(3, "err"), (0, "")]
        channel.get_exit_status.return_value = 0

        res = ssh.getcwd()
        self.assertEqual(res, "some_dir")

    @patch('socket.socket')
    @patch('IM.SSH.Session')
    def test_execute_timeout(self, session, socket):
        sess = MagicMock()
        session.return_value = sess

        ssh = SSHRetry("host", "user", "passwd", read_file_as_string("../files/privatekey.pem"))

        channel = MagicMock()
        sess.open_session.return_value = channel

        channel.read.side_effect = [(3, "out"), (0, "")]
        channel.read_stderr.side_effect = [(3, "err"), (0, "")]
        channel.get_exit_status.return_value = 0

        res_stdout, res_stderr, code = ssh.execute_timeout("ls", 5)
        self.assertEqual(res_stdout, "out")
        self.assertEqual(res_stderr, "err")
        self.assertEqual(code, 0)

    @patch('socket.socket')
    @patch('IM.SSH.Session')
    def test_sftp_remove(self, session, socket):
        sess = MagicMock()
        session.return_value = sess
        sftp = MagicMock()
        sess.sftp_init.return_value = sftp

        ssh = SSHRetry("host", "user", "passwd", read_file_as_string("../files/privatekey.pem"))

        res = ssh.sftp_remove("some_file")
        self.assertTrue(res)

    @patch('socket.socket')
    @patch('IM.SSH.Session')
    def test_sftp_chmod(self, session, socket):
        sess = MagicMock()
        session.return_value = sess
        sftp = MagicMock()
        sess.sftp_init.return_value = sftp

        ssh = SSHRetry("host", "user", "passwd", read_file_as_string("../files/privatekey.pem"))

        res = ssh.sftp_chmod("some_file", 0o644)
        self.assertTrue(res)

    @patch('socket.socket')
    @patch('IM.SSH.Session')
    def test_sftp_error(self, session, socket):
        sess = MagicMock()
        session.return_value = sess
        sftp = MagicMock()
        sess.sftp_init.return_value = sftp
        sftp.open.side_effect = SFTPProtocolError()
        sftp.last_error.return_value = 3

        ssh = SSH("host", "user", "passwd", read_file_as_string("../files/privatekey.pem"))

        tmp_dir = tempfile.gettempdir()
        with self.assertRaises(IOError) as ex:
            ssh.sftp_get("%s/some_file" % tmp_dir, "%s/some_file" % tmp_dir)
        self.assertEquals("Error code: 3. Permission denied.", str(ex.exception))


if __name__ == '__main__':
    unittest.main()<|MERGE_RESOLUTION|>--- conflicted
+++ resolved
@@ -20,11 +20,8 @@
 import os
 import tempfile
 
-<<<<<<< HEAD
 from ssh2.exceptions import SFTPProtocolError
 from ssh2.sftp import LIBSSH2_SFTP_S_IFDIR
-=======
->>>>>>> 8a1f53b1
 from IM.SSHRetry import SSHRetry, SSH
 from mock import patch, MagicMock
 
@@ -39,23 +36,17 @@
     """
     Class to test the SSH class
     """
-
-<<<<<<< HEAD
-    @patch('socket.socket')
-    @patch('IM.SSH.Session')
-    def test_test_connectivity(self, session, socket):
-        sess = MagicMock()
-        session.return_value = sess
-=======
     def test_str(self):
         ssh = SSH("host", "user", "passwd", read_file_as_string("../files/privatekey.pem"))
         expected_res = ("SSH: host: host, port: 22, user: user, password: passwd, "
                         "private_key: %s" % read_file_as_string("../files/privatekey.pem"))
         self.assertEqual(str(ssh), expected_res)
 
-    @patch('paramiko.SSHClient')
-    def test_test_connectivity(self, ssh_client):
->>>>>>> 8a1f53b1
+    @patch('socket.socket')
+    @patch('IM.SSH.Session')
+    def test_test_connectivity(self, session, socket):
+        sess = MagicMock()
+        session.return_value = sess
         ssh = SSHRetry("host", "user", "passwd", read_file_as_string("../files/privatekey.pem"))
         success = ssh.test_connectivity(5)
         self.assertTrue(success)
