#! /usr/bin/env python
#
# IM - Infrastructure Manager
# Copyright (C) 2011 - GRyCAP - Universitat Politecnica de Valencia
#
# This program is free software: you can redistribute it and/or modify
# it under the terms of the GNU General Public License as published by
# the Free Software Foundation, either version 3 of the License, or
# (at your option) any later version.
#
# This program is distributed in the hope that it will be useful,
# but WITHOUT ANY WARRANTY; without even the implied warranty of
# MERCHANTABILITY or FITNESS FOR A PARTICULAR PURPOSE.  See the
# GNU General Public License for more details.
#
# You should have received a copy of the GNU General Public License
# along with this program.  If not, see <http://www.gnu.org/licenses/>.

import unittest
import sys
import os
import logging
import logging.config
import json
try:
    from StringIO import StringIO
except ImportError:
    from io import StringIO

sys.path.append("..")
sys.path.append(".")

from contextualization.ctxt_agent import CtxtAgent
from mock import patch, MagicMock


class TestCtxtAgent(unittest.TestCase):
    """
    Class to test the CtxtAgent
    """
    def setUp(self):
        self.last_op = None, None
        self.log = StringIO()
        self.handler = logging.StreamHandler(self.log)
        formatter = logging.Formatter(
            '%(asctime)s - %(name)s - %(levelname)s - %(message)s')
        self.handler.setFormatter(formatter)

        logging.RootLogger.propagate = 0
        logging.root.setLevel(logging.ERROR)

        self.logger = logging.getLogger('ctxt_agent')
        self.logger.setLevel(logging.DEBUG)
        self.logger.propagate = 0
        for handler in self.logger.handlers:
            self.logger.removeHandler(handler)
        self.logger.addHandler(self.handler)

    def tearDown(self):
        self.handler.flush()
        self.log.close()
        self.log = StringIO()
        self.handler.close()

    def gen_general_conf(self):
        conf_data = {}

        conf_data['playbook_retries'] = 3
        conf_data['vms'] = []
        for vm in [0, 1, 2, 3]:
            vm_conf_data = {}
            vm_conf_data['id'] = vm
            if vm == 0:
                vm_conf_data['master'] = True
            else:
                vm_conf_data['master'] = False
            if vm == 2:
                vm_conf_data['os'] = "windows"
            else:
                vm_conf_data['os'] = "linux"
            vm_conf_data['ip'] = "10.0.0.1"
            vm_conf_data['private_ip'] = "10.0.0.1"
            vm_conf_data['remote_port'] = 22
            vm_conf_data['user'] = "user"
            vm_conf_data['passwd'] = "passwd"
            vm_conf_data['private_key'] = None
            vm_conf_data['new_passwd'] = "new_passwd"
            conf_data['vms'].append(vm_conf_data)
        conf_data['conf_dir'] = "/tmp"
        return conf_data

    def gen_vm_conf(self, tasks):
        conf_data = {}
        conf_data['id'] = 1
        conf_data['tasks'] = tasks
        conf_data['remote_dir'] = "/tmp"
        conf_data['changed_pass'] = True
        return conf_data

    def gen_vm_data(self, os="linux"):
        vm_conf_data = {}
        vm_conf_data['id'] = 1
        vm_conf_data['master'] = False
        vm_conf_data['os'] = os
        vm_conf_data['ip'] = "10.0.0.1"
        vm_conf_data['private_ip'] = "10.0.0.1"
        vm_conf_data['remote_port'] = 22
        vm_conf_data['user'] = "user"
        vm_conf_data['passwd'] = "passwd"
        vm_conf_data['private_key'] = None
        vm_conf_data['new_passwd'] = "new_passwd"
        return vm_conf_data

    @patch("contextualization.ctxt_agent.SSH.test_connectivity")
    def test_10_wait_ssh_access(self, test_connectivity):
        CtxtAgent.logger = self.logger
        vm = self.gen_vm_data()
        res = CtxtAgent.wait_ssh_access(vm)
        self.assertEqual(res, "init")

    @patch("socket.socket.connect_ex")
    def test_20_wait_winrm_access(self, socket_connect_ex):
        socket_connect_ex.return_value = 0
        CtxtAgent.logger = self.logger
        vm = self.gen_vm_data("windows")
        res = CtxtAgent.wait_winrm_access(vm)
        self.assertTrue(res)

    @patch("contextualization.ctxt_agent.SSH.execute_timeout")
    def test_30_removeRequiretty(self, execute_timeout):
        CtxtAgent.logger = self.logger
        execute_timeout.return_value = "", "", 0
        vm = self.gen_vm_data()
        res = CtxtAgent.removeRequiretty(vm, None)
        self.assertTrue(res)

    def test_40_run_command(self):
        CtxtAgent.logger = self.logger
        res = CtxtAgent.run_command("ls -l", 2, 0.1)
        self.assertIn("total", str(res))

    @patch('IM.ansible_utils.ansible_launcher.AnsibleThread')
    @patch("contextualization.ctxt_agent.Queue")
    def test_50_launch_ansible_thread(self, queue, ansible_thread):
        CtxtAgent.logger = self.logger
        vm = self.gen_vm_data()
        queue_mock = MagicMock()
        queue.return_value = queue_mock
        queue_mock.get.return_value = None, (0, []), None
        ansible_thread = CtxtAgent.LaunchAnsiblePlaybook(self.logger, "/tmp", "play.yml",
                                                         vm, 1, "/tmp/inv", "/tmp/pk.pem",
                                                         3, True, None)
        res = CtxtAgent.wait_thread(ansible_thread, "All was OK.")
        self.assertEqual(res, (True, []))

    @patch("contextualization.ctxt_agent.SSH.execute_timeout")
    @patch("contextualization.ctxt_agent.SSH.execute")
    @patch("winrm.Session")
    def test_60_changeVMCredentials(self, winrm_session, execute, execute_timeout):
        CtxtAgent.logger = self.logger
        execute.return_value = "", "", 0
        execute_timeout.return_value = "", "", 0
        vm = self.gen_vm_data()
        res = CtxtAgent.changeVMCredentials(vm, None)
        self.assertTrue(res)

        vm = self.gen_vm_data()
        del vm['new_passwd']
        vm['new_public_key'] = "new_public_key"
        vm['new_private_key'] = "new_private_key"
        res = CtxtAgent.changeVMCredentials(vm, None)
        self.assertTrue(res)

        session = MagicMock()
        req = MagicMock
        req.status_code = 0
        session.run_cmd.return_value = req
        winrm_session.return_value = session
        vm = self.gen_vm_data("windows")
        res = CtxtAgent.changeVMCredentials(vm, None)
        self.assertTrue(res)

    @patch("contextualization.ctxt_agent.SSH.test_connectivity")
    def test_70_contextualize_vm(self, test_connectivity):
        CtxtAgent.logger = self.logger
        CtxtAgent.changeVMCredentials = MagicMock()
        CtxtAgent.changeVMCredentials.return_value = True
        CtxtAgent.LaunchAnsiblePlaybook = MagicMock()
        queue = MagicMock()
        queue.get.return_value = None, (0, []), None
        CtxtAgent.LaunchAnsiblePlaybook.return_value = (MagicMock(), queue)
        CtxtAgent.wait_winrm_access = MagicMock()
        CtxtAgent.wait_winrm_access.return_value = True
        CtxtAgent.wait_ssh_access = MagicMock()
        CtxtAgent.wait_ssh_access.return_value = True
        CtxtAgent.removeRequiretty = MagicMock()
        CtxtAgent.removeRequiretty.return_value = True

        res = CtxtAgent.contextualize_vm(self.gen_general_conf(), self.gen_vm_conf(["basic"]))
        expected_res = {'SSH_WAIT': True, 'OK': True, 'CHANGE_CREDS': True, 'basic': True}
        self.assertEqual(res, expected_res)

        res = CtxtAgent.contextualize_vm(self.gen_general_conf(), self.gen_vm_conf(["main", "front"]))
        expected_res = {'OK': True, 'front': True, 'main': True}
        self.assertEqual(res, expected_res)

    def test_80_run(self):
        CtxtAgent.logger = self.logger
        CtxtAgent.contextualize_vm = MagicMock()
        CtxtAgent.contextualize_vm.return_value = {'SSH_WAIT': True, 'OK': True, 'CHANGE_CREDS': True, 'basic': True}

        with open("/tmp/gen_data.json", "w+") as f:
            json.dump(self.gen_general_conf(), f)
        with open("/tmp/vm_data.json", "w+") as f:
            json.dump(self.gen_vm_conf(["basic"]), f)

        res = CtxtAgent.run("/tmp/gen_data.json", "/tmp/vm_data.json")
        self.assertTrue(res)

    def test_90_replace_vm_ip(self):
        CtxtAgent.logger = self.logger
        vm_data = self.gen_vm_data()
        CtxtAgent.CONF_DATA_FILENAME = "/tmp/gen_data.json"
        with open("/tmp/gen_data.json", "w+") as f:
            json.dump(self.gen_general_conf(), f)
        with open("/tmp/hosts", "w+") as f:
            f.write("%s_%s " % (vm_data['ip'], vm_data['id']))
            f.write(" ansible_host=%s" % vm_data['ip'])
            f.write(" ansible_ssh_host=%s \n" % vm_data['ip'])

        vm_data['ctxt_ip'] = "10.0.0.2"
        vm_data['ctxt_port'] = 22
        CtxtAgent.replace_vm_ip(vm_data)

        with open("/tmp/gen_data.json", "r") as f:
            general_conf_data = json.load(f)
        for vm in general_conf_data['vms']:
            if vm['id'] == vm_data['id']:
                self.assertEqual(vm['ctxt_ip'], vm_data['ctxt_ip'])

        with open("/tmp/hosts", "r") as f:
            data = f.read()
        self.assertIn(" ansible_host=%s ansible_ssh_host=%s \n" % (vm_data['ctxt_ip'], vm_data['ctxt_ip']), data)
<<<<<<< HEAD

=======
>>>>>>> 266fef36

if __name__ == '__main__':
    unittest.main()<|MERGE_RESOLUTION|>--- conflicted
+++ resolved
@@ -241,10 +241,6 @@
         with open("/tmp/hosts", "r") as f:
             data = f.read()
         self.assertIn(" ansible_host=%s ansible_ssh_host=%s \n" % (vm_data['ctxt_ip'], vm_data['ctxt_ip']), data)
-<<<<<<< HEAD
-
-=======
->>>>>>> 266fef36
 
 if __name__ == '__main__':
     unittest.main()