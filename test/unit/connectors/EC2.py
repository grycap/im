--- conflicted
+++ resolved
@@ -224,11 +224,7 @@
         success, _ = res[0]
         self.assertTrue(success, msg="ERROR: launching a VM.")
         # check the instance_type selected is correct
-<<<<<<< HEAD
-        self.assertEquals(conn.run_instances.call_args_list[1][1]["instance_type"], "t4g.micro")
-=======
         self.assertIn(".micro", conn.run_instances.call_args_list[1][1]["instance_type"])
->>>>>>> 8363db7c
         self.assertEquals(conn.create_vpc.call_args_list[0][0][0], "10.0.128.0/22")
         self.assertEquals(conn.create_subnet.call_args_list[0][0], ('vpc-id', '10.0.128.0/24'))
         self.assertEquals(conn.create_subnet.call_args_list[1][0], ('vpc-id', '10.0.129.0/24'))
