--- conflicted
+++ resolved
@@ -20,15 +20,11 @@
 import unittest
 import os
 import logging
-<<<<<<< HEAD
 import logging.config
 try:
     from StringIO import StringIO
 except ImportError:
     from io import StringIO
-=======
-from StringIO import StringIO
->>>>>>> 5c0b3202
 
 sys.path.append(".")
 sys.path.append("..")
