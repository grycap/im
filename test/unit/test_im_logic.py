#! /usr/bin/env python
#
# IM - Infrastructure Manager
# Copyright (C) 2011 - GRyCAP - Universitat Politecnica de Valencia
#
# This program is free software: you can redistribute it and/or modify
# it under the terms of the GNU General Public License as published by
# the Free Software Foundation, either version 3 of the License, or
# (at your option) any later version.
#
# This program is distributed in the hope that it will be useful,
# but WITHOUT ANY WARRANTY; without even the implied warranty of
# MERCHANTABILITY or FITNESS FOR A PARTICULAR PURPOSE.  See the
# GNU General Public License for more details.
#
# You should have received a copy of the GNU General Public License
# along with this program.  If not, see <http://www.gnu.org/licenses/>.

import os
import time
import logging
import unittest
import sys
from mock import Mock, patch, MagicMock

sys.path.append("..")
sys.path.append(".")

from IM.config import Config
# To load the ThreadPool class
Config.MAX_SIMULTANEOUS_LAUNCHES = 2

from IM.VirtualMachine import VirtualMachine
from IM.InfrastructureManager import InfrastructureManager as IM
from IM.InfrastructureList import InfrastructureList
from IM.auth import Authentication
from radl.radl import RADL, system, deploy, Feature, SoftFeatures
from radl.radl_parse import parse_radl
from IM.CloudInfo import CloudInfo
from IM.connectors.CloudConnector import CloudConnector
from IM.SSH import SSH
from IM.InfrastructureInfo import InfrastructureInfo


def read_file_as_string(file_name):
    tests_path = os.path.dirname(os.path.abspath(__file__))
    abs_file_path = os.path.join(tests_path, file_name)
    return open(abs_file_path, 'r').read()


class TestIM(unittest.TestCase):

    def __init__(self, *args):
        unittest.TestCase.__init__(self, *args)

    def setUp(self):

        Config.DATA_DB = "/tmp/inf.dat"
        InfrastructureList.load_data()
        IM._reinit()

        ch = logging.StreamHandler(sys.stdout)
        log = logging.getLogger('InfrastructureManager')
        log.setLevel(logging.ERROR)
        log.propagate = 0
        log.addHandler(ch)
        log = logging.getLogger('ConfManager')
        log.setLevel(logging.DEBUG)
        log.propagate = 0
        log.addHandler(ch)

    def tearDown(self):
        IM.stop()

    @staticmethod
    def getAuth(im_users=[], vmrc_users=[], clouds=[]):
        return Authentication([
            {'id': 'im%s' % i, 'type': 'InfrastructureManager', 'username': 'user%s' % i,
             'password': 'pass%s' % i} for i in im_users] + [
            {'id': 'vmrc%s' % i, 'type': 'VMRC', 'username': 'vmrcuser%s' % i,
             'password': 'pass%s' % i, 'host': 'hostname'} for i in vmrc_users] + [
            {'id': 'cloud%s' % i, 'type': c, 'username': 'user%s' % i,
             'password': 'pass%s' % i, 'host': 'http://server.com:80/path'} for c, i in clouds])

    def register_cloudconnector(self, name, cloud_connector):
        sys.modules['IM.connectors.' + name] = type('MyConnector', (object,),
                                                    {name + 'CloudConnector': cloud_connector})

    def get_dummy_ssh(self, retry=False):
        ssh = SSH("", "", "")
        ssh.test_connectivity = Mock(return_value=True)
        ssh.execute = Mock(return_value=("10", "", 0))
        ssh.sftp_put_files = Mock(return_value=True)
        ssh.sftp_mkdir = Mock(return_value=True)
        ssh.sftp_put_dir = Mock(return_value=True)
        ssh.sftp_put = Mock(return_value=True)
        return ssh

    def gen_launch_res(self, inf, radl, requested_radl, num_vm, auth_data):
        res = []
        for _ in range(num_vm):
            cloud = CloudInfo()
            cloud.type = "Dummy"
            vm = VirtualMachine(inf, "1234", cloud, radl, requested_radl)
            vm.get_ssh = Mock(side_effect=self.get_dummy_ssh)
            vm.state = VirtualMachine.RUNNING
            res.append((True, vm))
        return res

    def sleep_and_create_vm(self, inf, radl, requested_radl, num_vm, auth_data):
        res = []
        time.sleep(5)
        for _ in range(num_vm):
            cloud = CloudInfo()
            cloud.type = "Dummy"
            vm = VirtualMachine(inf, "1234", cloud, radl, requested_radl)
            vm.get_ssh = Mock(side_effect=self.get_dummy_ssh)
            vm.state = VirtualMachine.RUNNING
            res.append((True, vm))
        return res

    def get_cloud_connector_mock(self, name="MyMock0"):
        cloud = type(name, (CloudConnector, object), {})
        cloud.launch = Mock(side_effect=self.gen_launch_res)
        return cloud

    def test_inf_creation0(self):
        """Create infrastructure with empty RADL."""

        auth0 = self.getAuth([0])
        infId = IM.CreateInfrastructure("", auth0)
        IM.DestroyInfrastructure(infId, auth0)

    def test_inf_creation1(self):
<<<<<<< HEAD
        """Create infrastructure with an incorrect RADL with 2 clouds."""
=======
        """Create infrastructure with an incorrect RADL in two cloud providers."""
>>>>>>> 5c0b3202

        radl = """"
            network publica (outbound = 'yes')
            network privada ()

            system front (
            cpu.arch='x86_64' and
            cpu.count>=1 and
            memory.size>=512m and
            net_interface.0.connection = 'publica' and
            net_interface.1.connection = 'privada' and
            disk.0.image.url = 'mock0://linux.for.ev.er' and
            disk.0.os.credentials.username = 'ubuntu' and
            disk.0.os.credentials.password = 'yoyoyo' and
            disk.0.os.name = 'linux'
            )

            system wn (
            cpu.arch='x86_64' and
            cpu.count>=1 and
            memory.size>=512m and
            net_interface.0.connection = 'privada' and
            disk.0.image.url = 'mock0://linux.for.ev.er' and
            disk.0.os.credentials.username = 'ubuntu' and
            disk.0.os.credentials.password = 'yoyoyo' and
            disk.0.os.name = 'linux'
            )

            deploy front 1 cloud0
            deploy wn 1 cloud1
        """

        auth0 = self.getAuth([0])
        with self.assertRaises(Exception) as ex:
            _ = IM.CreateInfrastructure(radl, auth0)
        self.assertIn("Two deployments that have to be launched in the same cloud provider"
                      " are asked to be deployed in different cloud providers",
                      str(ex.exception))

<<<<<<< HEAD
    def test_inf_creation_addition_clouds(self):
        """Add resources infrastructure with an incorrect RADL with 2 clouds."""
=======
    def test_inf_creation2(self):
        """Create infrastructure with an incorrect RADL in two cloud providers and the first fails."""
>>>>>>> 5c0b3202

        radl = """"
            network publica (outbound = 'yes')
            network privada ()

            system front (
            cpu.arch='x86_64' and
            cpu.count>=1 and
            memory.size>=512m and
            net_interface.0.connection = 'publica' and
            net_interface.1.connection = 'privada' and
            disk.0.image.url = 'mock0://linux.for.ev.er' and
            disk.0.os.credentials.username = 'ubuntu' and
            disk.0.os.credentials.password = 'yoyoyo' and
            disk.0.os.name = 'linux'
            )

            system wn (
            cpu.arch='x86_64' and
            cpu.count>=1 and
            memory.size>=512m and
            net_interface.0.connection = 'privada' and
            disk.0.image.url = 'mock0://linux.for.ev.er' and
            disk.0.os.credentials.username = 'ubuntu' and
            disk.0.os.credentials.password = 'yoyoyo' and
            disk.0.os.name = 'linux'
            )

<<<<<<< HEAD
            deploy front 1 cloud0
            deploy wn 1
        """

        auth0 = self.getAuth([0], [], [("Dummy", 0), ("Dummy", 1)])
        infId = IM.CreateInfrastructure(radl, auth0)

        radl = """
            network privada
            system wn
            deploy wn 1 cloud1
        """

        with self.assertRaises(Exception) as ex:
            _ = IM.AddResource(infId, radl, auth0)
        self.assertIn("Two deployments that have to be launched in the same cloud provider"
                      " are asked to be deployed in different cloud providers",
                      str(ex.exception))
=======
            deploy front 1
            deploy wn 1
        """

        cloud0 = self.get_cloud_connector_mock("MyMock0")
        self.register_cloudconnector("Mock0", cloud0)
        cloud1 = type("MyMock1", (CloudConnector, object), {})
        cloud1.launch = Mock(return_value=[(False, "Error")])
        self.register_cloudconnector("Mock1", cloud1)
        auth0 = self.getAuth([0], [], [("Mock1", 1), ("Mock0", 0)])

        infId = IM.CreateInfrastructure(radl, auth0)

        self.assertEqual(cloud0.launch.call_count, 2)
        self.assertEqual(cloud1.launch.call_count, 1)
        for call, _ in cloud0.launch.call_args_list:
            self.assertEqual(call[3], 1)
        for call, _ in cloud1.launch.call_args_list:
            self.assertEqual(call[3], 1)
        IM.DestroyInfrastructure(infId, auth0)
>>>>>>> 5c0b3202

    def test_inf_auth(self):
        """Try to access not owned Infs."""

        auth0, auth1 = self.getAuth([0]), self.getAuth([1])
        infId0 = IM.CreateInfrastructure("", auth0)
        infId1 = IM.CreateInfrastructure("", auth1)
        with self.assertRaises(Exception) as ex:
            IM.DestroyInfrastructure(infId0, auth1)
        self.assertEqual(str(ex.exception),
                         "Access to this infrastructure not granted.")
        with self.assertRaises(Exception) as ex:
            IM.DestroyInfrastructure(infId1, auth0)
        self.assertEqual(str(ex.exception),
                         "Access to this infrastructure not granted.")
        IM.DestroyInfrastructure(infId0, auth0)
        IM.DestroyInfrastructure(infId1, auth1)

    def test_inf_addresources_without_credentials(self):
        """Deploy single virtual machine without credentials to check that it raises the correct exception."""

        radl = RADL()
        radl.add(
            system("s0", [Feature("disk.0.image.url", "=", "mock0://linux.for.ev.er")]))
        radl.add(deploy("s0", 1))

        auth0 = self.getAuth([0], [], [("Dummy", 0)])
        infId = IM.CreateInfrastructure("", auth0)

        with self.assertRaises(Exception) as ex:
            IM.AddResource(infId, str(radl), auth0)

        self.assertIn("No username", str(ex.exception))

        IM.DestroyInfrastructure(infId, auth0)

    def test_inf_auth_with_userdb(self):
        """Test access im with user db"""

        Config.USER_DB = os.path.dirname(os.path.realpath(__file__)) + '/../files/users.txt'

        auth0 = self.getAuth([0])
        infId0 = IM.CreateInfrastructure("", auth0)
        IM.DestroyInfrastructure(infId0, auth0)

        auth1 = self.getAuth([1])
        with self.assertRaises(Exception) as ex:
            IM.CreateInfrastructure("", auth1)
        self.assertEqual(str(ex.exception),
                         "Invalid InfrastructureManager credentials")
        Config.USER_DB = None

    def test_inf_addresources0(self):
        """Deploy single virtual machines and test reference."""
        radl = RADL()
        radl.add(system("s0", [Feature("disk.0.image.url", "=", "mock0://linux.for.ev.er"),
                               Feature("disk.0.os.credentials.username", "=", "user"),
                               Feature("disk.0.os.credentials.password", "=", "pass")]))
        radl.add(deploy("s0", 1))

        auth0 = self.getAuth([0], [], [("Dummy", 0)])
        infId = IM.CreateInfrastructure("", auth0)

        vms = IM.AddResource(infId, str(radl), auth0)
        self.assertEqual(vms, [0])

        # Test references
        radl = RADL()
        radl.add(system("s0", reference=True))
        radl.add(deploy("s0", 1))
        vms = IM.AddResource(infId, str(radl), auth0)
        self.assertEqual(vms, [1])

        IM.DestroyInfrastructure(infId, auth0)

    def test_inf_addresources1(self):
        """Deploy n independent virtual machines."""

        n = 20  # Machines to deploy
        Config.MAX_SIMULTANEOUS_LAUNCHES = int(n / 2)  # Test the pool
        radl = RADL()
        radl.add(system("s0", [Feature("disk.0.image.url", "=", "mock0://linux.for.ev.er"),
                               Feature("disk.0.os.credentials.username", "=", "user"),
                               Feature("disk.0.os.credentials.password", "=", "pass")]))
        radl.add(deploy("s0", n))
        cloud = self.get_cloud_connector_mock()
        self.register_cloudconnector("Mock", cloud)
        auth0 = self.getAuth([0], [], [("Mock", 0)])
        infId = IM.CreateInfrastructure("", auth0)
        vms = IM.AddResource(infId, str(radl), auth0)
        self.assertEqual(len(vms), n)
        self.assertEqual(cloud.launch.call_count, n)
        for call, _ in cloud.launch.call_args_list:
            self.assertEqual(call[3], 1)
        IM.DestroyInfrastructure(infId, auth0)

    def test_inf_addresources2(self):
        """Deploy independent virtual machines in two cloud providers."""

        n0, n1 = 2, 5  # Machines to deploy
        radl = RADL()
        radl.add(system("s0", [Feature("disk.0.image.url", "=", "mock0://linux.for.ev.er"),
                               Feature("disk.0.os.credentials.username", "=", "user"),
                               Feature("disk.0.os.credentials.password", "=", "pass")]))
        radl.add(system("s1", [Feature("disk.0.image.url", "=", "mock1://wind.ows.suc.kz"),
                               Feature("disk.0.os.credentials.username", "=", "user"),
                               Feature("disk.0.os.credentials.private_key", "=", "private_key")]))
        radl.add(deploy("s0", n0))
        radl.add(deploy("s1", n1))

        Config.MAX_SIMULTANEOUS_LAUNCHES = 10

        def concreteSystem(s, cloud_id):
            url = s.getValue("disk.0.image.url")
            return [s.clone()] if url.partition(":")[0] == cloud_id else []
        cloud0 = self.get_cloud_connector_mock("MyMock0")
        cloud0.concreteSystem = lambda _0, s, _1: concreteSystem(s, "mock0")
        self.register_cloudconnector("Mock0", cloud0)
        cloud1 = self.get_cloud_connector_mock("MyMock1")
        cloud1.concreteSystem = lambda _0, s, _1: concreteSystem(s, "mock1")
        self.register_cloudconnector("Mock1", cloud1)
        auth0 = self.getAuth([0], [], [("Mock0", 0), ("Mock1", 1)])
        infId = IM.CreateInfrastructure("", auth0)
        vms = IM.AddResource(infId, str(radl), auth0)
        self.assertEqual(len(vms), n0 + n1)
        self.assertEqual(cloud0.launch.call_count, n0)
        self.assertEqual(cloud1.launch.call_count, n1)
        for call, _ in cloud0.launch.call_args_list + cloud1.launch.call_args_list:
            self.assertEqual(call[3], 1)
        IM.DestroyInfrastructure(infId, auth0)

    @patch('IM.VMRC.Client')
    def test_inf_addresources3(self, suds_cli):
        """Test cloud selection."""

        n0, n1 = 2, 5  # Machines to deploy
        radl = RADL()
        radl.add(system("s0", [Feature("disk.0.image.url", "=", "mock0://linux.for.ev.er"),
                               SoftFeatures(
                                   10, [Feature("memory.size", "<=", 500)]),
                               Feature("disk.0.os.credentials.username", "=", "user"),
                               Feature("disk.0.os.credentials.password", "=", "pass")]))
        radl.add(system("s1", [Feature("disk.0.image.url", "=", "mock0://linux.for.ev.er"),
                               SoftFeatures(
                                   10, [Feature("memory.size", ">=", 800)]),
                               Feature("disk.0.os.credentials.username", "=", "user"),
                               Feature("disk.0.os.credentials.password", "=", "pass")]))
        radl.add(deploy("s0", n0))
        radl.add(deploy("s1", n1))

        Config.MAX_SIMULTANEOUS_LAUNCHES = 10

        def concreteSystem(s, mem):
            return [system(s.name, [Feature("memory.size", "=", mem)])]
        cloud0 = self.get_cloud_connector_mock("MyMock0")
        cloud0.concreteSystem = lambda _0, s, _1: concreteSystem(s, 500)
        self.register_cloudconnector("Mock0", cloud0)
        cloud1 = self.get_cloud_connector_mock("MyMock1")
        cloud1.concreteSystem = lambda _0, s, _1: concreteSystem(s, 1000)
        self.register_cloudconnector("Mock1", cloud1)
        auth0 = self.getAuth([0], [0], [("Mock0", 0), ("Mock1", 1)])
        infId = IM.CreateInfrastructure("", auth0)
        vms = IM.AddResource(infId, str(radl), auth0)
        self.assertEqual(len(vms), n0 + n1)
        self.assertEqual(cloud0.launch.call_count, n0)
        self.assertEqual(cloud1.launch.call_count, n1)
        for call, _ in cloud0.launch.call_args_list + cloud1.launch.call_args_list:
            self.assertEqual(call[3], 1)
        IM.DestroyInfrastructure(infId, auth0)

    def test_inf_addresources4(self):
        """Deploy a virtual machine when the first cloud provider fails."""

        radl = RADL()
        radl.add(system("s0", [Feature("disk.0.image.url", "=", ["mock0://linux.for.ev.er",
                                                                 "mock1://linux.for.ev.er"]),
                               Feature("disk.0.os.credentials.username", "=", "user"),
                               Feature("disk.0.os.credentials.password", "=", "pass")]))
        radl.add(deploy("s0", 1))
        cloud0 = self.get_cloud_connector_mock("MyMock0")
        self.register_cloudconnector("Mock0", cloud0)
        cloud1 = type("MyMock1", (CloudConnector, object), {})
        cloud1.launch = Mock(return_value=[(False, "Error")])
        self.register_cloudconnector("Mock1", cloud1)
        auth0 = self.getAuth([0], [], [("Mock1", 1), ("Mock0", 0)])

        n = 3
        Config.MAX_VM_FAILS = n
        infId = IM.CreateInfrastructure("", auth0)
        vms = IM.AddResource(infId, str(radl), auth0)
        Config.MAX_VM_FAILS = 1

        self.assertEqual(len(vms), 1)
        # The first attempt in cloud 0 fails
        self.assertEqual(cloud0.launch.call_count, 1)
        # The rest of attempts are in cloud 1
        self.assertEqual(cloud1.launch.call_count, n)
        for call, _ in cloud0.launch.call_args_list:
            self.assertEqual(call[3], 1)
        for call, _ in cloud1.launch.call_args_list:
            self.assertEqual(call[3], 1)

        IM.DestroyInfrastructure(infId, auth0)

    def test_inf_addresources5(self):
        """Deploy n independent virtual machines."""

        radl = """"
            network publica (outbound = 'yes')
            network privada ()

            system front (
            cpu.arch='x86_64' and
            cpu.count>=1 and
            memory.size>=512m and
            net_interface.0.connection = 'publica' and
            net_interface.1.connection = 'privada' and
            disk.0.image.url = 'mock0://linux.for.ev.er' and
            disk.0.os.credentials.username = 'ubuntu' and
            disk.0.os.credentials.password = 'yoyoyo' and
            disk.0.os.name = 'linux'
            )

            system wn (
            cpu.arch='x86_64' and
            cpu.count>=1 and
            memory.size>=512m and
            net_interface.0.connection = 'privada' and
            disk.0.image.url = 'mock0://linux.for.ev.er' and
            disk.0.os.credentials.username = 'ubuntu' and
            disk.0.os.credentials.password = 'yoyoyo' and
            disk.0.os.name = 'linux'
            )

            deploy front 1
            deploy wn 3
            deploy wn 2
        """
        cloud = type("MyMock0", (CloudConnector, object), {})
        cloud.launch = Mock(side_effect=self.sleep_and_create_vm)
        self.register_cloudconnector("Mock", cloud)
        auth0 = self.getAuth([0], [], [("Mock", 0)])
        infId = IM.CreateInfrastructure("", auth0)

        # in this case it will take aprox 20 secs
        before = int(time.time())
        Config.MAX_SIMULTANEOUS_LAUNCHES = 1
        vms = IM.AddResource(infId, str(radl), auth0)
        delay = int(time.time()) - before
        self.assertLess(delay, 17)
        self.assertGreater(delay, 14)

        self.assertEqual(len(vms), 6)
        self.assertEqual(cloud.launch.call_count, 3)
        self.assertEqual(cloud.launch.call_args_list[0][0][3], 1)
        self.assertEqual(cloud.launch.call_args_list[1][0][3], 3)
        self.assertEqual(cloud.launch.call_args_list[2][0][3], 2)

        cloud = type("MyMock0", (CloudConnector, object), {})
        cloud.launch = Mock(side_effect=self.sleep_and_create_vm)
        self.register_cloudconnector("Mock", cloud)

        # in this case it will take aprox 5 secs
        before = int(time.time())
        Config.MAX_SIMULTANEOUS_LAUNCHES = 3  # Test the pool
        vms = IM.AddResource(infId, str(radl), auth0)
        delay = int(time.time()) - before
        self.assertLess(delay, 7)
        self.assertGreater(delay, 4)
        Config.MAX_SIMULTANEOUS_LAUNCHES = 1

        self.assertEqual(len(vms), 6)
        self.assertEqual(cloud.launch.call_count, 3)
        self.assertEqual(cloud.launch.call_args_list[0][0][3], 1)
        self.assertEqual(cloud.launch.call_args_list[1][0][3], 3)
        self.assertEqual(cloud.launch.call_args_list[2][0][3], 2)

        IM.DestroyInfrastructure(infId, auth0)

    @patch('IM.VMRC.Client')
    def test_inf_cloud_order(self, suds_cli):
        """Test cloud selection in base of the auth data order."""

        n0, n1 = 1, 1  # Machines to deploy
        radl = RADL()
        radl.add(system("s0", [Feature("disk.0.image.url", "=", "mock0://linux.for.ev.er"),
                               Feature("cpu.count", "=", 1),
                               Feature("disk.0.os.credentials.username", "=", "user"),
                               Feature("disk.0.os.credentials.password", "=", "pass")]))
        radl.add(deploy("s0", n0))
        radl.add(system("s1", [Feature("disk.0.image.url", "=", "mock0://linux.for.ev.er"),
                               Feature("cpu.count", "=", 1),
                               Feature("disk.0.os.credentials.username", "=", "user"),
                               Feature("disk.0.os.credentials.password", "=", "pass")]))
        radl.add(deploy("s1", n1))

        cloud0 = self.get_cloud_connector_mock("MyMock0")
        self.register_cloudconnector("Mock0", cloud0)
        cloud1 = self.get_cloud_connector_mock("MyMock1")
        self.register_cloudconnector("Mock1", cloud1)
        auth0 = self.getAuth([0], [0], [("Mock0", 0), ("Mock1", 1)])
        infId = IM.CreateInfrastructure(str(radl), auth0)
        self.assertEqual(cloud0.launch.call_count, n0 + n1)
        IM.DestroyInfrastructure(infId, auth0)

    def test_get_infrastructure_list(self):
        """Get infrastructure List."""

        auth0 = self.getAuth([0])
        infId = IM.CreateInfrastructure("", auth0)
        inf_ids = IM.GetInfrastructureList(auth0)
        self.assertEqual(inf_ids, [infId])
        IM.DestroyInfrastructure(infId, auth0)

    def test_reconfigure(self):
        """Reconfigure."""
        radl = RADL()
        radl.add(system("s0", [Feature("disk.0.image.url", "=", "mock0://linux.for.ev.er"),
                               Feature("disk.0.os.credentials.username", "=", "user"),
                               Feature("disk.0.os.credentials.password", "=", "pass")]))
        radl.add(deploy("s0", 1))

        auth0 = self.getAuth([0], [], [("Dummy", 0)])
        infId = IM.CreateInfrastructure(str(radl), auth0)

        reconf_radl = """configure test (\n@begin\n---\n  - tasks:\n      - debug: msg="RECONFIGURERADL"\n@end\n)"""
        IM.Reconfigure(infId, reconf_radl, auth0)
        IM.Reconfigure(infId, reconf_radl, auth0, ['0'])

        IM.DestroyInfrastructure(infId, auth0)

    def test_inf_removeresources(self):
        """Deploy 4 VMs and remove 2"""
        radl = RADL()
        radl.add(system("s0", [Feature("disk.0.image.url", "=", "mock0://linux.for.ev.er"),
                               Feature("disk.0.os.credentials.username", "=", "user"),
                               Feature("disk.0.os.credentials.password", "=", "pass")]))
        radl.add(deploy("s0", 4))

        auth0 = self.getAuth([0], [], [("Dummy", 0)])
        infId = IM.CreateInfrastructure(str(radl), auth0)
        cont = IM.RemoveResource(infId, ['0', '1'], auth0)
        self.assertEqual(cont, 2)
        vms = IM.GetInfrastructureInfo(infId, auth0)
        self.assertEqual(sorted(vms), ['2', '3'])

        IM.DestroyInfrastructure(infId, auth0)

    def test_get_vm_info(self):
        """
        Test GetVMInfo and GetVMProperty and GetVMContMsg and GetInfrastructureRADL and
        GetInfrastructureContMsg and GetInfrastructureState.
        """
        radl = RADL()
        radl.add(system("s0", [Feature("disk.0.image.url", "=", "mock0://linux.for.ev.er"),
                               Feature("disk.0.os.credentials.username", "=", "user"),
                               Feature("disk.0.os.credentials.password", "=", "pass")]))
        radl.add(deploy("s0", 1))

        auth0 = self.getAuth([0], [], [("Dummy", 0)])
        infId = IM.CreateInfrastructure(str(radl), auth0)

        radl_info = IM.GetVMInfo(infId, "0", auth0)
        parsed_radl_info = parse_radl(str(radl_info))
        self.assertEqual(parsed_radl_info.systems[0].getValue("state"), "running")

        state = IM.GetVMProperty(infId, "0", "state", auth0)
        self.assertEqual(state, "running")

        contmsg = IM.GetVMContMsg(infId, "0", auth0)
        self.assertEqual(contmsg, "")

        contmsg = IM.GetInfrastructureContMsg(infId, auth0)

        state = IM.GetInfrastructureState(infId, auth0)
        self.assertEqual(state["state"], "running")
        self.assertEqual(state["vm_states"]["0"], "running")

        radl_info = IM.GetInfrastructureRADL(infId, auth0)
        parsed_radl_info = parse_radl(str(radl_info))
        self.assertEqual(parsed_radl_info.systems[0].getValue("disk.0.os.credentials.username"), "user")

        IM.DestroyInfrastructure(infId, auth0)

    @patch('IM.InfrastructureList.InfrastructureList.get_inf_ids')
    def test_get_inf_state(self, get_inf_ids):
        """
        Test GetInfrastructureState.
        """
        auth0 = self.getAuth([0], [], [("Dummy", 0)])

        inf = MagicMock()
        get_inf_ids.return_value = ["1"]
        InfrastructureList.infrastructure_list = {"1": inf}
        inf.id = "1"
        inf.auth = auth0
        inf.deleted = False
        inf.has_expired.return_value = False
        vm1 = MagicMock()
        vm1.im_id = 0
        vm1.state = VirtualMachine.RUNNING
        vm2 = MagicMock()
        vm2.im_id = 1
        vm2.state = VirtualMachine.RUNNING
        vm3 = MagicMock()
        vm3.im_id = 2
        vm3.state = VirtualMachine.RUNNING
        inf.get_vm_list.return_value = [vm1, vm2, vm3]

        state = IM.GetInfrastructureState("1", auth0)
        self.assertEqual(state["state"], "running")

        vm1.state = VirtualMachine.FAILED
        vm2.state = VirtualMachine.RUNNING
        vm3.state = VirtualMachine.UNKNOWN

        state = IM.GetInfrastructureState("1", auth0)
        self.assertEqual(state["state"], "failed")

        vm1.state = VirtualMachine.PENDING
        vm2.state = VirtualMachine.RUNNING
        vm3.state = VirtualMachine.CONFIGURED

        state = IM.GetInfrastructureState("1", auth0)
        self.assertEqual(state["state"], "pending")

        vm1.state = VirtualMachine.PENDING
        vm2.state = VirtualMachine.CONFIGURED
        vm3.state = VirtualMachine.UNCONFIGURED

        state = IM.GetInfrastructureState("1", auth0)
        self.assertEqual(state["state"], "pending")

        vm1.state = VirtualMachine.RUNNING
        vm2.state = VirtualMachine.CONFIGURED
        vm3.state = VirtualMachine.UNCONFIGURED

        state = IM.GetInfrastructureState("1", auth0)
        self.assertEqual(state["state"], "running")

        vm1.state = VirtualMachine.RUNNING
        vm2.state = VirtualMachine.CONFIGURED
        vm3.state = VirtualMachine.STOPPED

        state = IM.GetInfrastructureState("1", auth0)
        self.assertEqual(state["state"], "running")

    def test_altervm(self):
        """Test AlterVM"""
        radl = RADL()
        radl.add(system("s0", [Feature("disk.0.image.url", "=", "mock0://linux.for.ev.er"),
                               Feature("disk.0.os.credentials.username", "=", "user"),
                               Feature("cpu.count", "=", 1),
                               Feature("memory.size", "=", 512, "M"),
                               Feature("disk.0.os.credentials.password", "=", "pass")]))
        radl.add(deploy("s0", 1))

        auth0 = self.getAuth([0], [], [("Dummy", 0)])
        infId = IM.CreateInfrastructure(str(radl), auth0)

        radl = RADL()
        radl.add(system("s0", [Feature("disk.0.image.url", "=", "mock0://linux.for.ev.er"),
                               Feature("disk.0.os.credentials.username", "=", "user"),
                               Feature("cpu.count", "=", 2),
                               Feature("memory.size", "=", 1024, "M"),
                               Feature("disk.0.os.credentials.password", "=", "pass")]))
        radl.add(deploy("s0", 1))

        radl_info = IM.AlterVM(infId, "0", str(radl), auth0)
        parsed_radl_info = parse_radl(str(radl_info))
        self.assertEqual(parsed_radl_info.systems[0].getValue("cpu.count"), 2)
        self.assertEqual(parsed_radl_info.systems[0].getFeature('memory.size').getValue('M'), 1024)

        IM.DestroyInfrastructure(infId, auth0)

    def test_start_stop(self):
        """Test Start and Stop operations"""
        radl = RADL()
        radl.add(system("s0", [Feature("disk.0.image.url", "=", "mock0://linux.for.ev.er"),
                               Feature("disk.0.os.credentials.username", "=", "user"),
                               Feature("disk.0.os.credentials.password", "=", "pass")]))
        radl.add(deploy("s0", 1))

        auth0 = self.getAuth([0], [], [("Dummy", 0)])
        infId = IM.CreateInfrastructure(str(radl), auth0)

        res = IM.StopInfrastructure(infId, auth0)
        self.assertEqual(res, "")
        res = IM.StartInfrastructure(infId, auth0)
        self.assertEqual(res, "")

        res = IM.StartVM(infId, "0", auth0)
        self.assertEqual(res, "")
        res = IM.StopVM(infId, "0", auth0)
        self.assertEqual(res, "")

        IM.DestroyInfrastructure(infId, auth0)

    def test_export_import(self):
        """Test ExportInfrastructure and ImportInfrastructure operations"""
        radl = RADL()
        radl.add(system("s0", [Feature("disk.0.image.url", "=", "mock0://linux.for.ev.er"),
                               Feature("disk.0.os.credentials.username", "=", "user"),
                               Feature("disk.0.os.credentials.password", "=", "pass")]))
        radl.add(deploy("s0", 1))

        auth0 = self.getAuth([0], [], [("Dummy", 0)])
        infId = IM.CreateInfrastructure(str(radl), auth0)

        res = IM.ExportInfrastructure(infId, True, auth0)
        new_inf_id = IM.ImportInfrastructure(res, auth0)

        IM.DestroyInfrastructure(new_inf_id, auth0)

    def test_contextualize(self):
        """Test Contextualization process"""
        radl = """"
            network publica (outbound = 'yes')

            system front (
            cpu.arch='x86_64' and
            cpu.count>=1 and
            memory.size>=512m and
            net_interface.0.connection = 'publica' and
            net_interface.0.dns_name = 'test' and
            net_interface.0.ip = '10.0.0.1' and
            disk.0.image.url = 'mock0://linux.for.ev.er' and
            disk.0.os.credentials.username = 'ubuntu' and
            disk.0.os.credentials.password = 'yoyoyo' and
            disk.0.os.name = 'linux' and
            disk.1.size=1GB and
            disk.1.device='hdb' and
            disk.1.fstype='ext4' and
            disk.1.mount_path='/mnt/disk' and
            disk.0.applications contains (name = 'ansible.modules.micafer.hadoop') and
            disk.0.applications contains (name='gmetad') and
            disk.0.applications contains (name='wget')
            )

configure step1 (
@begin
---
  - tasks:
      - shell:  echo "Hi"

@end
)

configure step2 (
@begin
---
  - tasks:
      - shell:  echo "Hi"

@end
)

            contextualize (
                system front configure step1 step 1
                system front configure step2 step 2
            )

            deploy front 1
        """

        auth0 = self.getAuth([0], [], [("Mock", 0)])
        IM._reinit()
        Config.PLAYBOOK_RETRIES = 1
        Config.CONTEXTUALIZATION_DIR = os.path.dirname(os.path.realpath(__file__)) + "/../../contextualization"
        Config.CONFMAMAGER_CHECK_STATE_INTERVAL = 0.01
        Config.UPDATE_CTXT_LOG_INTERVAL = 1
        Config.CHECK_CTXT_PROCESS_INTERVAL = 1
        cloud0 = self.get_cloud_connector_mock("MyMock")
        self.register_cloudconnector("Mock", cloud0)

        infId = IM.CreateInfrastructure(str(radl), auth0)

        time.sleep(10)

        state = IM.GetInfrastructureState(infId, auth0)
        self.assertEqual(state["state"], "unconfigured")

        InfrastructureList.infrastructure_list[infId].ansible_configured = True
        InfrastructureList.infrastructure_list[infId].vm_list[0].get_ctxt_log = MagicMock()
        InfrastructureList.infrastructure_list[infId].vm_list[0].get_ctxt_log.return_value = "OK"

        IM.Reconfigure(infId, "", auth0)

        time.sleep(5)

        state = IM.GetInfrastructureState(infId, auth0)
        self.assertEqual(state["state"], "running")

        contmsg = IM.GetInfrastructureContMsg(infId, auth0)
        self.assertGreater(len(contmsg), 150)

        IM.DestroyInfrastructure(infId, auth0)

    def test_db(self):
        """ Test DB data access """
        inf = InfrastructureInfo()
        inf.id = "1"
        inf.auth = self.getAuth([0], [], [("Dummy", 0)])
        cloud = CloudInfo()
        cloud.type = "Dummy"
        radl = RADL()
        radl.add(system("s0", [Feature("disk.0.image.url", "=", "mock0://linux.for.ev.er")]))
        radl.add(deploy("s0", 1))
        vm1 = VirtualMachine(inf, "1", cloud, radl, radl)
        vm2 = VirtualMachine(inf, "2", cloud, radl, radl)
        inf.vm_list = [vm1, vm2]
        inf.vm_master = vm1
        # first create the DB table
        Config.DATA_DB = "sqlite:///tmp/ind.dat"
        InfrastructureList.load_data()

        success = InfrastructureList._save_data_to_db(Config.DATA_DB, {"1": inf})
        self.assertTrue(success)

        res = InfrastructureList._get_data_from_db(Config.DATA_DB)
        self.assertEqual(len(res), 1)
        self.assertEqual(len(res['1'].vm_list), 2)
        self.assertEqual(res['1'].vm_list[0], res['1'].vm_master)
        self.assertEqual(res['1'].vm_master.info.systems[0].getValue("disk.0.image.url"), "mock0://linux.for.ev.er")
        self.assertTrue(res['1'].auth.compare(inf.auth, "InfrastructureManager"))

if __name__ == "__main__":
    unittest.main()<|MERGE_RESOLUTION|>--- conflicted
+++ resolved
@@ -132,11 +132,7 @@
         IM.DestroyInfrastructure(infId, auth0)
 
     def test_inf_creation1(self):
-<<<<<<< HEAD
-        """Create infrastructure with an incorrect RADL with 2 clouds."""
-=======
         """Create infrastructure with an incorrect RADL in two cloud providers."""
->>>>>>> 5c0b3202
 
         radl = """"
             network publica (outbound = 'yes')
@@ -176,18 +172,12 @@
                       " are asked to be deployed in different cloud providers",
                       str(ex.exception))
 
-<<<<<<< HEAD
     def test_inf_creation_addition_clouds(self):
         """Add resources infrastructure with an incorrect RADL with 2 clouds."""
-=======
-    def test_inf_creation2(self):
-        """Create infrastructure with an incorrect RADL in two cloud providers and the first fails."""
->>>>>>> 5c0b3202
 
         radl = """"
             network publica (outbound = 'yes')
             network privada ()
-
             system front (
             cpu.arch='x86_64' and
             cpu.count>=1 and
@@ -199,7 +189,6 @@
             disk.0.os.credentials.password = 'yoyoyo' and
             disk.0.os.name = 'linux'
             )
-
             system wn (
             cpu.arch='x86_64' and
             cpu.count>=1 and
@@ -210,8 +199,6 @@
             disk.0.os.credentials.password = 'yoyoyo' and
             disk.0.os.name = 'linux'
             )
-
-<<<<<<< HEAD
             deploy front 1 cloud0
             deploy wn 1
         """
@@ -230,7 +217,34 @@
         self.assertIn("Two deployments that have to be launched in the same cloud provider"
                       " are asked to be deployed in different cloud providers",
                       str(ex.exception))
-=======
+
+    def test_inf_creation2(self):
+        """Create infrastructure with an incorrect RADL in two cloud providers and the first fails."""
+
+        radl = """"
+            network publica (outbound = 'yes')
+            network privada ()
+            system front (
+            cpu.arch='x86_64' and
+            cpu.count>=1 and
+            memory.size>=512m and
+            net_interface.0.connection = 'publica' and
+            net_interface.1.connection = 'privada' and
+            disk.0.image.url = 'mock0://linux.for.ev.er' and
+            disk.0.os.credentials.username = 'ubuntu' and
+            disk.0.os.credentials.password = 'yoyoyo' and
+            disk.0.os.name = 'linux'
+            )
+            system wn (
+            cpu.arch='x86_64' and
+            cpu.count>=1 and
+            memory.size>=512m and
+            net_interface.0.connection = 'privada' and
+            disk.0.image.url = 'mock0://linux.for.ev.er' and
+            disk.0.os.credentials.username = 'ubuntu' and
+            disk.0.os.credentials.password = 'yoyoyo' and
+            disk.0.os.name = 'linux'
+            )
             deploy front 1
             deploy wn 1
         """
@@ -251,7 +265,6 @@
         for call, _ in cloud1.launch.call_args_list:
             self.assertEqual(call[3], 1)
         IM.DestroyInfrastructure(infId, auth0)
->>>>>>> 5c0b3202
 
     def test_inf_auth(self):
         """Try to access not owned Infs."""
