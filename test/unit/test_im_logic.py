#! /usr/bin/env python
#
# IM - Infrastructure Manager
# Copyright (C) 2011 - GRyCAP - Universitat Politecnica de Valencia
#
# This program is free software: you can redistribute it and/or modify
# it under the terms of the GNU General Public License as published by
# the Free Software Foundation, either version 3 of the License, or
# (at your option) any later version.
#
# This program is distributed in the hope that it will be useful,
# but WITHOUT ANY WARRANTY; without even the implied warranty of
# MERCHANTABILITY or FITNESS FOR A PARTICULAR PURPOSE.  See the
# GNU General Public License for more details.
#
# You should have received a copy of the GNU General Public License
# along with this program.  If not, see <http://www.gnu.org/licenses/>.

import os
import time
import logging
import unittest
import sys

from mock import Mock, patch, MagicMock

sys.path.append("..")
sys.path.append(".")

from IM.config import Config
# To load the ThreadPool class
Config.MAX_SIMULTANEOUS_LAUNCHES = 2

from IM.VirtualMachine import VirtualMachine
from IM.InfrastructureManager import InfrastructureManager as IM
from IM.InfrastructureList import InfrastructureList
from IM.auth import Authentication
from radl.radl import RADL, system, deploy, Feature, SoftFeatures
from radl.radl_parse import parse_radl
from IM.CloudInfo import CloudInfo
from IM.connectors.CloudConnector import CloudConnector
from IM.SSH import SSH
from IM.InfrastructureInfo import InfrastructureInfo
from IM.tosca.Tosca import Tosca


def read_file_as_string(file_name):
    tests_path = os.path.dirname(os.path.abspath(__file__))
    abs_file_path = os.path.join(tests_path, file_name)
    return open(abs_file_path, 'r').read()


class TestIM(unittest.TestCase):

    def __init__(self, *args):
        unittest.TestCase.__init__(self, *args)

    def setUp(self):

        IM._reinit()
        # Patch save_data
        InfrastructureList.save_data = staticmethod(lambda *args: None)

        ch = logging.StreamHandler(sys.stdout)
        log = logging.getLogger('InfrastructureManager')
        log.setLevel(logging.ERROR)
        log.propagate = 0
        log.addHandler(ch)
        log = logging.getLogger('ConfManager')
        log.setLevel(logging.DEBUG)
        log.propagate = 0
        log.addHandler(ch)

    def tearDown(self):
        IM.stop()

    @staticmethod
    def getAuth(im_users=[], vmrc_users=[], clouds=[]):
        return Authentication([
            {'id': 'im%s' % i, 'type': 'InfrastructureManager', 'username': 'user%s' % i,
             'password': 'pass%s' % i} for i in im_users] + [
            {'id': 'vmrc%s' % i, 'type': 'VMRC', 'username': 'vmrcuser%s' % i,
             'password': 'pass%s' % i, 'host': 'hostname'} for i in vmrc_users] + [
            {'id': 'cloud%s' % i, 'type': c, 'username': 'user%s' % i,
             'password': 'pass%s' % i, 'host': 'http://server.com:80/path'} for c, i in clouds])

    def register_cloudconnector(self, name, cloud_connector):
        sys.modules['IM.connectors.' + name] = type('MyConnector', (object,),
                                                    {name + 'CloudConnector': cloud_connector})

    def get_dummy_ssh(self, retry=False):
        ssh = SSH("", "", "")
        ssh.test_connectivity = Mock(return_value=True)
        ssh.execute = Mock(return_value=("10", "", 0))
        ssh.sftp_put_files = Mock(return_value=True)
        ssh.sftp_mkdir = Mock(return_value=True)
        ssh.sftp_put_dir = Mock(return_value=True)
        ssh.sftp_put = Mock(return_value=True)
        return ssh

    def gen_launch_res(self, inf, radl, requested_radl, num_vm, auth_data):
        res = []
        for _ in range(num_vm):
            cloud = CloudInfo()
            cloud.type = "Dummy"
            vm = VirtualMachine(inf, "1234", cloud, radl, requested_radl)
            vm.get_ssh = Mock(side_effect=self.get_dummy_ssh)
            vm.state = VirtualMachine.RUNNING
            res.append((True, vm))
        return res

    def get_cloud_connector_mock(self, name="MyMock0"):
        cloud = type(name, (CloudConnector, object), {})
        cloud.launch = Mock(side_effect=self.gen_launch_res)
        return cloud

    def test_inf_creation0(self):
        """Create infrastructure with empty RADL."""

        auth0 = self.getAuth([0])
        infId = IM.CreateInfrastructure("", auth0)
        IM.DestroyInfrastructure(infId, auth0)

    def test_inf_creation1(self):
        """Create infrastructure with empty RADL."""

        radl = """"
            network publica (outbound = 'yes')
            network privada ()

            system front (
            cpu.arch='x86_64' and
            cpu.count>=1 and
            memory.size>=512m and
            net_interface.0.connection = 'publica' and
            net_interface.1.connection = 'privada' and
            disk.0.image.url = 'mock0://linux.for.ev.er' and
            disk.0.os.credentials.username = 'ubuntu' and
            disk.0.os.credentials.password = 'yoyoyo' and
            disk.0.os.name = 'linux'
            )

            system wn (
            cpu.arch='x86_64' and
            cpu.count>=1 and
            memory.size>=512m and
            net_interface.0.connection = 'privada' and
            disk.0.image.url = 'mock0://linux.for.ev.er' and
            disk.0.os.credentials.username = 'ubuntu' and
            disk.0.os.credentials.password = 'yoyoyo' and
            disk.0.os.name = 'linux'
            )

            deploy front 1 cloud0
            deploy wn 1 cloud1
        """

        auth0 = self.getAuth([0])
        with self.assertRaises(Exception) as ex:
            _ = IM.CreateInfrastructure(radl, auth0)
        self.assertIn("Two deployments that have to be launched in the same cloud provider"
                      " are asked to be deployed in different cloud providers",
                      str(ex.exception))

    def test_inf_auth(self):
        """Try to access not owned Infs."""

        auth0, auth1 = self.getAuth([0]), self.getAuth([1])
        infId0 = IM.CreateInfrastructure("", auth0)
        infId1 = IM.CreateInfrastructure("", auth1)
        with self.assertRaises(Exception) as ex:
            IM.DestroyInfrastructure(infId0, auth1)
        self.assertEqual(str(ex.exception),
                         "Access to this infrastructure not granted.")
        with self.assertRaises(Exception) as ex:
            IM.DestroyInfrastructure(infId1, auth0)
        self.assertEqual(str(ex.exception),
                         "Access to this infrastructure not granted.")
        IM.DestroyInfrastructure(infId0, auth0)
        IM.DestroyInfrastructure(infId1, auth1)

    def test_inf_addresources_without_credentials(self):
        """Deploy single virtual machine without credentials to check that it raises the correct exception."""

        radl = RADL()
        radl.add(
            system("s0", [Feature("disk.0.image.url", "=", "mock0://linux.for.ev.er")]))
        radl.add(deploy("s0", 1))

        auth0 = self.getAuth([0], [], [("Dummy", 0)])
        infId = IM.CreateInfrastructure("", auth0)

        with self.assertRaises(Exception) as ex:
            IM.AddResource(infId, str(radl), auth0)

        self.assertIn("No username", ex.exception.message)

        IM.DestroyInfrastructure(infId, auth0)

    def test_inf_auth_with_userdb(self):
        """Test access im with user db"""

        Config.USER_DB = os.path.dirname(os.path.realpath(__file__)) + '/../files/users.txt'

        auth0 = self.getAuth([0])
        infId0 = IM.CreateInfrastructure("", auth0)
        IM.DestroyInfrastructure(infId0, auth0)

        auth1 = self.getAuth([1])
        with self.assertRaises(Exception) as ex:
            IM.CreateInfrastructure("", auth1)
        self.assertEqual(str(ex.exception),
                         "Invalid InfrastructureManager credentials")
        Config.USER_DB = None

    def test_inf_addresources0(self):
        """Deploy single virtual machines and test reference."""
        radl = RADL()
        radl.add(system("s0", [Feature("disk.0.image.url", "=", "mock0://linux.for.ev.er"),
                               Feature("disk.0.os.credentials.username", "=", "user"),
                               Feature("disk.0.os.credentials.password", "=", "pass")]))
        radl.add(deploy("s0", 1))

        auth0 = self.getAuth([0], [], [("Dummy", 0)])
        infId = IM.CreateInfrastructure("", auth0)

        vms = IM.AddResource(infId, str(radl), auth0)
        self.assertEqual(vms, [0])

        # Test references
        radl = RADL()
        radl.add(system("s0", reference=True))
        radl.add(deploy("s0", 1))
        vms = IM.AddResource(infId, str(radl), auth0)
        self.assertEqual(vms, [1])

        IM.DestroyInfrastructure(infId, auth0)

    def test_inf_addresources1(self):
        """Deploy n independent virtual machines."""

        n = 20  # Machines to deploy
        Config.MAX_SIMULTANEOUS_LAUNCHES = n / 2  # Test the pool
        radl = RADL()
        radl.add(system("s0", [Feature("disk.0.image.url", "=", "mock0://linux.for.ev.er"),
                               Feature("disk.0.os.credentials.username", "=", "user"),
                               Feature("disk.0.os.credentials.password", "=", "pass")]))
        radl.add(deploy("s0", n))
        cloud = self.get_cloud_connector_mock()
        self.register_cloudconnector("Mock", cloud)
        auth0 = self.getAuth([0], [], [("Mock", 0)])
        infId = IM.CreateInfrastructure("", auth0)
        vms = IM.AddResource(infId, str(radl), auth0)
        self.assertEqual(len(vms), n)
        self.assertEqual(cloud.launch.call_count, n)
        for call, _ in cloud.launch.call_args_list:
            self.assertEqual(call[3], 1)
        IM.DestroyInfrastructure(infId, auth0)

    def test_inf_addresources2(self):
        """Deploy independent virtual machines in two cloud providers."""

        n0, n1 = 2, 5  # Machines to deploy
        radl = RADL()
        radl.add(system("s0", [Feature("disk.0.image.url", "=", "mock0://linux.for.ev.er"),
                               Feature("disk.0.os.credentials.username", "=", "user"),
                               Feature("disk.0.os.credentials.password", "=", "pass")]))
        radl.add(system("s1", [Feature("disk.0.image.url", "=", "mock1://wind.ows.suc.kz"),
                               Feature("disk.0.os.credentials.username", "=", "user"),
                               Feature("disk.0.os.credentials.private_key", "=", "private_key")]))
        radl.add(deploy("s0", n0))
        radl.add(deploy("s1", n1))

        Config.MAX_SIMULTANEOUS_LAUNCHES = 10

        def concreteSystem(s, cloud_id):
            url = s.getValue("disk.0.image.url")
            return [s.clone()] if url.partition(":")[0] == cloud_id else []
        cloud0 = self.get_cloud_connector_mock("MyMock0")
        cloud0.concreteSystem = lambda _0, s, _1: concreteSystem(s, "mock0")
        self.register_cloudconnector("Mock0", cloud0)
        cloud1 = self.get_cloud_connector_mock("MyMock1")
        cloud1.concreteSystem = lambda _0, s, _1: concreteSystem(s, "mock1")
        self.register_cloudconnector("Mock1", cloud1)
        auth0 = self.getAuth([0], [], [("Mock0", 0), ("Mock1", 1)])
        infId = IM.CreateInfrastructure("", auth0)
        vms = IM.AddResource(infId, str(radl), auth0)
        self.assertEqual(len(vms), n0 + n1)
        self.assertEqual(cloud0.launch.call_count, n0)
        self.assertEqual(cloud1.launch.call_count, n1)
        for call, _ in cloud0.launch.call_args_list + cloud1.launch.call_args_list:
            self.assertEqual(call[3], 1)
        IM.DestroyInfrastructure(infId, auth0)

    @patch('IM.VMRC.Client')
    def test_inf_addresources3(self, suds_cli):
        """Test cloud selection."""

        n0, n1 = 2, 5  # Machines to deploy
        radl = RADL()
        radl.add(system("s0", [Feature("disk.0.image.url", "=", "mock0://linux.for.ev.er"),
                               SoftFeatures(
                                   10, [Feature("memory.size", "<=", 500)]),
                               Feature("disk.0.os.credentials.username", "=", "user"),
                               Feature("disk.0.os.credentials.password", "=", "pass")]))
        radl.add(system("s1", [Feature("disk.0.image.url", "=", "mock0://linux.for.ev.er"),
                               SoftFeatures(
                                   10, [Feature("memory.size", ">=", 800)]),
                               Feature("disk.0.os.credentials.username", "=", "user"),
                               Feature("disk.0.os.credentials.password", "=", "pass")]))
        radl.add(deploy("s0", n0))
        radl.add(deploy("s1", n1))

        Config.MAX_SIMULTANEOUS_LAUNCHES = 10

        def concreteSystem(s, mem):
            return [system(s.name, [Feature("memory.size", "=", mem)])]
        cloud0 = self.get_cloud_connector_mock("MyMock0")
        cloud0.concreteSystem = lambda _0, s, _1: concreteSystem(s, 500)
        self.register_cloudconnector("Mock0", cloud0)
        cloud1 = self.get_cloud_connector_mock("MyMock1")
        cloud1.concreteSystem = lambda _0, s, _1: concreteSystem(s, 1000)
        self.register_cloudconnector("Mock1", cloud1)
        auth0 = self.getAuth([0], [0], [("Mock0", 0), ("Mock1", 1)])
        infId = IM.CreateInfrastructure("", auth0)
        vms = IM.AddResource(infId, str(radl), auth0)
        self.assertEqual(len(vms), n0 + n1)
        self.assertEqual(cloud0.launch.call_count, n0)
        self.assertEqual(cloud1.launch.call_count, n1)
        for call, _ in cloud0.launch.call_args_list + cloud1.launch.call_args_list:
            self.assertEqual(call[3], 1)
        IM.DestroyInfrastructure(infId, auth0)

    @patch('IM.VMRC.Client')
    def test_inf_cloud_order(self, suds_cli):
        """Test cloud selection in base of the auth data order."""

        n0, n1 = 1, 1  # Machines to deploy
        radl = RADL()
        radl.add(system("s0", [Feature("disk.0.image.url", "=", "mock0://linux.for.ev.er"),
                               Feature("cpu.count", "=", 1),
                               Feature("disk.0.os.credentials.username", "=", "user"),
                               Feature("disk.0.os.credentials.password", "=", "pass")]))
        radl.add(deploy("s0", n0))
        radl.add(system("s1", [Feature("disk.0.image.url", "=", "mock0://linux.for.ev.er"),
                               Feature("cpu.count", "=", 1),
                               Feature("disk.0.os.credentials.username", "=", "user"),
                               Feature("disk.0.os.credentials.password", "=", "pass")]))
        radl.add(deploy("s1", n1))

        cloud0 = self.get_cloud_connector_mock("MyMock0")
        self.register_cloudconnector("Mock0", cloud0)
        cloud1 = self.get_cloud_connector_mock("MyMock1")
        self.register_cloudconnector("Mock1", cloud1)
        auth0 = self.getAuth([0], [0], [("Mock0", 0), ("Mock1", 1)])
        infId = IM.CreateInfrastructure(str(radl), auth0)
        self.assertEqual(cloud0.launch.call_count, n0 + n1)
        IM.DestroyInfrastructure(infId, auth0)

    def test_get_infrastructure_list(self):
        """Get infrastructure List."""

        auth0 = self.getAuth([0])
        infId = IM.CreateInfrastructure("", auth0)
        inf_ids = IM.GetInfrastructureList(auth0)
        self.assertEqual(inf_ids, [infId])
        IM.DestroyInfrastructure(infId, auth0)

    def test_reconfigure(self):
        """Reconfigure."""
        radl = RADL()
        radl.add(system("s0", [Feature("disk.0.image.url", "=", "mock0://linux.for.ev.er"),
                               Feature("disk.0.os.credentials.username", "=", "user"),
                               Feature("disk.0.os.credentials.password", "=", "pass")]))
        radl.add(deploy("s0", 1))

        auth0 = self.getAuth([0], [], [("Dummy", 0)])
        infId = IM.CreateInfrastructure(str(radl), auth0)

        reconf_radl = """configure test (\n@begin\n---\n  - tasks:\n      - debug: msg="RECONFIGURERADL"\n@end\n)"""
        IM.Reconfigure(infId, reconf_radl, auth0)
        IM.Reconfigure(infId, reconf_radl, auth0, ['0'])

        IM.DestroyInfrastructure(infId, auth0)

    def test_inf_removeresources(self):
        """Deploy 4 VMs and remove 2"""
        radl = RADL()
        radl.add(system("s0", [Feature("disk.0.image.url", "=", "mock0://linux.for.ev.er"),
                               Feature("disk.0.os.credentials.username", "=", "user"),
                               Feature("disk.0.os.credentials.password", "=", "pass")]))
        radl.add(deploy("s0", 4))

        auth0 = self.getAuth([0], [], [("Dummy", 0)])
        infId = IM.CreateInfrastructure(str(radl), auth0)
        cont = IM.RemoveResource(infId, ['0', '1'], auth0)
        self.assertEqual(cont, 2)
        vms = IM.GetInfrastructureInfo(infId, auth0)
        self.assertEqual(sorted(vms), ['2', '3'])

        IM.DestroyInfrastructure(infId, auth0)

    def test_get_vm_info(self):
        """
        Test GetVMInfo and GetVMProperty and GetVMContMsg and GetInfrastructureRADL and
        GetInfrastructureContMsg and GetInfrastructureState.
        """
        radl = RADL()
        radl.add(system("s0", [Feature("disk.0.image.url", "=", "mock0://linux.for.ev.er"),
                               Feature("disk.0.os.credentials.username", "=", "user"),
                               Feature("disk.0.os.credentials.password", "=", "pass")]))
        radl.add(deploy("s0", 1))

        auth0 = self.getAuth([0], [], [("Dummy", 0)])
        infId = IM.CreateInfrastructure(str(radl), auth0)

        radl_info = IM.GetVMInfo(infId, "0", auth0)
        parsed_radl_info = parse_radl(str(radl_info))
        self.assertEqual(parsed_radl_info.systems[0].getValue("state"), "running")

        state = IM.GetVMProperty(infId, "0", "state", auth0)
        self.assertEqual(state, "running")

        contmsg = IM.GetVMContMsg(infId, "0", auth0)
        self.assertEqual(contmsg, "")

        contmsg = IM.GetInfrastructureContMsg(infId, auth0)

        state = IM.GetInfrastructureState(infId, auth0)
        self.assertEqual(state["state"], "running")
        self.assertEqual(state["vm_states"]["0"], "running")

        radl_info = IM.GetInfrastructureRADL(infId, auth0)
        parsed_radl_info = parse_radl(str(radl_info))
        self.assertEqual(parsed_radl_info.systems[0].getValue("disk.0.os.credentials.username"), "user")

        IM.DestroyInfrastructure(infId, auth0)

    def test_get_inf_state(self):
        """
        Test GetInfrastructureState.
        """
        auth0 = self.getAuth([0], [], [("Dummy", 0)])

        inf = MagicMock()
        InfrastructureList.infrastructure_list = {"1": inf}
        inf.id = "1"
        inf.auth = auth0
        inf.deleted = False
        vm1 = MagicMock()
        vm1.im_id = 0
        vm1.state = VirtualMachine.RUNNING
        vm2 = MagicMock()
        vm2.im_id = 1
        vm2.state = VirtualMachine.RUNNING
        vm3 = MagicMock()
        vm3.im_id = 2
        vm3.state = VirtualMachine.RUNNING
        inf.get_vm_list.return_value = [vm1, vm2, vm3]

        state = IM.GetInfrastructureState("1", auth0)
        self.assertEqual(state["state"], "running")

        vm1.state = VirtualMachine.FAILED
        vm2.state = VirtualMachine.RUNNING
        vm3.state = VirtualMachine.UNKNOWN

        state = IM.GetInfrastructureState("1", auth0)
        self.assertEqual(state["state"], "failed")

        vm1.state = VirtualMachine.PENDING
        vm2.state = VirtualMachine.RUNNING
        vm3.state = VirtualMachine.CONFIGURED

        state = IM.GetInfrastructureState("1", auth0)
        self.assertEqual(state["state"], "pending")

        vm1.state = VirtualMachine.PENDING
        vm2.state = VirtualMachine.CONFIGURED
        vm3.state = VirtualMachine.UNCONFIGURED

        state = IM.GetInfrastructureState("1", auth0)
        self.assertEqual(state["state"], "pending")

        vm1.state = VirtualMachine.RUNNING
        vm2.state = VirtualMachine.CONFIGURED
        vm3.state = VirtualMachine.UNCONFIGURED

        state = IM.GetInfrastructureState("1", auth0)
        self.assertEqual(state["state"], "running")

        vm1.state = VirtualMachine.RUNNING
        vm2.state = VirtualMachine.CONFIGURED
        vm3.state = VirtualMachine.STOPPED

        state = IM.GetInfrastructureState("1", auth0)
        self.assertEqual(state["state"], "running")

    def test_altervm(self):
        """Test AlterVM"""
        radl = RADL()
        radl.add(system("s0", [Feature("disk.0.image.url", "=", "mock0://linux.for.ev.er"),
                               Feature("disk.0.os.credentials.username", "=", "user"),
                               Feature("cpu.count", "=", 1),
                               Feature("memory.size", "=", 512, "M"),
                               Feature("disk.0.os.credentials.password", "=", "pass")]))
        radl.add(deploy("s0", 1))

        auth0 = self.getAuth([0], [], [("Dummy", 0)])
        infId = IM.CreateInfrastructure(str(radl), auth0)

        radl = RADL()
        radl.add(system("s0", [Feature("disk.0.image.url", "=", "mock0://linux.for.ev.er"),
                               Feature("disk.0.os.credentials.username", "=", "user"),
                               Feature("cpu.count", "=", 2),
                               Feature("memory.size", "=", 1024, "M"),
                               Feature("disk.0.os.credentials.password", "=", "pass")]))
        radl.add(deploy("s0", 1))

        radl_info = IM.AlterVM(infId, "0", str(radl), auth0)
        parsed_radl_info = parse_radl(str(radl_info))
        self.assertEqual(parsed_radl_info.systems[0].getValue("cpu.count"), 2)
        self.assertEqual(parsed_radl_info.systems[0].getFeature('memory.size').getValue('M'), 1024)

        IM.DestroyInfrastructure(infId, auth0)

    def test_start_stop(self):
        """Test Start and Stop operations"""
        radl = RADL()
        radl.add(system("s0", [Feature("disk.0.image.url", "=", "mock0://linux.for.ev.er"),
                               Feature("disk.0.os.credentials.username", "=", "user"),
                               Feature("disk.0.os.credentials.password", "=", "pass")]))
        radl.add(deploy("s0", 1))

        auth0 = self.getAuth([0], [], [("Dummy", 0)])
        infId = IM.CreateInfrastructure(str(radl), auth0)

        res = IM.StopInfrastructure(infId, auth0)
        self.assertEqual(res, "")
        res = IM.StartInfrastructure(infId, auth0)
        self.assertEqual(res, "")

        res = IM.StartVM(infId, "0", auth0)
        self.assertEqual(res, "")
        res = IM.StopVM(infId, "0", auth0)
        self.assertEqual(res, "")

        IM.DestroyInfrastructure(infId, auth0)

    def test_export_import(self):
        """Test ExportInfrastructure and ImportInfrastructure operations"""
        radl = RADL()
        radl.add(system("s0", [Feature("disk.0.image.url", "=", "mock0://linux.for.ev.er"),
                               Feature("disk.0.os.credentials.username", "=", "user"),
                               Feature("disk.0.os.credentials.password", "=", "pass")]))
        radl.add(deploy("s0", 1))

        auth0 = self.getAuth([0], [], [("Dummy", 0)])
        infId = IM.CreateInfrastructure(str(radl), auth0)

        res = IM.ExportInfrastructure(infId, True, auth0)
        new_inf_id = IM.ImportInfrastructure(res, auth0)

        IM.DestroyInfrastructure(new_inf_id, auth0)

    def test_contextualize(self):
        """Test Contextualization process"""
        radl = """"
            network publica (outbound = 'yes')

            system front (
            cpu.arch='x86_64' and
            cpu.count>=1 and
            memory.size>=512m and
            net_interface.0.connection = 'publica' and
            net_interface.0.ip = '10.0.0.1' and
            disk.0.image.url = 'mock0://linux.for.ev.er' and
            disk.0.os.credentials.username = 'ubuntu' and
            disk.0.os.credentials.password = 'yoyoyo' and
            disk.0.os.name = 'linux' and
            disk.1.size=1GB and
            disk.1.device='hdb' and
            disk.1.fstype='ext4' and
            disk.1.mount_path='/mnt/disk' and
            disk.0.applications contains (name = 'ansible.modules.micafer.hadoop') and
            disk.0.applications contains (name='gmetad') and
            disk.0.applications contains (name='wget')
            )

            deploy front 1
        """

        auth0 = self.getAuth([0], [], [("Mock", 0)])
        IM._reinit()
        Config.PLAYBOOK_RETRIES = 1
        Config.CONTEXTUALIZATION_DIR = os.path.dirname(os.path.realpath(__file__)) + "/../../contextualization"
        Config.CONFMAMAGER_CHECK_STATE_INTERVAL = 0.01
        Config.UPDATE_CTXT_LOG_INTERVAL = 1
        Config.CHECK_CTXT_PROCESS_INTERVAL = 1
        cloud0 = self.get_cloud_connector_mock("MyMock")
        self.register_cloudconnector("Mock", cloud0)

        infId = IM.CreateInfrastructure(str(radl), auth0)

        time.sleep(15)

        state = IM.GetInfrastructureState(infId, auth0)
        self.assertEqual(state["state"], "unconfigured")

        InfrastructureList.infrastructure_list[infId].ansible_configured = True
        InfrastructureList.infrastructure_list[infId].vm_list[0].get_ctxt_log = MagicMock()
        InfrastructureList.infrastructure_list[infId].vm_list[0].get_ctxt_log.return_value = "OK"

        IM.Reconfigure(infId, "", auth0)

        time.sleep(5)

        state = IM.GetInfrastructureState(infId, auth0)
        self.assertEqual(state["state"], "running")

        contmsg = IM.GetInfrastructureContMsg(infId, auth0)
        self.assertGreater(len(contmsg), 150)

        IM.DestroyInfrastructure(infId, auth0)

<<<<<<< HEAD
    def test_tosca_to_radl(self):
        """Test TOSCA RADL translation"""
        tosca_data = read_file_as_string('../files/tosca_long.yml')
        tosca = Tosca(tosca_data)
        _, radl = tosca.to_radl()
        parse_radl(str(radl))

    def test_tosca_get_outputs(self):
        """Test TOSCA get_outputs function"""
        tosca_data = read_file_as_string('../files/tosca_create.yml')
        tosca = Tosca(tosca_data)
        _, radl = tosca.to_radl()
        radl.systems[0].setValue("net_interface.0.ip", "158.42.1.1")
        radl.systems[0].setValue("disk.0.os.credentials.username", "ubuntu")
        radl.systems[0].setValue("disk.0.os.credentials.password", "pass")
        inf = InfrastructureInfo()
        vm = VirtualMachine(inf, "1", None, radl, radl, None)
        vm.requested_radl = radl
        inf.vm_list = [vm]
        outputs = tosca.get_outputs(inf)
        self.assertEqual(outputs, {'server_url': ['158.42.1.1'],
                                   'server_creds': {'token_type': 'password',
                                                    'token': 'pass',
                                                    'user': 'ubuntu'}})

    @patch('httplib.HTTPSConnection')
    def test_check_oidc_token(self, connection):
        im_auth = {"token": ("eyJraWQiOiJyc2ExIiwiYWxnIjoiUlMyNTYifQ.eyJzdWIiOiJkYzVkNWFiNy02ZGI5LTQwNzktOTg1Yy04MGF"
                             "jMDUwMTcwNjYiLCJpc3MiOiJodHRwczpcL1wvaWFtLXRlc3QuaW5kaWdvLWRhdGFjbG91ZC5ldVwvIiwiZXhwI"
                             "joxNDY1NDcxMzU0LCJpYXQiOjE0NjU0Njc3NTUsImp0aSI6IjA3YjlkYmE4LTc3NWMtNGI5OS1iN2QzLTk4Njg"
                             "5ODM1N2FiYSJ9.DwpZizVaYtvIj7fagQqDFpDh96szFupf6BNMIVLcopqQtZ9dBvwN9lgZ_w7Htvb3r-erho_hc"
                             "me5mqDMVbSKwsA2GiHfiXSnh9jmNNVaVjcvSPNVGF8jkKNxeSSgoT3wED8xt4oU4s5MYiR075-RAkt6AcWqVbXU"
                             "z5BzxBvANko")}

        user_info = read_file_as_string('../files/iam_user_info.json')

        conn = MagicMock()
        connection.return_value = conn

        resp = MagicMock()
        resp.status = 200
        resp.read.return_value = user_info
        conn.getresponse.return_value = resp

        IM.check_oidc_token(im_auth)

        self.assertEqual(im_auth['username'], "micafer")
        self.assertEqual(im_auth['password'], "https://iam-test.indigo-datacloud.eu/sub")

        Config.OIDC_ISSUERS = ["https://other_issuer"]

        with self.assertRaises(Exception) as ex:
            IM.check_oidc_token(im_auth)
        self.assertEqual(str(ex.exception),
                         ("Error trying to validate OIDC auth token: Invalid "
                          "InfrastructureManager credentials. Issuer not accepted."))

    @patch('IM.InfrastructureList.DataBase.connect')
    @patch('IM.InfrastructureList.DataBase.table_exists')
    @patch('IM.InfrastructureList.DataBase.select')
    @patch('IM.InfrastructureList.DataBase.execute')
    def test_db(self, execute, select, table_exists, connect):

        table_exists.return_value = True
        select.return_value = [["1", "", 0, read_file_as_string("../files/data.json")]]
        execute.return_value = True

        res = InfrastructureList._get_data_from_db("mysql://username:password@server/db_name")
        self.assertEqual(len(res), 1)

=======
    def test_db(self):
        """ Test DB data access """
>>>>>>> 42855ac8
        inf = InfrastructureInfo()
        inf.id = "1"
        inf.auth = self.getAuth([0], [], [("Dummy", 0)])
        cloud = CloudInfo()
        cloud.type = "Dummy"
        radl = RADL()
        radl.add(system("s0", [Feature("disk.0.image.url", "=", "mock0://linux.for.ev.er")]))
        radl.add(deploy("s0", 1))
        vm1 = VirtualMachine(inf, "1", cloud, radl, radl)
        vm2 = VirtualMachine(inf, "2", cloud, radl, radl)
        inf.vm_list = [vm1, vm2]
        inf.vm_master = vm1
        # first create the DB table
        Config.DATA_DB = "sqlite:///tmp/ind.dat"
        InfrastructureList.load_data()

        success = InfrastructureList._save_data_to_db(Config.DATA_DB, {"1": inf})
        self.assertTrue(success)

        res = InfrastructureList._get_data_from_db(Config.DATA_DB)
        self.assertEqual(len(res), 1)
        self.assertEqual(len(res['1'].vm_list), 2)
        self.assertEqual(res['1'].vm_list[0], res['1'].vm_master)
        self.assertEqual(res['1'].vm_master.info.systems[0].getValue("disk.0.image.url"), "mock0://linux.for.ev.er")
        self.assertTrue(res['1'].auth.compare(inf.auth, "InfrastructureManager"))

if __name__ == "__main__":
    unittest.main()<|MERGE_RESOLUTION|>--- conflicted
+++ resolved
@@ -623,7 +623,6 @@
 
         IM.DestroyInfrastructure(infId, auth0)
 
-<<<<<<< HEAD
     def test_tosca_to_radl(self):
         """Test TOSCA RADL translation"""
         tosca_data = read_file_as_string('../files/tosca_long.yml')
@@ -681,23 +680,8 @@
                          ("Error trying to validate OIDC auth token: Invalid "
                           "InfrastructureManager credentials. Issuer not accepted."))
 
-    @patch('IM.InfrastructureList.DataBase.connect')
-    @patch('IM.InfrastructureList.DataBase.table_exists')
-    @patch('IM.InfrastructureList.DataBase.select')
-    @patch('IM.InfrastructureList.DataBase.execute')
-    def test_db(self, execute, select, table_exists, connect):
-
-        table_exists.return_value = True
-        select.return_value = [["1", "", 0, read_file_as_string("../files/data.json")]]
-        execute.return_value = True
-
-        res = InfrastructureList._get_data_from_db("mysql://username:password@server/db_name")
-        self.assertEqual(len(res), 1)
-
-=======
     def test_db(self):
         """ Test DB data access """
->>>>>>> 42855ac8
         inf = InfrastructureInfo()
         inf.id = "1"
         inf.auth = self.getAuth([0], [], [("Dummy", 0)])
