--- conflicted
+++ resolved
@@ -163,10 +163,6 @@
         res = RESTGetInfrastructureProperty("1", "contmsg")
         self.assertEqual(res, "contmsg")
 
-<<<<<<< HEAD
-        res = RESTGetInfrastructureProperty("1", "outputs")
-        self.assertEqual(res, '{"outputs": "outputs"}')
-=======
         bottle_request.params = {'headeronly': 'yes'}
         res = RESTGetInfrastructureProperty("1", "contmsg")
         self.assertEqual(res, "contmsg")
@@ -174,7 +170,6 @@
         bottle_request.params = {'headeronly': 'no'}
         res = RESTGetInfrastructureProperty("1", "contmsg")
         self.assertEqual(res, "contmsg")
->>>>>>> 4f912e0d
 
         res = RESTGetInfrastructureProperty("1", "radl")
         self.assertEqual(res, "radl")
