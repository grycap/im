--- conflicted
+++ resolved
@@ -194,10 +194,9 @@
 
         CreateInfrastructure.return_value = "1"
 
-<<<<<<< HEAD
         res = RESTCreateInfrastructure()
         self.assertEqual(res, "http://imserver.com/infrastructures/1")
-=======
+
     @patch("IM.InfrastructureManager.InfrastructureManager.CreateInfrastructure")
     @patch("bottle.request")
     def test_CreateInfrastructureWithErrors(self, bottle_request, CreateInfrastructure):
@@ -215,7 +214,6 @@
         res = RESTCreateInfrastructure()
         res_json = json.loads(res)
         self.assertEqual(res_json['code'], 415)
->>>>>>> 5193674b
 
     @patch("IM.InfrastructureManager.InfrastructureManager.GetVMInfo")
     @patch("bottle.request")
