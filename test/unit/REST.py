#! /usr/bin/env python
#
# IM - Infrastructure Manager
# Copyright (C) 2011 - GRyCAP - Universitat Politecnica de Valencia
#
# This program is free software: you can redistribute it and/or modify
# it under the terms of the GNU General Public License as published by
# the Free Software Foundation, either version 3 of the License, or
# (at your option) any later version.
#
# This program is distributed in the hope that it will be useful,
# but WITHOUT ANY WARRANTY; without even the implied warranty of
# MERCHANTABILITY or FITNESS FOR A PARTICULAR PURPOSE.  See the
# GNU General Public License for more details.
#
# You should have received a copy of the GNU General Public License
# along with this program.  If not, see <http://www.gnu.org/licenses/>.

import os
import json
import unittest
import sys
from io import BytesIO
from mock import patch, MagicMock
from IM.InfrastructureInfo import InfrastructureInfo

sys.path.append("..")
sys.path.append(".")

from radl.radl_parse import parse_radl
from IM import __version__ as version
from IM.auth import Authentication
from IM.REST import (RESTDestroyInfrastructure,
                     RESTGetInfrastructureInfo,
                     RESTGetInfrastructureProperty,
                     RESTGetInfrastructureList,
                     RESTCreateInfrastructure,
                     RESTGetVMInfo,
                     RESTGetVMProperty,
                     RESTAddResource,
                     RESTRemoveResource,
                     RESTAlterVM,
                     RESTReconfigureInfrastructure,
                     RESTStartInfrastructure,
                     RESTStopInfrastructure,
                     RESTStartVM,
                     RESTStopVM,
                     RESTGeVersion)


def read_file_as_bytes(file_name):
    tests_path = os.path.dirname(os.path.abspath(__file__))
    abs_file_path = os.path.join(tests_path, file_name)
    return BytesIO(open(abs_file_path, 'r').read().encode())


class TestREST(unittest.TestCase):

    def __init__(self, *args):
        unittest.TestCase.__init__(self, *args)

    @staticmethod
    def getAuth(im_users=[], vmrc_users=[], clouds=[]):
        return Authentication([
            {'id': 'im%s' % i, 'type': 'InfrastructureManager', 'username': 'user%s' % i,
             'password': 'pass%s' % i} for i in im_users] + [
            {'id': 'vmrc%s' % i, 'type': 'VMRC', 'username': 'vmrcuser%s' % i,
             'password': 'pass%s' % i, 'host': 'hostname'} for i in vmrc_users] + [
            {'id': 'cloud%s' % i, 'type': c, 'username': 'user%s' % i,
             'password': 'pass%s' % i, 'host': 'http://server.com:80/path'} for c, i in clouds])

    @patch("IM.InfrastructureManager.InfrastructureManager.GetInfrastructureList")
    @patch("bottle.request")
    def test_GetInfrastructureList(self, bottle_request, GetInfrastructureList):
        """Test REST GetInfrastructureList."""
        bottle_request.environ = {'HTTP_HOST': 'imserver.com'}
        bottle_request.return_value = MagicMock()
        bottle_request.headers = {"AUTHORIZATION": ("type = InfrastructureManager; username = user; password = pass\n"
                                                    "id = one; type = OpenNebula; host = onedock.i3m.upv.es:2633; "
                                                    "username = user; password = pass"),
                                  "Accept": "application/json"}

        GetInfrastructureList.return_value = ["1", "2"]
        res = RESTGetInfrastructureList()
        self.assertEqual(res, ('{"uri-list": [{"uri": "http://imserver.com/infrastructures/1"},'
                               ' {"uri": "http://imserver.com/infrastructures/2"}]}'))

    @patch("IM.InfrastructureManager.InfrastructureManager.GetInfrastructureList")
    @patch("bottle.request")
    def test_GetInfrastructureListWithErrors(self, bottle_request, GetInfrastructureList):
        """Test REST GetInfrastructureList without auth data."""
        bottle_request.environ = {'HTTP_HOST': 'imserver.com'}
        bottle_request.return_value = MagicMock()
        bottle_request.headers = {"Accept": "application/json"}

        GetInfrastructureList.return_value = ["1", "2"]
        res = RESTGetInfrastructureList()
        res_json = json.loads(res)
        self.assertEqual(res_json['code'], 401)

    @patch("IM.InfrastructureManager.InfrastructureManager.GetInfrastructureInfo")
    @patch("bottle.request")
    def test_GetInfrastructureInfo(self, bottle_request, GetInfrastructureInfo):
        """Test REST GetInfrastructureInfo."""
        bottle_request.environ = {'HTTP_HOST': 'imserver.com'}
        bottle_request.return_value = MagicMock()
        bottle_request.headers = {"AUTHORIZATION": ("type = InfrastructureManager; username = user; password = pass\n"
                                                    "id = one; type = OpenNebula; host = onedock.i3m.upv.es:2633; "
                                                    "username = user; password = pass")}
        GetInfrastructureInfo.return_value = ["1", "2"]
        res = RESTGetInfrastructureInfo("1")
        self.assertEqual(res, ("http://imserver.com/infrastructures/1/vms/1\n"
                               "http://imserver.com/infrastructures/1/vms/2"))

    @patch("IM.InfrastructureManager.InfrastructureManager.GetInfrastructureContMsg")
    @patch("IM.InfrastructureManager.InfrastructureManager.GetInfrastructureRADL")
    @patch("IM.InfrastructureManager.InfrastructureManager.GetInfrastructureState")
    @patch("IM.InfrastructureManager.InfrastructureManager.get_infrastructure")
    @patch("bottle.request")
    def test_GetInfrastructureProperty(self, bottle_request, get_infrastructure, GetInfrastructureState,
                                       GetInfrastructureRADL, GetInfrastructureContMsg):
        """Test REST GetInfrastructureProperty."""
        bottle_request.return_value = MagicMock()
        bottle_request.headers = {"AUTHORIZATION": ("type = InfrastructureManager; username = user; password = pass\n"
                                                    "id = one; type = OpenNebula; host = onedock.i3m.upv.es:2633; "
                                                    "username = user; password = pass")}

        GetInfrastructureState.return_value = {'state': "running", 'vm_states': {"vm1": "running", "vm2": "running"}}
        GetInfrastructureRADL.return_value = "radl"
        GetInfrastructureContMsg.return_value = "contmsg"

        inf = MagicMock()
        get_infrastructure.return_value = inf
        tosca = MagicMock()
        inf.extra_info = {"TOSCA": tosca}
        tosca.get_outputs.return_value = "outputs"

        res = RESTGetInfrastructureProperty("1", "state")
        self.assertEqual(json.loads(res)["state"]["state"], "running")

        res = RESTGetInfrastructureProperty("1", "contmsg")
        self.assertEqual(res, "contmsg")

        res = RESTGetInfrastructureProperty("1", "outputs")
        self.assertEqual(res, '{"outputs": "outputs"}')

        res = RESTGetInfrastructureProperty("1", "radl")
        self.assertEqual(res, "radl")

    @patch("IM.InfrastructureManager.InfrastructureManager.DestroyInfrastructure")
    @patch("bottle.request")
    def test_DestroyInfrastructure(self, bottle_request, DestroyInfrastructure):
        """Test REST DestroyInfrastructure."""
        bottle_request.return_value = MagicMock()
        bottle_request.headers = {"AUTHORIZATION": ("type = InfrastructureManager; username = user; password = pass\n"
                                                    "id = one; type = OpenNebula; host = onedock.i3m.upv.es:2633; "
                                                    "username = user; password = pass")}

        res = RESTDestroyInfrastructure("1")
        self.assertEqual(res, "")

    @patch("IM.InfrastructureManager.InfrastructureManager.CreateInfrastructure")
    @patch("IM.InfrastructureManager.InfrastructureManager.get_infrastructure")
    @patch("bottle.request")
    def test_CreateInfrastructure(self, bottle_request, get_infrastructure, CreateInfrastructure):
        """Test REST CreateInfrastructure."""
        bottle_request.environ = {'HTTP_HOST': 'imserver.com'}
        bottle_request.return_value = MagicMock()
        bottle_request.headers = {"AUTHORIZATION": ("type = InfrastructureManager; username = user; password = pass\n"
                                                    "id = one; type = OpenNebula; host = onedock.i3m.upv.es:2633; "
                                                    "username = user; password = pass")}
        bottle_request.body = BytesIO(b"radl")

        CreateInfrastructure.return_value = "1"

        res = RESTCreateInfrastructure()
        self.assertEqual(res, "http://imserver.com/infrastructures/1")

<<<<<<< HEAD
        bottle_request.headers = {"AUTHORIZATION": ("type = InfrastructureManager; username = user; password = pass\n"
                                                    "id = one; type = OpenNebula; host = onedock.i3m.upv.es:2633; "
                                                    "username = user; password = pass"),
                                  "Content-Type": "application/json"}
        bottle_request.body.read.return_value = read_file_as_string("../files/test_simple.json")

        CreateInfrastructure.return_value = "1"

        res = RESTCreateInfrastructure()
        self.assertEqual(res, "http://imserver.com/infrastructures/1")

        bottle_request.headers = {"AUTHORIZATION": ("type = InfrastructureManager; username = user; password = pass\n"
                                                    "id = one; type = OpenNebula; host = onedock.i3m.upv.es:2633; "
                                                    "username = user; password = pass"),
                                  "Content-Type": "text/yaml"}
        bottle_request.body.read.return_value = read_file_as_string("../files/tosca_create.yml")
=======
        bottle_request.headers = {"AUTHORIZATION": ("type = InfrastructureManager; username = user; password = pass\n"
                                                    "id = one; type = OpenNebula; host = onedock.i3m.upv.es:2633; "
                                                    "username = user; password = pass"),
                                  "Content-Type": "application/json"}
        bottle_request.body = read_file_as_bytes("../files/test_simple.json")
>>>>>>> a4c607b8

        CreateInfrastructure.return_value = "1"

        res = RESTCreateInfrastructure()
        self.assertEqual(res, "http://imserver.com/infrastructures/1")

    @patch("IM.InfrastructureManager.InfrastructureManager.CreateInfrastructure")
    @patch("bottle.request")
    def test_CreateInfrastructureWithErrors(self, bottle_request, CreateInfrastructure):
        """Test REST CreateInfrastructure."""
        bottle_request.environ = {'HTTP_HOST': 'imserver.com'}
        bottle_request.return_value = MagicMock()
        bottle_request.headers = {"AUTHORIZATION": ("type = InfrastructureManager; username = user; password = pass\n"
                                                    "id = one; type = OpenNebula; host = onedock.i3m.upv.es:2633; "
                                                    "username = user; password = pass"),
                                  "Content-Type": "application/pdf", "Accept": "application/json"}
        bottle_request.body = BytesIO(b"radl")

        CreateInfrastructure.return_value = "1"

        res = RESTCreateInfrastructure()
        res_json = json.loads(res)
        self.assertEqual(res_json['code'], 415)

    @patch("IM.InfrastructureManager.InfrastructureManager.GetVMInfo")
    @patch("bottle.request")
    def test_GetVMInfo(self, bottle_request, GetVMInfo):
        """Test REST GetVMInfo."""
        bottle_request.return_value = MagicMock()
        bottle_request.headers = {"AUTHORIZATION": ("type = InfrastructureManager; username = user; password = pass\n"
                                                    "id = one; type = OpenNebula; host = onedock.i3m.upv.es:2633; "
                                                    "username = user; password = pass"),
                                  "Accept": "application/json"}

        GetVMInfo.return_value = parse_radl("system test (cpu.count = 1)")

        res = RESTGetVMInfo("1", "1")
        self.assertEqual(json.loads(res), json.loads('{"radl": [{"cpu.count": 1, "class": "system", "id": "test"}]}'))

        bottle_request.headers["Accept"] = "text/*"
        res = RESTGetVMInfo("1", "1")
        self.assertEqual(res, 'system test (\ncpu.count = 1\n)\n\n')

    @patch("IM.InfrastructureManager.InfrastructureManager.GetVMProperty")
    @patch("IM.InfrastructureManager.InfrastructureManager.GetVMContMsg")
    @patch("bottle.request")
    def test_GetVMProperty(self, bottle_request, GetVMContMsg, GetVMProperty):
        """Test REST GetVMProperty."""
        bottle_request.return_value = MagicMock()
        bottle_request.headers = {"AUTHORIZATION": ("type = InfrastructureManager; username = user; password = pass\n"
                                                    "id = one; type = OpenNebula; host = onedock.i3m.upv.es:2633; "
                                                    "username = user; password = pass")}

        GetVMProperty.return_value = "prop"
        GetVMContMsg.return_value = "contmsg"

        res = RESTGetVMProperty("1", "1", "prop")
        self.assertEqual(res, "prop")

        res = RESTGetVMProperty("1", "1", "contmsg")
        self.assertEqual(res, "contmsg")

    @patch("IM.InfrastructureManager.InfrastructureManager.AddResource")
    @patch("IM.InfrastructureManager.InfrastructureManager.get_infrastructure")
    @patch("bottle.request")
    def test_AddResource(self, bottle_request, get_infrastructure, AddResource):
        """Test REST AddResource."""
        bottle_request.environ = {'HTTP_HOST': 'imserver.com'}
        bottle_request.return_value = MagicMock()
        bottle_request.headers = {"AUTHORIZATION": ("type = InfrastructureManager; username = user; password = pass\n"
                                                    "id = one; type = OpenNebula; host = onedock.i3m.upv.es:2633; "
                                                    "username = user; password = pass")}
        bottle_request.body = BytesIO(b"radl")
        bottle_request.params = {'context': 'yes'}

        AddResource.return_value = "1"

        res = RESTAddResource("1")
        self.assertEqual(res, "http://imserver.com/infrastructures/1/vms/1")

        bottle_request.headers = {"AUTHORIZATION": ("type = InfrastructureManager; username = user; password = pass\n"
                                                    "id = one; type = OpenNebula; host = onedock.i3m.upv.es:2633; "
                                                    "username = user; password = pass"),
                                  "Content-Type": "application/json"}
        bottle_request.body = read_file_as_bytes("../files/test_simple.json")

        res = RESTAddResource("1")
        self.assertEqual(res, "http://imserver.com/infrastructures/1/vms/1")

        bottle_request.headers = {"AUTHORIZATION": ("type = InfrastructureManager; username = user; password = pass\n"
                                                    "id = one; type = OpenNebula; host = onedock.i3m.upv.es:2633; "
                                                    "username = user; password = pass"),
                                  "Content-Type": "text/yaml"}
        bottle_request.body.read.return_value = read_file_as_string("../files/tosca_create.yml")

        res = RESTAddResource("1")
        self.assertEqual(res, "http://imserver.com/infrastructures/1/vms/1")

    @patch("IM.InfrastructureManager.InfrastructureManager.RemoveResource")
    @patch("bottle.request")
    def test_RemoveResource(self, bottle_request, RemoveResource):
        """Test REST RemoveResource."""
        bottle_request.return_value = MagicMock()
        bottle_request.headers = {"AUTHORIZATION": ("type = InfrastructureManager; username = user; password = pass\n"
                                                    "id = one; type = OpenNebula; host = onedock.i3m.upv.es:2633; "
                                                    "username = user; password = pass")}
        bottle_request.params = {'context': 'yes'}

        RemoveResource.return_value = 2

        res = RESTRemoveResource("1", "1,2")
        self.assertEqual(res, "")

    @patch("IM.InfrastructureManager.InfrastructureManager.AlterVM")
    @patch("bottle.request")
    def test_AlterVM(self, bottle_request, AlterVM):
        """Test REST AlterVM."""
        bottle_request.return_value = MagicMock()
        bottle_request.headers = {"AUTHORIZATION": ("type = InfrastructureManager; username = user; password = pass\n"
                                                    "id = one; type = OpenNebula; host = onedock.i3m.upv.es:2633; "
                                                    "username = user; password = pass")}
        bottle_request.body = BytesIO(b"radl")
        bottle_request.params = {'context': 'yes'}

        AlterVM.return_value = "vm_info"

        res = RESTAlterVM("1", "1")
        self.assertEqual(res, "vm_info")

        bottle_request.headers = {"AUTHORIZATION": ("type = InfrastructureManager; username = user; password = pass\n"
                                                    "id = one; type = OpenNebula; host = onedock.i3m.upv.es:2633; "
                                                    "username = user; password = pass"),
                                  "Content-Type": "application/json"}
        bottle_request.body = read_file_as_bytes("../files/test_simple.json")

        res = RESTAlterVM("1", "1")
        self.assertEqual(res, "vm_info")

    @patch("IM.InfrastructureManager.InfrastructureManager.Reconfigure")
    @patch("bottle.request")
    def test_Reconfigure(self, bottle_request, Reconfigure):
        """Test REST Reconfigure."""
        bottle_request.return_value = MagicMock()
        bottle_request.headers = {"AUTHORIZATION": ("type = InfrastructureManager; username = user; password = pass\n"
                                                    "id = one; type = OpenNebula; host = onedock.i3m.upv.es:2633; "
                                                    "username = user; password = pass")}
        bottle_request.body = BytesIO(b"radl")
        bottle_request.params = {'vm_list': '1,2'}

        Reconfigure.return_value = ""

        res = RESTReconfigureInfrastructure("1")
        self.assertEqual(res, "")

        bottle_request.headers = {"AUTHORIZATION": ("type = InfrastructureManager; username = user; password = pass\n"
                                                    "id = one; type = OpenNebula; host = onedock.i3m.upv.es:2633; "
                                                    "username = user; password = pass"),
                                  "Content-Type": "application/json"}
        bottle_request.body = read_file_as_bytes("../files/test_simple.json")

        res = RESTReconfigureInfrastructure("1")
        self.assertEqual(res, "")

    @patch("IM.InfrastructureManager.InfrastructureManager.StartInfrastructure")
    @patch("bottle.request")
    def test_StartInfrastructure(self, bottle_request, StartInfrastructure):
        """Test REST StartInfrastructure."""
        bottle_request.return_value = MagicMock()
        bottle_request.headers = {"AUTHORIZATION": ("type = InfrastructureManager; username = user; password = pass\n"
                                                    "id = one; type = OpenNebula; host = onedock.i3m.upv.es:2633; "
                                                    "username = user; password = pass")}

        StartInfrastructure.return_value = ""

        res = RESTStartInfrastructure("1")
        self.assertEqual(res, "")

    @patch("IM.InfrastructureManager.InfrastructureManager.StopInfrastructure")
    @patch("bottle.request")
    def test_StopInfrastructure(self, bottle_request, StopInfrastructure):
        """Test REST StopInfrastructure."""
        bottle_request.return_value = MagicMock()
        bottle_request.headers = {"AUTHORIZATION": ("type = InfrastructureManager; username = user; password = pass\n"
                                                    "id = one; type = OpenNebula; host = onedock.i3m.upv.es:2633; "
                                                    "username = user; password = pass")}

        StopInfrastructure.return_value = ""

        res = RESTStopInfrastructure("1")
        self.assertEqual(res, "")

    @patch("IM.InfrastructureManager.InfrastructureManager.StartVM")
    @patch("bottle.request")
    def test_StartVM(self, bottle_request, StartVM):
        """Test REST StartVM."""
        bottle_request.return_value = MagicMock()
        bottle_request.headers = {"AUTHORIZATION": ("type = InfrastructureManager; username = user; password = pass\n"
                                                    "id = one; type = OpenNebula; host = onedock.i3m.upv.es:2633; "
                                                    "username = user; password = pass")}

        StartVM.return_value = ""

        res = RESTStartVM("1", "1")
        self.assertEqual(res, "")

    @patch("IM.InfrastructureManager.InfrastructureManager.StopVM")
    @patch("bottle.request")
    def test_StopVM(self, bottle_request, StopVM):
        """Test REST StopVM."""
        bottle_request.return_value = MagicMock()
        bottle_request.headers = {"AUTHORIZATION": ("type = InfrastructureManager; username = user; password = pass\n"
                                                    "id = one; type = OpenNebula; host = onedock.i3m.upv.es:2633; "
                                                    "username = user; password = pass")}

        StopVM.return_value = ""

        res = RESTStopVM("1", "1")
        self.assertEqual(res, "")

    @patch("IM.InfrastructureManager.InfrastructureManager.StopVM")
    @patch("bottle.request")
    def test_GeVersion(self, bottle_request, StopVM):
        res = RESTGeVersion()
        self.assertEqual(res, version)


if __name__ == "__main__":
    unittest.main()<|MERGE_RESOLUTION|>--- conflicted
+++ resolved
@@ -176,12 +176,11 @@
         res = RESTCreateInfrastructure()
         self.assertEqual(res, "http://imserver.com/infrastructures/1")
 
-<<<<<<< HEAD
         bottle_request.headers = {"AUTHORIZATION": ("type = InfrastructureManager; username = user; password = pass\n"
                                                     "id = one; type = OpenNebula; host = onedock.i3m.upv.es:2633; "
                                                     "username = user; password = pass"),
                                   "Content-Type": "application/json"}
-        bottle_request.body.read.return_value = read_file_as_string("../files/test_simple.json")
+        bottle_request.body = read_file_as_bytes("../files/test_simple.json")
 
         CreateInfrastructure.return_value = "1"
 
@@ -192,14 +191,7 @@
                                                     "id = one; type = OpenNebula; host = onedock.i3m.upv.es:2633; "
                                                     "username = user; password = pass"),
                                   "Content-Type": "text/yaml"}
-        bottle_request.body.read.return_value = read_file_as_string("../files/tosca_create.yml")
-=======
-        bottle_request.headers = {"AUTHORIZATION": ("type = InfrastructureManager; username = user; password = pass\n"
-                                                    "id = one; type = OpenNebula; host = onedock.i3m.upv.es:2633; "
-                                                    "username = user; password = pass"),
-                                  "Content-Type": "application/json"}
-        bottle_request.body = read_file_as_bytes("../files/test_simple.json")
->>>>>>> a4c607b8
+        bottle_request.body = read_file_as_bytes("../files/tosca_create.yml")
 
         CreateInfrastructure.return_value = "1"
 
@@ -293,7 +285,7 @@
                                                     "id = one; type = OpenNebula; host = onedock.i3m.upv.es:2633; "
                                                     "username = user; password = pass"),
                                   "Content-Type": "text/yaml"}
-        bottle_request.body.read.return_value = read_file_as_string("../files/tosca_create.yml")
+        bottle_request.body = read_file_as_bytes("../files/tosca_create.yml")
 
         res = RESTAddResource("1")
         self.assertEqual(res, "http://imserver.com/infrastructures/1/vms/1")
