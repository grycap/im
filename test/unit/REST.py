#! /usr/bin/env python
#
# IM - Infrastructure Manager
# Copyright (C) 2011 - GRyCAP - Universitat Politecnica de Valencia
#
# This program is free software: you can redistribute it and/or modify
# it under the terms of the GNU General Public License as published by
# the Free Software Foundation, either version 3 of the License, or
# (at your option) any later version.
#
# This program is distributed in the hope that it will be useful,
# but WITHOUT ANY WARRANTY; without even the implied warranty of
# MERCHANTABILITY or FITNESS FOR A PARTICULAR PURPOSE.  See the
# GNU General Public License for more details.
#
# You should have received a copy of the GNU General Public License
# along with this program.  If not, see <http://www.gnu.org/licenses/>.

import os
import json
import unittest
import sys
from io import BytesIO
from mock import patch, MagicMock
from IM.InfrastructureInfo import InfrastructureInfo

sys.path.append("..")
sys.path.append(".")

from radl.radl_parse import parse_radl
from IM import __version__ as version
from IM.InfrastructureManager import (DeletedInfrastructureException,
                                      IncorrectInfrastructureException,
                                      UnauthorizedUserException,
                                      InvaliddUserException)
from IM.InfrastructureInfo import IncorrectVMException, DeletedVMException
from IM.auth import Authentication
from IM.REST import (RESTDestroyInfrastructure,
                     RESTGetInfrastructureInfo,
                     RESTGetInfrastructureProperty,
                     RESTGetInfrastructureList,
                     RESTCreateInfrastructure,
                     RESTGetVMInfo,
                     RESTGetVMProperty,
                     RESTAddResource,
                     RESTRemoveResource,
                     RESTAlterVM,
                     RESTReconfigureInfrastructure,
                     RESTStartInfrastructure,
                     RESTStopInfrastructure,
                     RESTStartVM,
                     RESTStopVM,
                     RESTGeVersion,
                     RESTCreateDiskSnapshot,
                     return_error,
                     format_output)


def read_file_as_bytes(file_name):
    tests_path = os.path.dirname(os.path.abspath(__file__))
    abs_file_path = os.path.join(tests_path, file_name)
    return BytesIO(open(abs_file_path, 'r').read().encode())


class TestREST(unittest.TestCase):

    def __init__(self, *args):
        unittest.TestCase.__init__(self, *args)

    @staticmethod
    def getAuth(im_users=[], vmrc_users=[], clouds=[]):
        return Authentication([
            {'id': 'im%s' % i, 'type': 'InfrastructureManager', 'username': 'user%s' % i,
             'password': 'pass%s' % i} for i in im_users] + [
            {'id': 'vmrc%s' % i, 'type': 'VMRC', 'username': 'vmrcuser%s' % i,
             'password': 'pass%s' % i, 'host': 'hostname'} for i in vmrc_users] + [
            {'id': 'cloud%s' % i, 'type': c, 'username': 'user%s' % i,
             'password': 'pass%s' % i, 'host': 'http://server.com:80/path'} for c, i in clouds])

    @patch("IM.InfrastructureManager.InfrastructureManager.GetInfrastructureList")
    @patch("bottle.request")
    def test_GetInfrastructureList(self, bottle_request, GetInfrastructureList):
        """Test REST GetInfrastructureList."""
        bottle_request.environ = {'HTTP_HOST': 'imserver.com'}
        bottle_request.return_value = MagicMock()
        bottle_request.headers = {"AUTHORIZATION": ("type = InfrastructureManager; username = user; password = pass\n"
                                                    "id = one; type = OpenNebula; host = onedock.i3m.upv.es:2633; "
                                                    "username = user; password = pass"),
                                  "Accept": "application/json"}

        GetInfrastructureList.return_value = ["1", "2"]
        res = RESTGetInfrastructureList()
        self.assertEqual(res, ('{"uri-list": [{"uri": "http://imserver.com/infrastructures/1"},'
                               ' {"uri": "http://imserver.com/infrastructures/2"}]}'))

        GetInfrastructureList.side_effect = InvaliddUserException()
        res = RESTGetInfrastructureList()
        res = json.loads(res)
        self.assertEqual(res, {"message": "Error Getting Inf. List: Invalid InfrastructureManager credentials",
                               "code": 401})

        GetInfrastructureList.side_effect = UnauthorizedUserException()
        res = RESTGetInfrastructureList()
        res = json.loads(res)
        self.assertEqual(res, {"message": "Error Getting Inf. List: Access to this infrastructure not granted.",
                               "code": 400})

    @patch("IM.InfrastructureManager.InfrastructureManager.GetInfrastructureList")
    @patch("bottle.request")
    def test_GetInfrastructureListWithErrors(self, bottle_request, GetInfrastructureList):
        """Test REST GetInfrastructureList without auth data."""
        bottle_request.environ = {'HTTP_HOST': 'imserver.com'}
        bottle_request.return_value = MagicMock()
        bottle_request.headers = {"Accept": "application/json"}

        GetInfrastructureList.return_value = ["1", "2"]
        res = RESTGetInfrastructureList()
        res_json = json.loads(res)
        self.assertEqual(res_json['code'], 401)

    @patch("IM.InfrastructureManager.InfrastructureManager.GetInfrastructureInfo")
    @patch("bottle.request")
    def test_GetInfrastructureInfo(self, bottle_request, GetInfrastructureInfo):
        """Test REST GetInfrastructureInfo."""
        bottle_request.environ = {'HTTP_HOST': 'imserver.com'}
        bottle_request.return_value = MagicMock()
        bottle_request.headers = {"AUTHORIZATION": ("type = InfrastructureManager; username = user; password = pass\n"
                                                    "id = one; type = OpenNebula; host = onedock.i3m.upv.es:2633; "
                                                    "username = user; password = pass")}
        GetInfrastructureInfo.return_value = ["1", "2"]
        res = RESTGetInfrastructureInfo("1")
        self.assertEqual(res, ("http://imserver.com/infrastructures/1/vms/1\n"
                               "http://imserver.com/infrastructures/1/vms/2"))

        GetInfrastructureInfo.side_effect = DeletedInfrastructureException()
        res = RESTGetInfrastructureInfo("1")
        self.assertEqual(res, "Error Getting Inf. info: Deleted infrastructure.")

        GetInfrastructureInfo.side_effect = IncorrectInfrastructureException()
        res = RESTGetInfrastructureInfo("1")
        self.assertEqual(res, "Error Getting Inf. info: Invalid infrastructure ID or access not granted.")

        GetInfrastructureInfo.side_effect = UnauthorizedUserException()
        res = RESTGetInfrastructureInfo("1")
        self.assertEqual(res, "Error Getting Inf. info: Access to this infrastructure not granted.")

    @patch("IM.InfrastructureManager.InfrastructureManager.GetInfrastructureContMsg")
    @patch("IM.InfrastructureManager.InfrastructureManager.GetInfrastructureRADL")
    @patch("IM.InfrastructureManager.InfrastructureManager.GetInfrastructureState")
    @patch("IM.InfrastructureManager.InfrastructureManager.get_infrastructure")
    @patch("bottle.request")
    def test_GetInfrastructureProperty(self, bottle_request, get_infrastructure, GetInfrastructureState,
                                       GetInfrastructureRADL, GetInfrastructureContMsg):
        """Test REST GetInfrastructureProperty."""
        bottle_request.return_value = MagicMock()
        bottle_request.headers = {"AUTHORIZATION": ("type = InfrastructureManager; username = user; password = pass\n"
                                                    "id = one; type = OpenNebula; host = onedock.i3m.upv.es:2633; "
                                                    "username = user; password = pass")}

        GetInfrastructureState.return_value = {'state': "running", 'vm_states': {"vm1": "running", "vm2": "running"}}
        GetInfrastructureRADL.return_value = "radl"
        GetInfrastructureContMsg.return_value = "contmsg"

        inf = MagicMock()
        get_infrastructure.return_value = inf
        tosca = MagicMock()
        inf.extra_info = {"TOSCA": tosca}
        tosca.get_outputs.return_value = "outputs"

        res = RESTGetInfrastructureProperty("1", "state")
        self.assertEqual(json.loads(res)["state"]["state"], "running")

        res = RESTGetInfrastructureProperty("1", "contmsg")
        self.assertEqual(res, "contmsg")

        res = RESTGetInfrastructureProperty("1", "outputs")
        self.assertEqual(res, '{"outputs": "outputs"}')

        res = RESTGetInfrastructureProperty("1", "radl")
        self.assertEqual(res, "radl")

        GetInfrastructureRADL.side_effect = DeletedInfrastructureException()
        res = RESTGetInfrastructureProperty("1", "radl")
        self.assertEqual(res, "Error Getting Inf. prop: Deleted infrastructure.")

        GetInfrastructureRADL.side_effect = IncorrectInfrastructureException()
        res = RESTGetInfrastructureProperty("1", "radl")
        self.assertEqual(res, "Error Getting Inf. prop: Invalid infrastructure ID or access not granted.")

        GetInfrastructureRADL.side_effect = UnauthorizedUserException()
        res = RESTGetInfrastructureProperty("1", "radl")
        self.assertEqual(res, "Error Getting Inf. prop: Access to this infrastructure not granted.")

    @patch("IM.InfrastructureManager.InfrastructureManager.DestroyInfrastructure")
    @patch("bottle.request")
    def test_DestroyInfrastructure(self, bottle_request, DestroyInfrastructure):
        """Test REST DestroyInfrastructure."""
        bottle_request.return_value = MagicMock()
        bottle_request.headers = {"AUTHORIZATION": ("type = InfrastructureManager; username = user; password = pass\n"
                                                    "id = one; type = OpenNebula; host = onedock.i3m.upv.es:2633; "
                                                    "username = user; password = pass")}

        res = RESTDestroyInfrastructure("1")
        self.assertEqual(res, "")

        DestroyInfrastructure.side_effect = DeletedInfrastructureException()
        res = RESTDestroyInfrastructure("1")
        self.assertEqual(res, "Error Destroying Inf: Deleted infrastructure.")

        DestroyInfrastructure.side_effect = IncorrectInfrastructureException()
        res = RESTDestroyInfrastructure("1")
        self.assertEqual(res, "Error Destroying Inf: Invalid infrastructure ID or access not granted.")

        DestroyInfrastructure.side_effect = UnauthorizedUserException()
        res = RESTDestroyInfrastructure("1")
        self.assertEqual(res, "Error Destroying Inf: Access to this infrastructure not granted.")

    @patch("IM.InfrastructureManager.InfrastructureManager.CreateInfrastructure")
    @patch("IM.InfrastructureManager.InfrastructureManager.get_infrastructure")
    @patch("bottle.request")
    def test_CreateInfrastructure(self, bottle_request, get_infrastructure, CreateInfrastructure):
        """Test REST CreateInfrastructure."""
        bottle_request.environ = {'HTTP_HOST': 'imserver.com'}
        bottle_request.return_value = MagicMock()
        bottle_request.headers = {"AUTHORIZATION": ("type = InfrastructureManager; username = user; password = pass\n"
                                                    "id = one; type = OpenNebula; host = onedock.i3m.upv.es:2633; "
                                                    "username = user; password = pass")}
        bottle_request.body = BytesIO(b"radl")

        CreateInfrastructure.return_value = "1"

        res = RESTCreateInfrastructure()
        self.assertEqual(res, "http://imserver.com/infrastructures/1")

        bottle_request.headers = {"AUTHORIZATION": ("type = InfrastructureManager; username = user; password = pass\n"
                                                    "id = one; type = OpenNebula; host = onedock.i3m.upv.es:2633; "
                                                    "username = user; password = pass"),
                                  "Content-Type": "application/json"}
        bottle_request.body = read_file_as_bytes("../files/test_simple.json")

        CreateInfrastructure.return_value = "1"

        res = RESTCreateInfrastructure()
        self.assertEqual(res, "http://imserver.com/infrastructures/1")

<<<<<<< HEAD
        bottle_request.headers = {"AUTHORIZATION": ("type = InfrastructureManager; username = user; password = pass\n"
                                                    "id = one; type = OpenNebula; host = onedock.i3m.upv.es:2633; "
                                                    "username = user; password = pass"),
                                  "Content-Type": "text/yaml"}
        bottle_request.body = read_file_as_bytes("../files/tosca_create.yml")

        CreateInfrastructure.return_value = "1"

        res = RESTCreateInfrastructure()
        self.assertEqual(res, "http://imserver.com/infrastructures/1")
=======
        bottle_request.body = read_file_as_bytes("../files/test_simple.json")
        CreateInfrastructure.side_effect = InvaliddUserException()
        res = RESTCreateInfrastructure()
        self.assertEqual(res, "Error Getting Inf. info: Invalid InfrastructureManager credentials")

        bottle_request.body = read_file_as_bytes("../files/test_simple.json")
        CreateInfrastructure.side_effect = UnauthorizedUserException()
        res = RESTCreateInfrastructure()
        self.assertEqual(res, "Error Creating Inf.: Access to this infrastructure not granted.")
>>>>>>> b7a1e893

    @patch("IM.InfrastructureManager.InfrastructureManager.CreateInfrastructure")
    @patch("bottle.request")
    def test_CreateInfrastructureWithErrors(self, bottle_request, CreateInfrastructure):
        """Test REST CreateInfrastructure."""
        bottle_request.environ = {'HTTP_HOST': 'imserver.com'}
        bottle_request.return_value = MagicMock()
        bottle_request.headers = {"AUTHORIZATION": ("type = InfrastructureManager; username = user; password = pass\n"
                                                    "id = one; type = OpenNebula; host = onedock.i3m.upv.es:2633; "
                                                    "username = user; password = pass"),
                                  "Content-Type": "application/pdf", "Accept": "application/json"}
        bottle_request.body = BytesIO(b"radl")

        CreateInfrastructure.return_value = "1"

        res = RESTCreateInfrastructure()
        res_json = json.loads(res)
        self.assertEqual(res_json['code'], 415)

    @patch("IM.InfrastructureManager.InfrastructureManager.GetVMInfo")
    @patch("bottle.request")
    def test_GetVMInfo(self, bottle_request, GetVMInfo):
        """Test REST GetVMInfo."""
        bottle_request.return_value = MagicMock()
        bottle_request.headers = {"AUTHORIZATION": ("type = InfrastructureManager; username = user; password = pass\n"
                                                    "id = one; type = OpenNebula; host = onedock.i3m.upv.es:2633; "
                                                    "username = user; password = pass"),
                                  "Accept": "application/json"}

        GetVMInfo.return_value = parse_radl("system test (cpu.count = 1)")

        res = RESTGetVMInfo("1", "1")
        self.assertEqual(json.loads(res), json.loads('{"radl": [{"cpu.count": 1, "class": "system", "id": "test"}]}'))

        bottle_request.headers["Accept"] = "text/*"
        res = RESTGetVMInfo("1", "1")
        self.assertEqual(res, 'system test (\ncpu.count = 1\n)\n\n')

        GetVMInfo.side_effect = DeletedInfrastructureException()
        res = RESTGetVMInfo("1", "1")
        self.assertEqual(res, "Error Getting VM. info: Deleted infrastructure.")

        GetVMInfo.side_effect = IncorrectInfrastructureException()
        res = RESTGetVMInfo("1", "1")
        self.assertEqual(res, "Error Getting VM. info: Invalid infrastructure ID or access not granted.")

        GetVMInfo.side_effect = UnauthorizedUserException()
        res = RESTGetVMInfo("1", "1")
        self.assertEqual(res, "Error Getting VM. info: Access to this infrastructure not granted.")

        GetVMInfo.side_effect = DeletedVMException()
        res = RESTGetVMInfo("1", "1")
        self.assertEqual(res, "Error Getting VM. info: Deleted VM.")

        GetVMInfo.side_effect = IncorrectVMException()
        res = RESTGetVMInfo("1", "1")
        self.assertEqual(res, "Error Getting VM. info: Invalid VM ID")

    @patch("IM.InfrastructureManager.InfrastructureManager.GetVMProperty")
    @patch("IM.InfrastructureManager.InfrastructureManager.GetVMContMsg")
    @patch("bottle.request")
    def test_GetVMProperty(self, bottle_request, GetVMContMsg, GetVMProperty):
        """Test REST GetVMProperty."""
        bottle_request.return_value = MagicMock()
        bottle_request.headers = {"AUTHORIZATION": ("type = InfrastructureManager; username = user; password = pass\n"
                                                    "id = one; type = OpenNebula; host = onedock.i3m.upv.es:2633; "
                                                    "username = user; password = pass")}

        GetVMProperty.return_value = "prop"
        GetVMContMsg.return_value = "contmsg"

        res = RESTGetVMProperty("1", "1", "prop")
        self.assertEqual(res, "prop")

        res = RESTGetVMProperty("1", "1", "contmsg")
        self.assertEqual(res, "contmsg")

        GetVMProperty.side_effect = DeletedInfrastructureException()
        res = RESTGetVMProperty("1", "1", "prop")
        self.assertEqual(res, "Error Getting VM. property: Deleted infrastructure.")

        GetVMProperty.side_effect = IncorrectInfrastructureException()
        res = RESTGetVMProperty("1", "1", "prop")
        self.assertEqual(res, "Error Getting VM. property: Invalid infrastructure ID or access not granted.")

        GetVMProperty.side_effect = UnauthorizedUserException()
        res = RESTGetVMProperty("1", "1", "prop")
        self.assertEqual(res, "Error Getting VM. property: Access to this infrastructure not granted.")

        GetVMProperty.side_effect = DeletedVMException()
        res = RESTGetVMProperty("1", "1", "prop")
        self.assertEqual(res, "Error Getting VM. property: Deleted VM.")

        GetVMProperty.side_effect = IncorrectVMException()
        res = RESTGetVMProperty("1", "1", "prop")
        self.assertEqual(res, "Error Getting VM. property: Invalid VM ID")

    @patch("IM.InfrastructureManager.InfrastructureManager.AddResource")
    @patch("IM.InfrastructureManager.InfrastructureManager.get_infrastructure")
    @patch("bottle.request")
    def test_AddResource(self, bottle_request, get_infrastructure, AddResource):
        """Test REST AddResource."""
        bottle_request.environ = {'HTTP_HOST': 'imserver.com'}
        bottle_request.return_value = MagicMock()
        bottle_request.headers = {"AUTHORIZATION": ("type = InfrastructureManager; username = user; password = pass\n"
                                                    "id = one; type = OpenNebula; host = onedock.i3m.upv.es:2633; "
                                                    "username = user; password = pass")}
        bottle_request.body = BytesIO(b"radl")
        bottle_request.params = {'context': 'yes'}

        AddResource.return_value = "1"

        res = RESTAddResource("1")
        self.assertEqual(res, "http://imserver.com/infrastructures/1/vms/1")

        bottle_request.headers = {"AUTHORIZATION": ("type = InfrastructureManager; username = user; password = pass\n"
                                                    "id = one; type = OpenNebula; host = onedock.i3m.upv.es:2633; "
                                                    "username = user; password = pass"),
                                  "Content-Type": "application/json"}
        bottle_request.body = read_file_as_bytes("../files/test_simple.json")

        res = RESTAddResource("1")
        self.assertEqual(res, "http://imserver.com/infrastructures/1/vms/1")

<<<<<<< HEAD
        bottle_request.headers = {"AUTHORIZATION": ("type = InfrastructureManager; username = user; password = pass\n"
                                                    "id = one; type = OpenNebula; host = onedock.i3m.upv.es:2633; "
                                                    "username = user; password = pass"),
                                  "Content-Type": "text/yaml"}
        bottle_request.body = read_file_as_bytes("../files/tosca_create.yml")

        res = RESTAddResource("1")
        self.assertEqual(res, "http://imserver.com/infrastructures/1/vms/1")
=======
        bottle_request.body = read_file_as_bytes("../files/test_simple.json")
        AddResource.side_effect = DeletedInfrastructureException()
        res = RESTAddResource("1")
        self.assertEqual(res, "Error Adding resources: Deleted infrastructure.")

        bottle_request.body = read_file_as_bytes("../files/test_simple.json")
        AddResource.side_effect = IncorrectInfrastructureException()
        res = RESTAddResource("1")
        self.assertEqual(res, "Error Adding resources: Invalid infrastructure ID or access not granted.")

        bottle_request.body = read_file_as_bytes("../files/test_simple.json")
        AddResource.side_effect = UnauthorizedUserException()
        res = RESTAddResource("1")
        self.assertEqual(res, "Error Adding resources: Access to this infrastructure not granted.")
>>>>>>> b7a1e893

    @patch("IM.InfrastructureManager.InfrastructureManager.RemoveResource")
    @patch("bottle.request")
    def test_RemoveResource(self, bottle_request, RemoveResource):
        """Test REST RemoveResource."""
        bottle_request.return_value = MagicMock()
        bottle_request.headers = {"AUTHORIZATION": ("type = InfrastructureManager; username = user; password = pass\n"
                                                    "id = one; type = OpenNebula; host = onedock.i3m.upv.es:2633; "
                                                    "username = user; password = pass")}
        bottle_request.params = {'context': 'yes'}

        RemoveResource.return_value = 2

        res = RESTRemoveResource("1", "1,2")
        self.assertEqual(res, "")

        RemoveResource.side_effect = DeletedInfrastructureException()
        res = RESTRemoveResource("1", "1,2")
        self.assertEqual(res, "Error Removing resources: Deleted infrastructure.")

        RemoveResource.side_effect = IncorrectInfrastructureException()
        res = RESTRemoveResource("1", "1,2")
        self.assertEqual(res, "Error Removing resources: Invalid infrastructure ID or access not granted.")

        RemoveResource.side_effect = UnauthorizedUserException()
        res = RESTRemoveResource("1", "1,2")
        self.assertEqual(res, "Error Removing resources: Access to this infrastructure not granted.")

        RemoveResource.side_effect = DeletedVMException()
        res = RESTRemoveResource("1", "1,2")
        self.assertEqual(res, "Error Removing resources: Deleted VM.")

        RemoveResource.side_effect = IncorrectVMException()
        res = RESTRemoveResource("1", "1,2")
        self.assertEqual(res, "Error Removing resources: Invalid VM ID")

    @patch("IM.InfrastructureManager.InfrastructureManager.AlterVM")
    @patch("bottle.request")
    def test_AlterVM(self, bottle_request, AlterVM):
        """Test REST AlterVM."""
        bottle_request.return_value = MagicMock()
        bottle_request.headers = {"AUTHORIZATION": ("type = InfrastructureManager; username = user; password = pass\n"
                                                    "id = one; type = OpenNebula; host = onedock.i3m.upv.es:2633; "
                                                    "username = user; password = pass")}
        bottle_request.body = BytesIO(b"radl")
        bottle_request.params = {'context': 'yes'}

        AlterVM.return_value = "vm_info"

        res = RESTAlterVM("1", "1")
        self.assertEqual(res, "vm_info")

        bottle_request.headers = {"AUTHORIZATION": ("type = InfrastructureManager; username = user; password = pass\n"
                                                    "id = one; type = OpenNebula; host = onedock.i3m.upv.es:2633; "
                                                    "username = user; password = pass"),
                                  "Content-Type": "application/json"}
        bottle_request.body = read_file_as_bytes("../files/test_simple.json")

        res = RESTAlterVM("1", "1")
        self.assertEqual(res, "vm_info")

        bottle_request.body = read_file_as_bytes("../files/test_simple.json")
        AlterVM.side_effect = DeletedInfrastructureException()
        res = RESTAlterVM("1", "1")
        self.assertEqual(res, "Error modifying resources: Deleted infrastructure.")

        bottle_request.body = read_file_as_bytes("../files/test_simple.json")
        AlterVM.side_effect = IncorrectInfrastructureException()
        res = RESTAlterVM("1", "1")
        self.assertEqual(res, "Error modifying resources: Invalid infrastructure ID or access not granted.")

        bottle_request.body = read_file_as_bytes("../files/test_simple.json")
        AlterVM.side_effect = UnauthorizedUserException()
        res = RESTAlterVM("1", "1")
        self.assertEqual(res, "Error modifying resources: Access to this infrastructure not granted.")

        bottle_request.body = read_file_as_bytes("../files/test_simple.json")
        AlterVM.side_effect = DeletedVMException()
        res = RESTAlterVM("1", "1")
        self.assertEqual(res, "Error modifying resources: Deleted VM.")

        bottle_request.body = read_file_as_bytes("../files/test_simple.json")
        AlterVM.side_effect = IncorrectVMException()
        res = RESTAlterVM("1", "1")
        self.assertEqual(res, "Error modifying resources: Invalid VM ID")

    @patch("IM.InfrastructureManager.InfrastructureManager.Reconfigure")
    @patch("bottle.request")
    def test_Reconfigure(self, bottle_request, Reconfigure):
        """Test REST Reconfigure."""
        bottle_request.return_value = MagicMock()
        bottle_request.headers = {"AUTHORIZATION": ("type = InfrastructureManager; username = user; password = pass\n"
                                                    "id = one; type = OpenNebula; host = onedock.i3m.upv.es:2633; "
                                                    "username = user; password = pass")}
        bottle_request.body = BytesIO(b"radl")
        bottle_request.params = {'vm_list': '1,2'}

        Reconfigure.return_value = ""

        res = RESTReconfigureInfrastructure("1")
        self.assertEqual(res, "")

        bottle_request.headers = {"AUTHORIZATION": ("type = InfrastructureManager; username = user; password = pass\n"
                                                    "id = one; type = OpenNebula; host = onedock.i3m.upv.es:2633; "
                                                    "username = user; password = pass"),
                                  "Content-Type": "application/json"}
        bottle_request.body = read_file_as_bytes("../files/test_simple.json")

        res = RESTReconfigureInfrastructure("1")
        self.assertEqual(res, "")

        bottle_request.body = read_file_as_bytes("../files/test_simple.json")
        Reconfigure.side_effect = DeletedInfrastructureException()
        res = RESTReconfigureInfrastructure("1")
        self.assertEqual(res, "Error reconfiguring infrastructure: Deleted infrastructure.")

        bottle_request.body = read_file_as_bytes("../files/test_simple.json")
        Reconfigure.side_effect = IncorrectInfrastructureException()
        res = RESTReconfigureInfrastructure("1")
        self.assertEqual(res, "Error reconfiguring infrastructure: Invalid infrastructure ID or access not granted.")

        bottle_request.body = read_file_as_bytes("../files/test_simple.json")
        Reconfigure.side_effect = UnauthorizedUserException()
        res = RESTReconfigureInfrastructure("1")
        self.assertEqual(res, "Error reconfiguring infrastructure: Access to this infrastructure not granted.")

    @patch("IM.InfrastructureManager.InfrastructureManager.StartInfrastructure")
    @patch("bottle.request")
    def test_StartInfrastructure(self, bottle_request, StartInfrastructure):
        """Test REST StartInfrastructure."""
        bottle_request.return_value = MagicMock()
        bottle_request.headers = {"AUTHORIZATION": ("type = InfrastructureManager; username = user; password = pass\n"
                                                    "id = one; type = OpenNebula; host = onedock.i3m.upv.es:2633; "
                                                    "username = user; password = pass")}

        StartInfrastructure.return_value = ""

        res = RESTStartInfrastructure("1")
        self.assertEqual(res, "")

        StartInfrastructure.side_effect = DeletedInfrastructureException()
        res = RESTStartInfrastructure("1")
        self.assertEqual(res, "Error starting infrastructure: Deleted infrastructure.")

        StartInfrastructure.side_effect = IncorrectInfrastructureException()
        res = RESTStartInfrastructure("1")
        self.assertEqual(res, "Error starting infrastructure: Invalid infrastructure ID or access not granted.")

        StartInfrastructure.side_effect = UnauthorizedUserException()
        res = RESTStartInfrastructure("1")
        self.assertEqual(res, "Error starting infrastructure: Access to this infrastructure not granted.")

    @patch("IM.InfrastructureManager.InfrastructureManager.StopInfrastructure")
    @patch("bottle.request")
    def test_StopInfrastructure(self, bottle_request, StopInfrastructure):
        """Test REST StopInfrastructure."""
        bottle_request.return_value = MagicMock()
        bottle_request.headers = {"AUTHORIZATION": ("type = InfrastructureManager; username = user; password = pass\n"
                                                    "id = one; type = OpenNebula; host = onedock.i3m.upv.es:2633; "
                                                    "username = user; password = pass")}

        StopInfrastructure.return_value = ""

        res = RESTStopInfrastructure("1")
        self.assertEqual(res, "")

        StopInfrastructure.side_effect = DeletedInfrastructureException()
        res = RESTStopInfrastructure("1")
        self.assertEqual(res, "Error stopping infrastructure: Deleted infrastructure.")

        StopInfrastructure.side_effect = IncorrectInfrastructureException()
        res = RESTStopInfrastructure("1")
        self.assertEqual(res, "Error stopping infrastructure: Invalid infrastructure ID or access not granted.")

        StopInfrastructure.side_effect = UnauthorizedUserException()
        res = RESTStopInfrastructure("1")
        self.assertEqual(res, "Error stopping infrastructure: Access to this infrastructure not granted.")

    @patch("IM.InfrastructureManager.InfrastructureManager.StartVM")
    @patch("bottle.request")
    def test_StartVM(self, bottle_request, StartVM):
        """Test REST StartVM."""
        bottle_request.return_value = MagicMock()
        bottle_request.headers = {"AUTHORIZATION": ("type = InfrastructureManager; username = user; password = pass\n"
                                                    "id = one; type = OpenNebula; host = onedock.i3m.upv.es:2633; "
                                                    "username = user; password = pass")}

        StartVM.return_value = ""

        res = RESTStartVM("1", "1")
        self.assertEqual(res, "")

        StartVM.side_effect = DeletedInfrastructureException()
        res = RESTStartVM("1", "1")
        self.assertEqual(res, "Error starting VM: Deleted infrastructure.")

        StartVM.side_effect = IncorrectInfrastructureException()
        res = RESTStartVM("1", "1")
        self.assertEqual(res, "Error starting VM: Invalid infrastructure ID or access not granted.")

        StartVM.side_effect = UnauthorizedUserException()
        res = RESTStartVM("1", "1")
        self.assertEqual(res, "Error starting VM: Access to this infrastructure not granted.")

        StartVM.side_effect = DeletedVMException()
        res = RESTStartVM("1", "1")
        self.assertEqual(res, "Error starting VM: Deleted VM.")

        StartVM.side_effect = IncorrectVMException()
        res = RESTStartVM("1", "1")
        self.assertEqual(res, "Error starting VM: Invalid VM ID")

    @patch("IM.InfrastructureManager.InfrastructureManager.StopVM")
    @patch("bottle.request")
    def test_StopVM(self, bottle_request, StopVM):
        """Test REST StopVM."""
        bottle_request.return_value = MagicMock()
        bottle_request.headers = {"AUTHORIZATION": ("type = InfrastructureManager; username = user; password = pass\n"
                                                    "id = one; type = OpenNebula; host = onedock.i3m.upv.es:2633; "
                                                    "username = user; password = pass")}

        StopVM.return_value = ""

        res = RESTStopVM("1", "1")
        self.assertEqual(res, "")

        StopVM.side_effect = DeletedInfrastructureException()
        res = RESTStopVM("1", "1")
        self.assertEqual(res, "Error stopping VM: Deleted infrastructure.")

        StopVM.side_effect = IncorrectInfrastructureException()
        res = RESTStopVM("1", "1")
        self.assertEqual(res, "Error stopping VM: Invalid infrastructure ID or access not granted.")

        StopVM.side_effect = UnauthorizedUserException()
        res = RESTStopVM("1", "1")
        self.assertEqual(res, "Error stopping VM: Access to this infrastructure not granted.")

        StopVM.side_effect = DeletedVMException()
        res = RESTStopVM("1", "1")
        self.assertEqual(res, "Error stopping VM: Deleted VM.")

        StopVM.side_effect = IncorrectVMException()
        res = RESTStopVM("1", "1")
        self.assertEqual(res, "Error stopping VM: Invalid VM ID")

    def test_GeVersion(self):
        res = RESTGeVersion()
        self.assertEqual(res, version)

    @patch("IM.InfrastructureManager.InfrastructureManager.CreateDiskSnapshot")
    @patch("bottle.request")
    def test_CreateDiskSnapshot(self, bottle_request, CreateDiskSnapshot):
        """Test REST StopVM."""
        bottle_request.return_value = MagicMock()
        bottle_request.headers = {"AUTHORIZATION": ("type = InfrastructureManager; username = user; password = pass\n"
                                                    "id = one; type = OpenNebula; host = onedock.i3m.upv.es:2633; "
                                                    "username = user; password = pass")}

        bottle_request.params = {'image_name': 'image_url', 'auto_delete': 'yes'}
        CreateDiskSnapshot.return_value = "one://server.com/image_url"

        res = RESTCreateDiskSnapshot("1", "1", 0)
        self.assertEqual(res, "one://server.com/image_url")

        CreateDiskSnapshot.side_effect = DeletedInfrastructureException()
        res = RESTCreateDiskSnapshot("1", "1", 0)
        self.assertEqual(res, "Error creating snapshot: Deleted infrastructure.")

        CreateDiskSnapshot.side_effect = IncorrectInfrastructureException()
        res = RESTCreateDiskSnapshot("1", "1", 0)
        self.assertEqual(res, "Error creating snapshot: Invalid infrastructure ID or access not granted.")

        CreateDiskSnapshot.side_effect = UnauthorizedUserException()
        res = RESTCreateDiskSnapshot("1", "1", 0)
        self.assertEqual(res, "Error creating snapshot: Access to this infrastructure not granted.")

        CreateDiskSnapshot.side_effect = DeletedVMException()
        res = RESTCreateDiskSnapshot("1", "1", 0)
        self.assertEqual(res, "Error creating snapshot: Deleted VM.")

        CreateDiskSnapshot.side_effect = IncorrectVMException()
        res = RESTCreateDiskSnapshot("1", "1", 0)
        self.assertEqual(res, "Error creating snapshot: Invalid VM ID")

    @patch("IM.REST.get_media_type")
    def test_return_error(self, get_media_type):
        get_media_type.return_value = ["application/json"]
        msg = return_error(400, "Error msg.")
        res = json.loads(msg)
        self.assertEqual(res, {"message": "Error msg.", "code": 400})
        get_media_type.return_value = "text/html"
        msg = return_error(400, "Error msg.")
        self.assertEqual(msg, ('<!DOCTYPE HTML PUBLIC "-//IETF//DTD HTML 2.0//EN">\n<html>\n    <head>\n'
                               '        <title>Error 400.</title>\n    </head>\n    <body>\n        '
                               '<h1>Code: 400.</h1>\n        <h1>Message: Error msg.</h1>\n    </body>\n</html>\n'))
        get_media_type.return_value = "text/plain"
        msg = return_error(400, "Error msg.")
        self.assertEqual(msg, "Error msg.")

    @patch("IM.REST.get_media_type")
    def test_format_output(self, get_media_type):
        get_media_type.return_value = ["application/json"]
        radl = parse_radl("system test (cpu.count = 1)")
        info = format_output(radl)
        info = json.loads(info)
        self.assertEqual(info, [{"cpu.count": 1, "class": "system", "id": "test"}])
        info = format_output(radl, field_name="radl")
        info = json.loads(info)
        self.assertEqual(info, {"radl": [{"cpu.count": 1, "class": "system", "id": "test"}]})

        radl = parse_radl("system test ( disk.0.applications contains (name='test'))")
        res = list(radl.systems[0].props.values())[0]
        info = format_output(res, field_name="cont")
        info = json.loads(info)
        self.assertEqual(info, {"cont": {"test": {"name": "test"}}})

        info = format_output(["1", "2"])
        info = json.loads(info)
        self.assertEqual(info, ["1", "2"])

        get_media_type.return_value = ["text/*"]
        info = format_output(["1", "2"], field_name="cont", default_type="application/json")
        info = json.loads(info)
        self.assertEqual(info, {"cont": ["1", "2"]})
        info = format_output(["1", "2"])
        self.assertEqual(info, '1\n2')

        get_media_type.return_value = ["application/zip"]
        info = format_output(["1", "2"])
        self.assertEqual(info, 'Unsupported Accept Media Types: application/zip')

if __name__ == "__main__":
    unittest.main()<|MERGE_RESOLUTION|>--- conflicted
+++ resolved
@@ -243,7 +243,6 @@
         res = RESTCreateInfrastructure()
         self.assertEqual(res, "http://imserver.com/infrastructures/1")
 
-<<<<<<< HEAD
         bottle_request.headers = {"AUTHORIZATION": ("type = InfrastructureManager; username = user; password = pass\n"
                                                     "id = one; type = OpenNebula; host = onedock.i3m.upv.es:2633; "
                                                     "username = user; password = pass"),
@@ -254,17 +253,16 @@
 
         res = RESTCreateInfrastructure()
         self.assertEqual(res, "http://imserver.com/infrastructures/1")
-=======
-        bottle_request.body = read_file_as_bytes("../files/test_simple.json")
+
+        bottle_request.body = read_file_as_bytes("../files/tosca_create.yml")
         CreateInfrastructure.side_effect = InvaliddUserException()
         res = RESTCreateInfrastructure()
         self.assertEqual(res, "Error Getting Inf. info: Invalid InfrastructureManager credentials")
 
-        bottle_request.body = read_file_as_bytes("../files/test_simple.json")
+        bottle_request.body = read_file_as_bytes("../files/tosca_create.yml")
         CreateInfrastructure.side_effect = UnauthorizedUserException()
         res = RESTCreateInfrastructure()
         self.assertEqual(res, "Error Creating Inf.: Access to this infrastructure not granted.")
->>>>>>> b7a1e893
 
     @patch("IM.InfrastructureManager.InfrastructureManager.CreateInfrastructure")
     @patch("bottle.request")
@@ -389,7 +387,6 @@
         res = RESTAddResource("1")
         self.assertEqual(res, "http://imserver.com/infrastructures/1/vms/1")
 
-<<<<<<< HEAD
         bottle_request.headers = {"AUTHORIZATION": ("type = InfrastructureManager; username = user; password = pass\n"
                                                     "id = one; type = OpenNebula; host = onedock.i3m.upv.es:2633; "
                                                     "username = user; password = pass"),
@@ -398,22 +395,21 @@
 
         res = RESTAddResource("1")
         self.assertEqual(res, "http://imserver.com/infrastructures/1/vms/1")
-=======
-        bottle_request.body = read_file_as_bytes("../files/test_simple.json")
+
+        bottle_request.body = read_file_as_bytes("../files/tosca_create.yml")
         AddResource.side_effect = DeletedInfrastructureException()
         res = RESTAddResource("1")
         self.assertEqual(res, "Error Adding resources: Deleted infrastructure.")
 
-        bottle_request.body = read_file_as_bytes("../files/test_simple.json")
+        bottle_request.body = read_file_as_bytes("../files/tosca_create.yml")
         AddResource.side_effect = IncorrectInfrastructureException()
         res = RESTAddResource("1")
         self.assertEqual(res, "Error Adding resources: Invalid infrastructure ID or access not granted.")
 
-        bottle_request.body = read_file_as_bytes("../files/test_simple.json")
+        bottle_request.body = read_file_as_bytes("../files/tosca_create.yml")
         AddResource.side_effect = UnauthorizedUserException()
         res = RESTAddResource("1")
         self.assertEqual(res, "Error Adding resources: Access to this infrastructure not granted.")
->>>>>>> b7a1e893
 
     @patch("IM.InfrastructureManager.InfrastructureManager.RemoveResource")
     @patch("bottle.request")
