--- conflicted
+++ resolved
@@ -21,12 +21,8 @@
 import logging
 import unittest
 import sys
-<<<<<<< HEAD
-from mock import Mock
-=======
+
 from mock import Mock, patch, MagicMock
-from gi.overrides.Gdk import Cursor
->>>>>>> 76e278ce
 
 sys.path.append("..")
 sys.path.append(".")
@@ -43,12 +39,9 @@
 from IM.CloudInfo import CloudInfo
 from IM.connectors.CloudConnector import CloudConnector
 from IM.SSH import SSH
-<<<<<<< HEAD
+from IM.InfrastructureInfo import InfrastructureInfo
+
 from IM.tosca.Tosca import Tosca
-=======
-from IM.InfrastructureInfo import InfrastructureInfo
->>>>>>> 76e278ce
-
 
 class TestIM(unittest.TestCase):
 
@@ -513,7 +506,6 @@
 
         IM.DestroyInfrastructure(infId, auth0)
 
-<<<<<<< HEAD
     def test_tosca_to_radl(self):
         """Test TOSCA RADL translation"""
         TESTS_PATH = os.path.dirname(os.path.realpath(__file__))
@@ -522,7 +514,7 @@
         tosca = Tosca(tosca_data)
         _, radl = tosca.to_radl()
         parse_radl(str(radl))
-=======
+
     @patch('IM.db.mdb')
     def test_db(self, db):
         conn = MagicMock()
@@ -540,7 +532,6 @@
         success = IM.save_data_to_db("mysql://username:password@server/db_name", {"1": inf})
         self.assertTrue(success)
 
->>>>>>> 76e278ce
 
 if __name__ == "__main__":
     unittest.main()