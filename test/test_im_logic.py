--- conflicted
+++ resolved
@@ -40,16 +40,14 @@
 from IM.connectors.CloudConnector import CloudConnector
 from IM.SSH import SSH
 from IM.InfrastructureInfo import InfrastructureInfo
-
-<<<<<<< HEAD
 from IM.tosca.Tosca import Tosca
 
-=======
+
 def read_file_as_string(file_name):
     tests_path = os.path.dirname(os.path.abspath(__file__))
     abs_file_path = os.path.join(tests_path, file_name)
     return open(abs_file_path, 'r').read()
->>>>>>> 47d37dd8
+
 
 class TestIM(unittest.TestCase):
 
@@ -514,7 +512,6 @@
 
         IM.DestroyInfrastructure(infId, auth0)
 
-<<<<<<< HEAD
     def test_tosca_to_radl(self):
         """Test TOSCA RADL translation"""
         TESTS_PATH = os.path.dirname(os.path.realpath(__file__))
@@ -565,25 +562,23 @@
         self.assertEqual(im_auth['username'], "micafer")
         self.assertEqual(im_auth['password'], "https://iam-test.indigo-datacloud.eu/sub")
 
-=======
     @patch('IM.InfrastructureManager.DataBase.connect')
     @patch('IM.InfrastructureManager.DataBase.table_exists')
     @patch('IM.InfrastructureManager.DataBase.select')
     @patch('IM.InfrastructureManager.DataBase.execute')
     def test_db(self, execute, select, table_exists, connect):
 
-        table_exists.return_value = True        
+        table_exists.return_value = True
         select.return_value = [["1", "", read_file_as_string("files/data.pkl")]]
         execute.return_value = True
 
         res = IM.get_data_from_db("mysql://username:password@server/db_name")
         self.assertEqual(len(res), 1)
- 
+
         inf = InfrastructureInfo()
         inf.id = "1"
         success = IM.save_data_to_db("mysql://username:password@server/db_name", {"1": inf})
         self.assertTrue(success)
->>>>>>> 47d37dd8
 
 if __name__ == "__main__":
     unittest.main()