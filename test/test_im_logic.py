--- conflicted
+++ resolved
@@ -21,7 +21,7 @@
 import logging
 import unittest
 import sys
-from mock import Mock, patch, MagicMock
+from mock import Mock
 
 sys.path.append("..")
 sys.path.append(".")
@@ -435,8 +435,7 @@
 
         IM.DestroyInfrastructure(new_inf_id, auth0)
 
-    @patch('IM.ansible.ansible_launcher.AnsibleThread')
-    def test_contextualize(self, ansible_thread):
+    def test_contextualize(self):
         """Test Contextualization process"""
         radl = """"
             network publica (outbound = 'yes')
@@ -473,11 +472,7 @@
         
         infId = IM.CreateInfrastructure(str(radl), auth0)
 
-<<<<<<< HEAD
-        time.sleep(25)
-=======
         time.sleep(2)
->>>>>>> 9b2929e9
 
         state = IM.GetInfrastructureState(infId, auth0)
         self.assertEqual(state["state"], "unconfigured")
