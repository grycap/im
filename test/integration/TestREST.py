#! /usr/bin/env python
#
# IM - Infrastructure Manager
# Copyright (C) 2011 - GRyCAP - Universitat Politecnica de Valencia
#
# This program is free software: you can redistribute it and/or modify
# it under the terms of the GNU General Public License as published by
# the Free Software Foundation, either version 3 of the License, or
# (at your option) any later version.
#
# This program is distributed in the hope that it will be useful,
# but WITHOUT ANY WARRANTY; without even the implied warranty of
# MERCHANTABILITY or FITNESS FOR A PARTICULAR PURPOSE.  See the
# GNU General Public License for more details.
#
# You should have received a copy of the GNU General Public License
# along with this program.  If not, see <http://www.gnu.org/licenses/>.

import unittest
import os
import httplib
import time
import sys
import json

sys.path.append("..")
sys.path.append(".")

from IM.VirtualMachine import VirtualMachine
from IM.uriparse import uriparse
from radl import radl_parse
from IM import __version__ as version

PID = None
RADL_ADD = "network publica\nsystem front\ndeploy front 1"
RADL_ADD_ERROR = "system wnno deploy wnno 1"
HOSTNAME = "localhost"
TEST_PORT = 8800


def read_file_as_string(file_name):
    tests_path = os.path.dirname(os.path.abspath(__file__))
    abs_file_path = os.path.join(tests_path, file_name)
    return open(abs_file_path, 'r').read()


class TestIM(unittest.TestCase):

    server = None
    auth_data = None
    inf_id = 0

    @classmethod
    def setUpClass(cls):
        cls.auth_data = read_file_as_string('../auth.dat').replace("\n", "\\n")
        cls.inf_id = "0"

    @classmethod
    def tearDownClass(cls):
        # Assure that the infrastructure is destroyed
        try:
            server = httplib.HTTPConnection(HOSTNAME, TEST_PORT)
            server.request('DELETE', "/infrastructures/" +
                               cls.inf_id, headers={'Authorization': cls.auth_data})
            server.getresponse()
            server.close()
        except Exception:
            pass

    def wait_inf_state(self, state, timeout, incorrect_states=[], vm_ids=None):
        """
        Wait for an infrastructure to have a specific state
        """
        if not vm_ids:
            server = httplib.HTTPConnection(HOSTNAME, TEST_PORT)
            server.request('GET', "/infrastructures/" + self.inf_id,
                                headers={'AUTHORIZATION': self.auth_data})
            resp = server.getresponse()
            output = str(resp.read())
            server.close()
            self.assertEqual(resp.status, 200,
                             msg="ERROR getting infrastructure info:" + output)

            vm_ids = output.split("\n")
        else:
            pass

        err_states = [VirtualMachine.FAILED,
                      VirtualMachine.OFF, VirtualMachine.UNCONFIGURED]
        err_states.extend(incorrect_states)

        wait = 0
        all_ok = False
        while not all_ok and wait < timeout:
            all_ok = True
            for vm_id in vm_ids:
                vm_uri = uriparse(vm_id)
                server = httplib.HTTPConnection(HOSTNAME, TEST_PORT)
                server.request(
                    'GET', vm_uri[2] + "/state", headers={'AUTHORIZATION': self.auth_data})
                resp = server.getresponse()
                vm_state = str(resp.read())
                server.close()
                self.assertEqual(resp.status, 200,
                                 msg="ERROR getting VM info:" + vm_state)

                if vm_state == VirtualMachine.UNCONFIGURED:
                    server = httplib.HTTPConnection(HOSTNAME, TEST_PORT)
                    server.request('GET', "/infrastructures/" + self.inf_id + "/contmsg",
                                        headers={'AUTHORIZATION': self.auth_data})
                    resp = server.getresponse()
                    output = str(resp.read())
                    server.close()
                    print output

                self.assertFalse(vm_state in err_states, msg=("ERROR waiting for a state. '%s' state was expected "
                                                              "and '%s' was obtained in the VM %s" % (state,
                                                                                                      vm_state,
                                                                                                      vm_uri)))

                if vm_state in err_states:
                    return False
                elif vm_state != state:
                    all_ok = False

            if not all_ok:
                wait += 5
                time.sleep(5)

        return all_ok

    def test_05_version(self):
        server = httplib.HTTPConnection(HOSTNAME, TEST_PORT)
        server.request('GET', "/version")
        resp = server.getresponse()
        output = str(resp.read())
        server.close()
        self.assertEqual(resp.status, 200,
                         msg="ERROR getting IM version:" + output)
        self.assertEqual(
            output, version, msg="Incorrect version. Expected %s, obtained: %s" % (version, output))

    def test_10_list(self):
        server = httplib.HTTPConnection(HOSTNAME, TEST_PORT)
        server.request('GET', "/infrastructures",
                            headers={'AUTHORIZATION': self.auth_data})
        resp = server.getresponse()
        output = str(resp.read())
        server.close()
        self.assertEqual(resp.status, 200,
                         msg="ERROR listing user infrastructures:" + output)

    def test_12_list_with_incorrect_token(self):
        auth_data_lines = read_file_as_string('../auth.dat').split("\n")
        token = ("eyJraWQiOiJyc2ExIiwiYWxnIjoiUlMyNTYifQ.eyJzdWIiOiJkYzVkNWFiNy02ZGI5LTQwNzktOTg1Yy04MGFjMDUwMTcwNjYi"
                 "LCJpc3MiOiJodHRwczpcL1wvaWFtLXRlc3QuaW5kaWdvLWRhdGFjbG91ZC5ldVwvIiwiZXhwIjoxNDYyODY5MjgxLCJpYXQiOjE"
                 "0NjI4NjU2ODEsImp0aSI6Ijc1M2M4ZTI1LWU3MGMtNGI5MS05YWJhLTcxNDI5NTg3MzUzOSJ9.iA9nv7QdkmfgJPSQ_77_eKrvh"
                 "P1xwZ1Z91xzrZ0Bzue0ark4qRMlHCdZvad1tunURaSsHHMsFYQ3H7oQj-ZSYWOfr1KxMaIo4pWaVHrW8qsCMLmqdNfubR54GmTh"
                 "M4cA2ZdNZa8neVT8jUvzR1YX-5cz7sp2gWbW9LAwejoXDtk")
        auth_data = "type = InfrastructureManager; token = %s\\n" % token
        for line in auth_data_lines:
            if line.find("type = InfrastructureManager") == -1:
                auth_data += line.strip() + "\\n"

        self.server.request('GET', "/infrastructures",
                            headers={'AUTHORIZATION': auth_data})
        resp = self.server.getresponse()
        output = str(resp.read())
        self.assertEqual(resp.status, 401,
                         msg="ERROR using an invalid token. A 401 error is expected:" + output)

    def test_15_get_incorrect_info(self):
        server = httplib.HTTPConnection(HOSTNAME, TEST_PORT)
        server.request('GET', "/infrastructures/999999",
                            headers={'AUTHORIZATION': self.auth_data})
        resp = server.getresponse()
        resp.read()
        server.close()
        self.assertEqual(resp.status, 404,
                         msg="Incorrect error message: " + str(resp.status))

    def test_16_get_incorrect_info_json(self):
        server = httplib.HTTPConnection(HOSTNAME, TEST_PORT)
        server.request('GET', "/infrastructures/999999", headers={
                            'AUTHORIZATION': self.auth_data, 'Accept': 'application/json'})
        resp = server.getresponse()
        output = resp.read()
        server.close()
        self.assertEqual(resp.status, 404,
                         msg="Incorrect error message: " + str(resp.status))
        res = json.loads(output)
        self.assertEqual(res['code'], 404,
                         msg="Incorrect error message: " + output)

    def test_18_get_info_without_auth_data(self):
        server = httplib.HTTPConnection(HOSTNAME, TEST_PORT)
        server.request('GET', "/infrastructures/0")
        resp = server.getresponse()
        resp.read()
        server.close()
        self.assertEqual(resp.status, 401,
                         msg="Incorrect error message: " + str(resp.status))

    def test_20_create(self):
        server = httplib.HTTPConnection(HOSTNAME, TEST_PORT)
        radl = read_file_as_string('../files/test_simple.radl')

        server.request('POST', "/infrastructures", body=radl,
                            headers={'AUTHORIZATION': self.auth_data})
        resp = server.getresponse()
        output = str(resp.read())
        server.close()
        self.assertEqual(resp.status, 200,
                         msg="ERROR creating the infrastructure:" + output)

        self.__class__.inf_id = str(os.path.basename(output))

        all_configured = self.wait_inf_state(VirtualMachine.CONFIGURED, 600)
        self.assertTrue(
            all_configured, msg="ERROR waiting the infrastructure to be configured (timeout).")

    def test_22_get_forbidden_info(self):
        server = httplib.HTTPConnection(HOSTNAME, TEST_PORT)
        server.request('GET', "/infrastructures/" + self.inf_id,
                            headers={'AUTHORIZATION': ("type = InfrastructureManager; "
                                                       "username = some; password = other")})
        resp = server.getresponse()
        resp.read()
        server.close()
        self.assertEqual(resp.status, 403,
                         msg="Incorrect error message: " + str(resp.status))
 
    def test_30_get_vm_info(self):
        server = httplib.HTTPConnection(HOSTNAME, TEST_PORT)
        server.request('GET', "/infrastructures/" + self.inf_id,
                            headers={'AUTHORIZATION': self.auth_data})
        resp = server.getresponse()
        output = str(resp.read())
        server.close()
        self.assertEqual(resp.status, 200,
                         msg="ERROR getting the infrastructure info:" + output)
        vm_ids = output.split("\n")
 
        vm_uri = uriparse(vm_ids[0])
        server = httplib.HTTPConnection(HOSTNAME, TEST_PORT)
        server.request('GET', vm_uri[2], headers={
                            'AUTHORIZATION': self.auth_data})
        resp = server.getresponse()
        output = str(resp.read())
        server.close()
        self.assertEqual(resp.status, 200,
                         msg="ERROR getting VM info:" + output)
 
    def test_32_get_vm_contmsg(self):
        server = httplib.HTTPConnection(HOSTNAME, TEST_PORT)
        server.request('GET', "/infrastructures/" + self.inf_id,
                            headers={'AUTHORIZATION': self.auth_data})
        resp = server.getresponse()
        output = str(resp.read())
        server.close()
        self.assertEqual(resp.status, 200,
                         msg="ERROR getting the infrastructure info:" + output)
        vm_ids = output.split("\n")
 
        vm_uri = uriparse(vm_ids[0])
        server = httplib.HTTPConnection(HOSTNAME, TEST_PORT)
        server.request(
            'GET', vm_uri[2] + "/contmsg", headers={'AUTHORIZATION': self.auth_data})
        resp = server.getresponse()
        output = str(resp.read())
        server.close()
        self.assertEqual(resp.status, 200,
                         msg="ERROR getting VM contmsg:" + output)
        self.assertEqual(
            len(output), 0, msg="Incorrect VM contextualization message: " + output)
 
    def test_33_get_contmsg(self):
        server = httplib.HTTPConnection(HOSTNAME, TEST_PORT)
        server.request('GET', "/infrastructures/" + self.inf_id +
                            "/contmsg", headers={'AUTHORIZATION': self.auth_data})
        resp = server.getresponse()
        output = str(resp.read())
        server.close()
        self.assertEqual(resp.status, 200,
                         msg="ERROR getting the infrastructure info:" + output)
        self.assertGreater(
            len(output), 30, msg="Incorrect contextualization message: " + output)
 
    def test_34_get_radl(self):
        server = httplib.HTTPConnection(HOSTNAME, TEST_PORT)
        server.request('GET', "/infrastructures/" + self.inf_id +
                            "/radl", headers={'AUTHORIZATION': self.auth_data})
        resp = server.getresponse()
        output = str(resp.read())
        server.close()
        self.assertEqual(resp.status, 200,
                         msg="ERROR getting the infrastructure RADL:" + output)
        try:
            radl_parse.parse_radl(output)
        except Exception, ex:
            self.assertTrue(
                False, msg="ERROR parsing the RADL returned by GetInfrastructureRADL: " + str(ex))
 
    def test_35_get_vm_property(self):
        server = httplib.HTTPConnection(HOSTNAME, TEST_PORT)
        server.request('GET', "/infrastructures/" + self.inf_id,
                            headers={'AUTHORIZATION': self.auth_data})
        resp = server.getresponse()
        output = str(resp.read())
        server.close()
        self.assertEqual(resp.status, 200,
                         msg="ERROR getting the infrastructure info:" + output)
        vm_ids = output.split("\n")
 
        vm_uri = uriparse(vm_ids[0])
        server = httplib.HTTPConnection(HOSTNAME, TEST_PORT)
        server.request(
            'GET', vm_uri[2] + "/state", headers={'AUTHORIZATION': self.auth_data})
        resp = server.getresponse()
        output = str(resp.read())
        server.close()
        self.assertEqual(resp.status, 200,
                         msg="ERROR getting VM property:" + output)
 
    def test_40_addresource(self):
        server = httplib.HTTPConnection(HOSTNAME, TEST_PORT)
        server.request('POST', "/infrastructures/" + self.inf_id,
                            body=RADL_ADD, headers={'AUTHORIZATION': self.auth_data})
        resp = server.getresponse()
        output = str(resp.read())
        server.close()
        self.assertEqual(resp.status, 200,
                         msg="ERROR adding resources:" + output)
 
        server = httplib.HTTPConnection(HOSTNAME, TEST_PORT)
        server.request('GET', "/infrastructures/" + self.inf_id,
                            headers={'AUTHORIZATION': self.auth_data})
        resp = server.getresponse()
        output = str(resp.read())
        server.close()
        self.assertEqual(resp.status, 200,
                         msg="ERROR getting the infrastructure info:" + output)
        vm_ids = output.split("\n")
        self.assertEqual(len(vm_ids), 2, msg=("ERROR getting infrastructure info: Incorrect number of VMs(" +
                                              str(len(vm_ids)) + "). It must be 2"))
        all_configured = self.wait_inf_state(VirtualMachine.CONFIGURED, 600)
        self.assertTrue(
            all_configured, msg="ERROR waiting the infrastructure to be configured (timeout).")
 
    def test_45_getstate(self):
        server = httplib.HTTPConnection(HOSTNAME, TEST_PORT)
        server.request('GET', "/infrastructures/" + self.inf_id +
                            "/state", headers={'AUTHORIZATION': self.auth_data})
        resp = server.getresponse()
        output = str(resp.read())
        server.close()
        self.assertEqual(
            resp.status, 200, msg="ERROR getting the infrastructure state:" + output)
        res = json.loads(output)
        state = res['state']['state']
        vm_states = res['state']['vm_states']
        self.assertEqual(state, "configured", msg="Unexpected inf state: " +
                         state + ". It must be 'configured'.")
        for vm_id, vm_state in vm_states.iteritems():
            self.assertEqual(vm_state, "configured", msg="Unexpected vm state: " +
                             vm_state + " in VM ID " + str(vm_id) + ". It must be 'configured'.")
 
    def test_46_removeresource(self):
        server = httplib.HTTPConnection(HOSTNAME, TEST_PORT)
        server.request('GET', "/infrastructures/" + self.inf_id,
                            headers={'AUTHORIZATION': self.auth_data})
        resp = server.getresponse()
        output = str(resp.read())
        server.close()
        self.assertEqual(resp.status, 200,
                         msg="ERROR getting the infrastructure info:" + output)
        vm_ids = output.split("\n")
 
        vm_uri = uriparse(vm_ids[1])
        server = httplib.HTTPConnection(HOSTNAME, TEST_PORT)
        server.request('DELETE', vm_uri[2], headers={
                            'AUTHORIZATION': self.auth_data})
        resp = server.getresponse()
        output = str(resp.read())
        server.close()
        self.assertEqual(resp.status, 200,
                         msg="ERROR removing resources:" + output)
 
        server = httplib.HTTPConnection(HOSTNAME, TEST_PORT)
        server.request('GET', "/infrastructures/" + self.inf_id,
                            headers={'AUTHORIZATION': self.auth_data})
        resp = server.getresponse()
        output = str(resp.read())
        server.close()
        self.assertEqual(resp.status, 200,
                         msg="ERROR getting the infrastructure info:" + output)
        vm_ids = output.split("\n")
        self.assertEqual(len(vm_ids), 1, msg=("ERROR getting infrastructure info: Incorrect number of VMs(" +
                                              str(len(vm_ids)) + "). It must be 1"))
 
        all_configured = self.wait_inf_state(VirtualMachine.CONFIGURED, 300)
        self.assertTrue(
            all_configured, msg="ERROR waiting the infrastructure to be configured (timeout).")
 
    def test_47_addresource_noconfig(self):
        server = httplib.HTTPConnection(HOSTNAME, TEST_PORT)
        server.request('POST', "/infrastructures/" + self.inf_id + "?context=0",
                            body=RADL_ADD, headers={'AUTHORIZATION': self.auth_data})
        resp = server.getresponse()
        output = str(resp.read())
        server.close()
        self.assertEqual(resp.status, 200,
                         msg="ERROR adding resources:" + output)
 
    def test_50_removeresource_noconfig(self):
        server = httplib.HTTPConnection(HOSTNAME, TEST_PORT)
        server.request('GET', "/infrastructures/" + self.inf_id +
                            "?context=0", headers={'AUTHORIZATION': self.auth_data})
        resp = server.getresponse()
        output = str(resp.read())
        server.close()
        self.assertEqual(resp.status, 200,
                         msg="ERROR getting the infrastructure info:" + output)
        vm_ids = output.split("\n")
 
        vm_uri = uriparse(vm_ids[1])
        server = httplib.HTTPConnection(HOSTNAME, TEST_PORT)
        server.request('DELETE', vm_uri[2], headers={
                            'AUTHORIZATION': self.auth_data})
        resp = server.getresponse()
        output = str(resp.read())
        server.close()
        self.assertEqual(resp.status, 200,
                         msg="ERROR removing resources:" + output)
 
        server = httplib.HTTPConnection(HOSTNAME, TEST_PORT)
        server.request('GET', "/infrastructures/" + self.inf_id,
                            headers={'AUTHORIZATION': self.auth_data})
        resp = server.getresponse()
        output = str(resp.read())
        server.close()
        self.assertEqual(resp.status, 200,
                         msg="ERROR getting the infrastructure info:" + output)
        vm_ids = output.split("\n")
        self.assertEqual(len(vm_ids), 1, msg=("ERROR getting infrastructure info: Incorrect number of VMs(" +
                                              str(len(vm_ids)) + "). It must be 1"))
 
    def test_55_reconfigure(self):
        server = httplib.HTTPConnection(HOSTNAME, TEST_PORT)
        server.request('PUT', "/infrastructures/" + self.inf_id +
                            "/reconfigure", headers={'AUTHORIZATION': self.auth_data})
        resp = server.getresponse()
        output = str(resp.read())
        server.close()
        self.assertEqual(resp.status, 200, msg="ERROR reconfiguring:" + output)
 
        all_configured = self.wait_inf_state(VirtualMachine.CONFIGURED, 300)
        self.assertTrue(
            all_configured, msg="ERROR waiting the infrastructure to be configured (timeout).")
 
    def test_57_reconfigure_list(self):
        server = httplib.HTTPConnection(HOSTNAME, TEST_PORT)
        server.request('PUT', "/infrastructures/" + self.inf_id +
                            "/reconfigure?vm_list=0", headers={'AUTHORIZATION': self.auth_data})
        resp = server.getresponse()
        output = str(resp.read())
        server.close()
        self.assertEqual(resp.status, 200, msg="ERROR reconfiguring:" + output)
 
        all_configured = self.wait_inf_state(VirtualMachine.CONFIGURED, 300)
        self.assertTrue(
            all_configured, msg="ERROR waiting the infrastructure to be configured (timeout).")

    def test_60_stop(self):
        time.sleep(10)
        server = httplib.HTTPConnection(HOSTNAME, TEST_PORT)
        server.request('PUT', "/infrastructures/" + self.inf_id + "/stop",
                            headers={'AUTHORIZATION': self.auth_data})
        resp = server.getresponse()
        output = str(resp.read())
        server.close()
        self.assertEqual(resp.status, 200,
                         msg="ERROR stopping the infrastructure:" + output)
        time.sleep(10)

        all_stopped = self.wait_inf_state(
            VirtualMachine.STOPPED, 120, [VirtualMachine.RUNNING])
        self.assertTrue(
            all_stopped, msg="ERROR waiting the infrastructure to be stopped (timeout).")

    def test_70_start(self):
        # To assure the VM is stopped
        time.sleep(10)
        server = httplib.HTTPConnection(HOSTNAME, TEST_PORT)
        server.request('PUT', "/infrastructures/" + self.inf_id + "/start",
                            headers={'AUTHORIZATION': self.auth_data})
        resp = server.getresponse()
        output = str(resp.read())
        server.close()
        self.assertEqual(resp.status, 200,
                         msg="ERROR starting the infrastructure:" + output)
        time.sleep(10)

        all_configured = self.wait_inf_state(
            VirtualMachine.CONFIGURED, 120, [VirtualMachine.RUNNING])
        self.assertTrue(
            all_configured, msg="ERROR waiting the infrastructure to be started (timeout).")

    def test_80_stop_vm(self):
        time.sleep(10)
        server = httplib.HTTPConnection(HOSTNAME, TEST_PORT)
        server.request('PUT', "/infrastructures/" + self.inf_id + "/vms/0/stop",
                            headers={'AUTHORIZATION': self.auth_data})
        resp = server.getresponse()
        output = str(resp.read())
        server.close()
        self.assertEqual(resp.status, 200,
                         msg="ERROR stopping the vm:" + output)
        time.sleep(10)

        all_stopped = self.wait_inf_state(VirtualMachine.STOPPED, 120, [
                                          VirtualMachine.RUNNING], ["/infrastructures/" + self.inf_id + "/vms/0"])
        self.assertTrue(
            all_stopped, msg="ERROR waiting the infrastructure to be stopped (timeout).")

    def test_90_start_vm(self):
        # To assure the VM is stopped
        time.sleep(10)
        server = httplib.HTTPConnection(HOSTNAME, TEST_PORT)
        server.request('PUT', "/infrastructures/" + self.inf_id + "/vms/0/start",
                            headers={'AUTHORIZATION': self.auth_data})
        resp = server.getresponse()
        output = str(resp.read())
        server.close()
        self.assertEqual(resp.status, 200,
                         msg="ERROR starting the vm:" + output)
        time.sleep(10)

        all_configured = self.wait_inf_state(VirtualMachine.CONFIGURED, 120, [
                                             VirtualMachine.RUNNING], ["/infrastructures/" + self.inf_id + "/vms/0"])
        self.assertTrue(
            all_configured, msg="ERROR waiting the vm to be started (timeout).")

<<<<<<< HEAD
    def test_92_destroy(self):
        self.server.request('DELETE', "/infrastructures/" +
                            self.inf_id, headers={'Authorization': self.auth_data})
        resp = self.server.getresponse()
        output = str(resp.read())
        self.assertEqual(resp.status, 200,
                         msg="ERROR destroying the infrastructure:" + output)

    def test_93_create_tosca(self):
        """
        Test the CreateInfrastructure IM function with a TOSCA document
        """
        tosca = read_file_as_string('../files/tosca_create.yml')

        self.server.request('POST', "/infrastructures", body=tosca,
                            headers={'AUTHORIZATION': self.auth_data, 'Content-Type': 'text/yaml'})
        resp = self.server.getresponse()
        output = str(resp.read())
        self.assertEqual(resp.status, 200,
                         msg="ERROR creating the infrastructure:" + output)

        self.__class__.inf_id = str(os.path.basename(output))

        all_configured = self.wait_inf_state(VirtualMachine.CONFIGURED, 600)
        self.assertTrue(
            all_configured, msg="ERROR waiting the infrastructure to be configured (timeout).")

    def test_94_get_outputs(self):
        self.server.request('GET', "/infrastructures/" + self.inf_id +
                            "/outputs", headers={'Authorization': self.auth_data})
        resp = self.server.getresponse()
        output = str(resp.read())
        self.assertEqual(resp.status, 200,
                         msg="ERROR getting TOSCA outputs:" + output)
        res = json.loads(output)
        server_url = str(res['outputs']['server_url'][0])
        self.assertRegexpMatches(
            server_url, '\d{1,3}\.\d{1,3}\.\d{1,3}\.\d{1,3}', msg="Unexpected outputs: " + output)

    def test_95_add_tosca(self):
        """
        Test the AddResource IM function with a TOSCA document
        """
        tosca = read_file_as_string('../files/tosca_add.yml')

        self.server.request('POST', "/infrastructures/" + self.inf_id, body=tosca,
                            headers={'AUTHORIZATION': self.auth_data, 'Content-Type': 'text/yaml'})
        resp = self.server.getresponse()
        output = str(resp.read())
        self.assertEqual(resp.status, 200,
                         msg="ERROR adding resources:" + output)

        self.server.request('GET', "/infrastructures/" + self.inf_id,
                            headers={'AUTHORIZATION': self.auth_data})
        resp = self.server.getresponse()
        output = str(resp.read())
        self.assertEqual(resp.status, 200,
                         msg="ERROR getting the infrastructure info:" + output)
        vm_ids = output.split("\n")
        self.assertEqual(len(vm_ids), 3, msg=("ERROR getting infrastructure info: Incorrect number of VMs(" +
                                              str(len(vm_ids)) + "). It must be 2"))
        all_configured = self.wait_inf_state(VirtualMachine.CONFIGURED, 600)
        self.assertTrue(
            all_configured, msg="ERROR waiting the infrastructure to be configured (timeout).")

    def test_96_remove_tosca(self):
        """
        Test the RemoveResource IM function with a TOSCA document
        """
        tosca = read_file_as_string('../files/tosca_remove.yml')

        self.server.request('POST', "/infrastructures/" + self.inf_id, body=tosca,
                            headers={'AUTHORIZATION': self.auth_data, 'Content-Type': 'text/yaml'})
        resp = self.server.getresponse()
        output = str(resp.read())
        self.assertEqual(resp.status, 200,
                         msg="ERROR removing resources:" + output)

        self.server.request('GET', "/infrastructures/" + self.inf_id,
                            headers={'AUTHORIZATION': self.auth_data})
        resp = self.server.getresponse()
        output = str(resp.read())
        self.assertEqual(resp.status, 200,
                         msg="ERROR getting the infrastructure info:" + output)
        vm_ids = output.split("\n")
        self.assertEqual(len(vm_ids), 2, msg=("ERROR getting infrastructure info: Incorrect number of VMs(" +
                                              str(len(vm_ids)) + "). It must be 2"))
        all_configured = self.wait_inf_state(VirtualMachine.CONFIGURED, 600)
        self.assertTrue(
            all_configured, msg="ERROR waiting the infrastructure to be configured (timeout).")

    def test_98_destroy(self):
        self.server.request('DELETE', "/infrastructures/" +
                            self.inf_id, headers={'Authorization': self.auth_data})
        resp = self.server.getresponse()
=======
    def test_95_destroy(self):
        server = httplib.HTTPConnection(HOSTNAME, TEST_PORT)
        server.request('DELETE', "/infrastructures/" + self.inf_id,
                            headers={'Authorization': self.auth_data})
        resp = server.getresponse()
>>>>>>> 6296a604
        output = str(resp.read())
        server.close()
        self.assertEqual(resp.status, 200,
                         msg="ERROR destroying the infrastructure:" + output)

if __name__ == '__main__':
    unittest.main()<|MERGE_RESOLUTION|>--- conflicted
+++ resolved
@@ -541,12 +541,13 @@
         self.assertTrue(
             all_configured, msg="ERROR waiting the vm to be started (timeout).")
 
-<<<<<<< HEAD
     def test_92_destroy(self):
-        self.server.request('DELETE', "/infrastructures/" +
+        server = httplib.HTTPConnection(HOSTNAME, TEST_PORT)
+        server.request('DELETE', "/infrastructures/" +
                             self.inf_id, headers={'Authorization': self.auth_data})
-        resp = self.server.getresponse()
-        output = str(resp.read())
+        resp = server.getresponse()
+        output = str(resp.read())
+        server.close()
         self.assertEqual(resp.status, 200,
                          msg="ERROR destroying the infrastructure:" + output)
 
@@ -556,10 +557,12 @@
         """
         tosca = read_file_as_string('../files/tosca_create.yml')
 
-        self.server.request('POST', "/infrastructures", body=tosca,
+        server = httplib.HTTPConnection(HOSTNAME, TEST_PORT)
+        server.request('POST', "/infrastructures", body=tosca,
                             headers={'AUTHORIZATION': self.auth_data, 'Content-Type': 'text/yaml'})
-        resp = self.server.getresponse()
-        output = str(resp.read())
+        resp = server.getresponse()
+        output = str(resp.read())
+        server.close()
         self.assertEqual(resp.status, 200,
                          msg="ERROR creating the infrastructure:" + output)
 
@@ -570,10 +573,12 @@
             all_configured, msg="ERROR waiting the infrastructure to be configured (timeout).")
 
     def test_94_get_outputs(self):
-        self.server.request('GET', "/infrastructures/" + self.inf_id +
+        server = httplib.HTTPConnection(HOSTNAME, TEST_PORT)
+        server.request('GET', "/infrastructures/" + self.inf_id +
                             "/outputs", headers={'Authorization': self.auth_data})
-        resp = self.server.getresponse()
-        output = str(resp.read())
+        resp = server.getresponse()
+        output = str(resp.read())
+        server.close()
         self.assertEqual(resp.status, 200,
                          msg="ERROR getting TOSCA outputs:" + output)
         res = json.loads(output)
@@ -587,17 +592,21 @@
         """
         tosca = read_file_as_string('../files/tosca_add.yml')
 
-        self.server.request('POST', "/infrastructures/" + self.inf_id, body=tosca,
+        server = httplib.HTTPConnection(HOSTNAME, TEST_PORT)
+        server.request('POST', "/infrastructures/" + self.inf_id, body=tosca,
                             headers={'AUTHORIZATION': self.auth_data, 'Content-Type': 'text/yaml'})
-        resp = self.server.getresponse()
-        output = str(resp.read())
+        resp = server.getresponse()
+        output = str(resp.read())
+        server.close()
         self.assertEqual(resp.status, 200,
                          msg="ERROR adding resources:" + output)
 
-        self.server.request('GET', "/infrastructures/" + self.inf_id,
-                            headers={'AUTHORIZATION': self.auth_data})
-        resp = self.server.getresponse()
-        output = str(resp.read())
+        server = httplib.HTTPConnection(HOSTNAME, TEST_PORT)
+        server.request('GET', "/infrastructures/" + self.inf_id,
+                            headers={'AUTHORIZATION': self.auth_data})
+        resp = server.getresponse()
+        output = str(resp.read())
+        server.close()
         self.assertEqual(resp.status, 200,
                          msg="ERROR getting the infrastructure info:" + output)
         vm_ids = output.split("\n")
@@ -613,17 +622,21 @@
         """
         tosca = read_file_as_string('../files/tosca_remove.yml')
 
-        self.server.request('POST', "/infrastructures/" + self.inf_id, body=tosca,
+        server = httplib.HTTPConnection(HOSTNAME, TEST_PORT)
+        server.request('POST', "/infrastructures/" + self.inf_id, body=tosca,
                             headers={'AUTHORIZATION': self.auth_data, 'Content-Type': 'text/yaml'})
-        resp = self.server.getresponse()
-        output = str(resp.read())
+        resp = server.getresponse()
+        output = str(resp.read())
+        server.close()
         self.assertEqual(resp.status, 200,
                          msg="ERROR removing resources:" + output)
 
-        self.server.request('GET', "/infrastructures/" + self.inf_id,
-                            headers={'AUTHORIZATION': self.auth_data})
-        resp = self.server.getresponse()
-        output = str(resp.read())
+        server = httplib.HTTPConnection(HOSTNAME, TEST_PORT)
+        server.request('GET', "/infrastructures/" + self.inf_id,
+                            headers={'AUTHORIZATION': self.auth_data})
+        resp = server.getresponse()
+        output = str(resp.read())
+        server.close()
         self.assertEqual(resp.status, 200,
                          msg="ERROR getting the infrastructure info:" + output)
         vm_ids = output.split("\n")
@@ -634,16 +647,10 @@
             all_configured, msg="ERROR waiting the infrastructure to be configured (timeout).")
 
     def test_98_destroy(self):
-        self.server.request('DELETE', "/infrastructures/" +
+        server = httplib.HTTPConnection(HOSTNAME, TEST_PORT)
+        server.request('DELETE', "/infrastructures/" +
                             self.inf_id, headers={'Authorization': self.auth_data})
-        resp = self.server.getresponse()
-=======
-    def test_95_destroy(self):
-        server = httplib.HTTPConnection(HOSTNAME, TEST_PORT)
-        server.request('DELETE', "/infrastructures/" + self.inf_id,
-                            headers={'Authorization': self.auth_data})
-        resp = server.getresponse()
->>>>>>> 6296a604
+        resp = server.getresponse()
         output = str(resp.read())
         server.close()
         self.assertEqual(resp.status, 200,
