#! /usr/bin/env python
#
# IM - Infrastructure Manager
# Copyright (C) 2011 - GRyCAP - Universitat Politecnica de Valencia
#
# This program is free software: you can redistribute it and/or modify
# it under the terms of the GNU General Public License as published by
# the Free Software Foundation, either version 3 of the License, or
# (at your option) any later version.
#
# This program is distributed in the hope that it will be useful,
# but WITHOUT ANY WARRANTY; without even the implied warranty of
# MERCHANTABILITY or FITNESS FOR A PARTICULAR PURPOSE.  See the
# GNU General Public License for more details.
#
# You should have received a copy of the GNU General Public License
# along with this program.  If not, see <http://www.gnu.org/licenses/>.

import unittest
import os
import requests
import time
import sys
import json

sys.path.append("..")
sys.path.append(".")

from IM.VirtualMachine import VirtualMachine
from IM.uriparse import uriparse
from radl import radl_parse
from IM import __version__ as version

PID = None
RADL_ADD = "network publica\nsystem front\ndeploy front 1"
RADL_ADD_ERROR = "system wnno deploy wnno 1"
HOSTNAME = "localhost"
TEST_PORT = 8800


def read_file_as_string(file_name):
    tests_path = os.path.dirname(os.path.abspath(__file__))
    abs_file_path = os.path.join(tests_path, file_name)
    return open(abs_file_path, 'r').read()


class TestIM(unittest.TestCase):

    server = None
    auth_data = None
    inf_id = 0

    @classmethod
    def setUpClass(cls):
        cls.auth_data = read_file_as_string('../auth.dat').replace("\n", "\\n")
        cls.inf_id = "0"

    @classmethod
    def tearDownClass(cls):
        # Assure that the infrastructure is destroyed
        try:
            headers = {'AUTHORIZATION': cls.auth_data}
            url = "http://%s:%d%s" % (HOSTNAME, TEST_PORT, "/infrastructures/" + cls.inf_id)
            requests.request("DELETE", url, headers=headers)
        except Exception:
            pass

    def create_request(self, method, path, headers=None, body=None):
        if headers is None:
            headers = {'AUTHORIZATION': self.auth_data}
        elif headers != {}:
            if 'AUTHORIZATION' not in headers:
                headers['AUTHORIZATION'] = self.auth_data
        url = "http://%s:%d%s" % (HOSTNAME, TEST_PORT, path)
        return requests.request(method, url, headers=headers, data=body)

    def wait_inf_state(self, state, timeout, incorrect_states=[], vm_ids=None):
        """
        Wait for an infrastructure to have a specific state
        """
        if not vm_ids:
            resp = self.create_request("GET", "/infrastructures/" + self.inf_id)
            self.assertEqual(resp.status_code, 200,
                             msg="ERROR getting infrastructure info:" + resp.text)

            vm_ids = resp.text.split("\n")
        else:
            pass

        err_states = [VirtualMachine.FAILED,
                      VirtualMachine.OFF, VirtualMachine.UNCONFIGURED]
        err_states.extend(incorrect_states)

        wait = 0
        all_ok = False
        while not all_ok and wait < timeout:
            all_ok = True
            for vm_id in vm_ids:
                vm_uri = uriparse(vm_id)
                resp = self.create_request("GET", vm_uri[2] + "/state")
                vm_state = resp.text

                self.assertEqual(resp.status_code, 200,
                                 msg="ERROR getting VM info:" + vm_state)

                if vm_state == VirtualMachine.UNCONFIGURED:
                    resp = self.create_request("GET", "/infrastructures/" + self.inf_id + "/contmsg")
                    print resp.text

                self.assertFalse(vm_state in err_states, msg=("ERROR waiting for a state. '%s' state was expected "
                                                              "and '%s' was obtained in the VM %s" % (state,
                                                                                                      vm_state,
                                                                                                      vm_uri)))

                if vm_state in err_states:
                    return False
                elif vm_state != state:
                    all_ok = False

            if not all_ok:
                wait += 5
                time.sleep(5)

        return all_ok

    def test_05_version(self):
        resp = self.create_request("GET", "/version")
        self.assertEqual(resp.status_code, 200,
                         msg="ERROR getting IM version:" + resp.text)
        self.assertEqual(
            resp.text, version, msg="Incorrect version. Expected %s, obtained: %s" % (version, resp.text))

    def test_10_list(self):
        resp = self.create_request("GET", "/infrastructures")
        self.assertEqual(resp.status_code, 200,
                         msg="ERROR listing user infrastructures:" + resp.text)

    def test_12_list_with_incorrect_token(self):
        auth_data_lines = read_file_as_string('../auth.dat').split("\n")
        token = ("eyJraWQiOiJyc2ExIiwiYWxnIjoiUlMyNTYifQ.eyJzdWIiOiJkYzVkNWFiNy02ZGI5LTQwNzktOTg1Yy04MGFjMDUwMTcwNjYi"
                 "LCJpc3MiOiJodHRwczpcL1wvaWFtLXRlc3QuaW5kaWdvLWRhdGFjbG91ZC5ldVwvIiwiZXhwIjoxNDYyODY5MjgxLCJpYXQiOjE"
                 "0NjI4NjU2ODEsImp0aSI6Ijc1M2M4ZTI1LWU3MGMtNGI5MS05YWJhLTcxNDI5NTg3MzUzOSJ9.iA9nv7QdkmfgJPSQ_77_eKrvh"
                 "P1xwZ1Z91xzrZ0Bzue0ark4qRMlHCdZvad1tunURaSsHHMsFYQ3H7oQj-ZSYWOfr1KxMaIo4pWaVHrW8qsCMLmqdNfubR54GmTh"
                 "M4cA2ZdNZa8neVT8jUvzR1YX-5cz7sp2gWbW9LAwejoXDtk")
        auth_data = "type = InfrastructureManager; token = %s\\n" % token
        for line in auth_data_lines:
            if line.find("type = InfrastructureManager") == -1:
                auth_data += line.strip() + "\\n"

        server = httplib.HTTPConnection(HOSTNAME, TEST_PORT)
        server.request('GET', "/infrastructures",
                       headers={'AUTHORIZATION': auth_data})
        resp = server.getresponse()
        output = str(resp.read())
        server.close()
        self.assertEqual(resp.status, 401,
                         msg="ERROR using an invalid token. A 401 error is expected:" + output)

    def test_15_get_incorrect_info(self):
        resp = self.create_request("GET", "/infrastructures/999999")
        self.assertEqual(resp.status_code, 404,
                         msg="Incorrect error code: %d" % resp.status_code)

    def test_16_get_incorrect_info_json(self):
        resp = self.create_request("GET", "/infrastructures/999999", headers={'Accept': 'application/json'})
        self.assertEqual(resp.status_code, 404,
                         msg="Incorrect error code: %d" % resp.status_code)
        res = json.loads(resp.text)
        self.assertEqual(res['code'], 404,
                         msg="Incorrect error message: " + resp.text)

    def test_18_get_info_without_auth_data(self):
        resp = self.create_request("GET", "/infrastructures/0", headers={})
        self.assertEqual(resp.status_code, 401,
                         msg="Incorrect error code: %d" % resp.status_code)

    def test_20_create(self):
        radl = read_file_as_string('../files/test_simple.radl')
        resp = self.create_request("POST", "/infrastructures", body=radl)
        self.assertEqual(resp.status_code, 200,
                         msg="ERROR creating the infrastructure:" + resp.text)

        self.__class__.inf_id = str(os.path.basename(resp.text))

        all_configured = self.wait_inf_state(VirtualMachine.CONFIGURED, 600)
        self.assertTrue(
            all_configured, msg="ERROR waiting the infrastructure to be configured (timeout).")

    def test_22_get_forbidden_info(self):
        resp = self.create_request("GET", "/infrastructures/" + self.inf_id,
                                   headers={'AUTHORIZATION': ("type = InfrastructureManager; "
                                                              "username = some; password = other")})

        self.assertEqual(resp.status_code, 403,
                         msg="Incorrect error code: %d" % resp.status_code)

    def test_30_get_vm_info(self):
        resp = self.create_request("GET", "/infrastructures/" + self.inf_id)
        self.assertEqual(resp.status_code, 200,
                         msg="ERROR getting the infrastructure info:" + resp.text)
        vm_ids = resp.text.split("\n")

        vm_uri = uriparse(vm_ids[0])
        resp = self.create_request("GET", vm_uri[2])
        self.assertEqual(resp.status_code, 200,
                         msg="ERROR getting VM info:" + resp.text)

    def test_32_get_vm_contmsg(self):
        resp = self.create_request("GET", "/infrastructures/" + self.inf_id)
        self.assertEqual(resp.status_code, 200,
                         msg="ERROR getting the infrastructure info:" + resp.text)
        vm_ids = resp.text.split("\n")

        vm_uri = uriparse(vm_ids[0])
        resp = self.create_request("GET", vm_uri[2] + "/contmsg")
        self.assertEqual(resp.status_code, 200,
                         msg="ERROR getting VM contmsg:" + resp.text)
        self.assertEqual(
            len(resp.text), 0, msg="Incorrect VM contextualization message: " + resp.text)

    def test_33_get_contmsg(self):
        resp = self.create_request("GET", "/infrastructures/" + self.inf_id + "/contmsg")
        self.assertEqual(resp.status_code, 200,
                         msg="ERROR getting the infrastructure info:" + resp.text)
        self.assertGreater(
            len(resp.text), 30, msg="Incorrect contextualization message: " + resp.text)

    def test_34_get_radl(self):
        resp = self.create_request("GET", "/infrastructures/" + self.inf_id + "/radl")
        self.assertEqual(resp.status_code, 200,
                         msg="ERROR getting the infrastructure RADL:" + resp.text)
        try:
            radl_parse.parse_radl(resp.text)
        except Exception, ex:
            self.assertTrue(
                False, msg="ERROR parsing the RADL returned by GetInfrastructureRADL: " + str(ex))

    def test_35_get_vm_property(self):
        resp = self.create_request("GET", "/infrastructures/" + self.inf_id)
        self.assertEqual(resp.status_code, 200,
                         msg="ERROR getting the infrastructure info:" + resp.text)
        vm_ids = resp.text.split("\n")

        vm_uri = uriparse(vm_ids[0])
        resp = self.create_request("GET", vm_uri[2] + "/state")
        self.assertEqual(resp.status_code, 200,
                         msg="ERROR getting VM property:" + resp.text)

    def test_40_addresource(self):
        resp = self.create_request("POST", "/infrastructures/" + self.inf_id, body=RADL_ADD)
        self.assertEqual(resp.status_code, 200,
                         msg="ERROR adding resources:" + resp.text)

        resp = self.create_request("GET", "/infrastructures/" + self.inf_id)
        self.assertEqual(resp.status_code, 200,
                         msg="ERROR getting the infrastructure info:" + resp.text)
        vm_ids = resp.text.split("\n")
        self.assertEqual(len(vm_ids), 2, msg=("ERROR getting infrastructure info: Incorrect number of VMs(" +
                                              str(len(vm_ids)) + "). It must be 2"))
        all_configured = self.wait_inf_state(VirtualMachine.CONFIGURED, 600)
        self.assertTrue(
            all_configured, msg="ERROR waiting the infrastructure to be configured (timeout).")

    def test_45_getstate(self):
        resp = self.create_request("GET", "/infrastructures/" + self.inf_id + "/state")
        self.assertEqual(
            resp.status_code, 200, msg="ERROR getting the infrastructure state:" + resp.text)
        res = json.loads(resp.text)
        state = res['state']['state']
        vm_states = res['state']['vm_states']
        self.assertEqual(state, "configured", msg="Unexpected inf state: " +
                         state + ". It must be 'configured'.")
        for vm_id, vm_state in vm_states.iteritems():
            self.assertEqual(vm_state, "configured", msg="Unexpected vm state: " +
                             vm_state + " in VM ID " + str(vm_id) + ". It must be 'configured'.")

    def test_46_removeresource(self):
        resp = self.create_request("GET", "/infrastructures/" + self.inf_id)
        self.assertEqual(resp.status_code, 200,
                         msg="ERROR getting the infrastructure info:" + resp.text)
        vm_ids = resp.text.split("\n")

        vm_uri = uriparse(vm_ids[1])
        resp = self.create_request("DELETE", vm_uri[2])
        self.assertEqual(resp.status_code, 200,
                         msg="ERROR removing resources:" + resp.text)

        resp = self.create_request("GET", "/infrastructures/" + self.inf_id)
        self.assertEqual(resp.status_code, 200,
                         msg="ERROR getting the infrastructure info:" + resp.text)
        vm_ids = resp.text.split("\n")
        self.assertEqual(len(vm_ids), 1, msg=("ERROR getting infrastructure info: Incorrect number of VMs(" +
                                              str(len(vm_ids)) + "). It must be 1"))

        all_configured = self.wait_inf_state(VirtualMachine.CONFIGURED, 300)
        self.assertTrue(
            all_configured, msg="ERROR waiting the infrastructure to be configured (timeout).")

    def test_47_addresource_noconfig(self):
        resp = self.create_request("POST", "/infrastructures/" + self.inf_id + "?context=0", body=RADL_ADD)
        self.assertEqual(resp.status_code, 200,
                         msg="ERROR adding resources:" + resp.text)

        resp = self.create_request("GET", "/infrastructures/" + self.inf_id)
        self.assertEqual(resp.status_code, 200,
                         msg="ERROR getting the infrastructure info:" + resp.text)
        vm_ids = resp.text.split("\n")
        self.assertEqual(len(vm_ids), 2, msg=("ERROR getting infrastructure info: Incorrect number of VMs(" +
                                              str(len(vm_ids)) + "). It must be 2"))

    def test_50_removeresource_noconfig(self):
        resp = self.create_request("GET", "/infrastructures/" + self.inf_id)
        self.assertEqual(resp.status_code, 200,
                         msg="ERROR getting the infrastructure info:" + resp.text)
        vm_ids = resp.text.split("\n")

        vm_uri = uriparse(vm_ids[1])
        resp = self.create_request("DELETE", vm_uri[2] + "?context=0")
        self.assertEqual(resp.status_code, 200,
                         msg="ERROR removing resources:" + resp.text)

        resp = self.create_request("GET", "/infrastructures/" + self.inf_id)
        self.assertEqual(resp.status_code, 200,
                         msg="ERROR getting the infrastructure info:" + resp.text)
        vm_ids = resp.text.split("\n")
        self.assertEqual(len(vm_ids), 1, msg=("ERROR getting infrastructure info: Incorrect number of VMs(" +
                                              str(len(vm_ids)) + "). It must be 1"))

    def test_55_reconfigure(self):
        resp = self.create_request("PUT", "/infrastructures/" + self.inf_id + "/reconfigure")
        self.assertEqual(resp.status_code, 200, msg="ERROR reconfiguring:" + resp.text)

        all_configured = self.wait_inf_state(VirtualMachine.CONFIGURED, 300)
        self.assertTrue(
            all_configured, msg="ERROR waiting the infrastructure to be configured (timeout).")

    def test_57_reconfigure_list(self):
        resp = self.create_request("PUT", "/infrastructures/" + self.inf_id + "/reconfigure?vm_list=0")
        self.assertEqual(resp.status_code, 200, msg="ERROR reconfiguring:" + resp.text)

        all_configured = self.wait_inf_state(VirtualMachine.CONFIGURED, 300)
        self.assertTrue(
            all_configured, msg="ERROR waiting the infrastructure to be configured (timeout).")

    def test_60_stop(self):
        time.sleep(10)
        resp = self.create_request("PUT", "/infrastructures/" + self.inf_id + "/stop")
        self.assertEqual(resp.status_code, 200,
                         msg="ERROR stopping the infrastructure:" + resp.text)
        time.sleep(10)

        all_stopped = self.wait_inf_state(
            VirtualMachine.STOPPED, 120, [VirtualMachine.RUNNING])
        self.assertTrue(
            all_stopped, msg="ERROR waiting the infrastructure to be stopped (timeout).")

    def test_70_start(self):
        # To assure the VM is stopped
        time.sleep(10)
        resp = self.create_request("PUT", "/infrastructures/" + self.inf_id + "/start")
        self.assertEqual(resp.status_code, 200,
                         msg="ERROR starting the infrastructure:" + resp.text)
        time.sleep(10)

        all_configured = self.wait_inf_state(
            VirtualMachine.CONFIGURED, 120, [VirtualMachine.RUNNING])
        self.assertTrue(
            all_configured, msg="ERROR waiting the infrastructure to be started (timeout).")

    def test_80_stop_vm(self):
        time.sleep(10)
        resp = self.create_request("PUT", "/infrastructures/" + self.inf_id + "/vms/0/stop")
        self.assertEqual(resp.status_code, 200,
                         msg="ERROR stopping the vm:" + resp.text)
        time.sleep(10)

        all_stopped = self.wait_inf_state(VirtualMachine.STOPPED, 120, [
                                          VirtualMachine.RUNNING], ["/infrastructures/" + self.inf_id + "/vms/0"])
        self.assertTrue(
            all_stopped, msg="ERROR waiting the infrastructure to be stopped (timeout).")

    def test_90_start_vm(self):
        # To assure the VM is stopped
        time.sleep(10)
        resp = self.create_request("PUT", "/infrastructures/" + self.inf_id + "/vms/0/start")
        self.assertEqual(resp.status_code, 200,
                         msg="ERROR starting the vm:" + resp.text)
        time.sleep(10)

        all_configured = self.wait_inf_state(VirtualMachine.CONFIGURED, 120, [
                                             VirtualMachine.RUNNING], ["/infrastructures/" + self.inf_id + "/vms/0"])
        self.assertTrue(
            all_configured, msg="ERROR waiting the vm to be started (timeout).")

<<<<<<< HEAD
    def test_92_destroy(self):
        server = httplib.HTTPConnection(HOSTNAME, TEST_PORT)
        server.request('DELETE', "/infrastructures/" + self.inf_id,
                       headers={'Authorization': self.auth_data})
        resp = server.getresponse()
        output = str(resp.read())
        server.close()
        self.assertEqual(resp.status, 200,
                         msg="ERROR destroying the infrastructure:" + output)

    def test_93_create_tosca(self):
        """
        Test the CreateInfrastructure IM function with a TOSCA document
        """
        tosca = read_file_as_string('../files/tosca_create.yml')

        server = httplib.HTTPConnection(HOSTNAME, TEST_PORT)
        server.request('POST', "/infrastructures", body=tosca,
                       headers={'AUTHORIZATION': self.auth_data, 'Content-Type': 'text/yaml'})
        resp = server.getresponse()
        output = str(resp.read())
        server.close()
        self.assertEqual(resp.status, 200,
                         msg="ERROR creating the infrastructure:" + output)

        self.__class__.inf_id = str(os.path.basename(output))

        all_configured = self.wait_inf_state(VirtualMachine.CONFIGURED, 600)
        self.assertTrue(
            all_configured, msg="ERROR waiting the infrastructure to be configured (timeout).")

    def test_94_get_outputs(self):
        server = httplib.HTTPConnection(HOSTNAME, TEST_PORT)
        server.request('GET', "/infrastructures/" + self.inf_id + "/outputs",
                       headers={'Authorization': self.auth_data})
        resp = server.getresponse()
        output = str(resp.read())
        server.close()
        self.assertEqual(resp.status, 200,
                         msg="ERROR getting TOSCA outputs:" + output)
        res = json.loads(output)
        server_url = str(res['outputs']['server_url'][0])
        self.assertRegexpMatches(
            server_url, '\d{1,3}\.\d{1,3}\.\d{1,3}\.\d{1,3}', msg="Unexpected outputs: " + output)

    def test_95_add_tosca(self):
        """
        Test the AddResource IM function with a TOSCA document
        """
        tosca = read_file_as_string('../files/tosca_add.yml')

        server = httplib.HTTPConnection(HOSTNAME, TEST_PORT)
        server.request('POST', "/infrastructures/" + self.inf_id, body=tosca,
                       headers={'AUTHORIZATION': self.auth_data, 'Content-Type': 'text/yaml'})
        resp = server.getresponse()
        output = str(resp.read())
        server.close()
        self.assertEqual(resp.status, 200,
                         msg="ERROR adding resources:" + output)

        server = httplib.HTTPConnection(HOSTNAME, TEST_PORT)
        server.request('GET', "/infrastructures/" + self.inf_id,
                       headers={'AUTHORIZATION': self.auth_data})
        resp = server.getresponse()
        output = str(resp.read())
        server.close()
        self.assertEqual(resp.status, 200,
                         msg="ERROR getting the infrastructure info:" + output)
        vm_ids = output.split("\n")
        self.assertEqual(len(vm_ids), 3, msg=("ERROR getting infrastructure info: Incorrect number of VMs(" +
                                              str(len(vm_ids)) + "). It must be 2"))
        all_configured = self.wait_inf_state(VirtualMachine.CONFIGURED, 600)
        self.assertTrue(
            all_configured, msg="ERROR waiting the infrastructure to be configured (timeout).")

    def test_96_remove_tosca(self):
        """
        Test the RemoveResource IM function with a TOSCA document
        """
        tosca = read_file_as_string('../files/tosca_remove.yml')

        server = httplib.HTTPConnection(HOSTNAME, TEST_PORT)
        server.request('POST', "/infrastructures/" + self.inf_id, body=tosca,
                       headers={'AUTHORIZATION': self.auth_data, 'Content-Type': 'text/yaml'})
        resp = server.getresponse()
        output = str(resp.read())
        server.close()
        self.assertEqual(resp.status, 200,
                         msg="ERROR removing resources:" + output)

        server = httplib.HTTPConnection(HOSTNAME, TEST_PORT)
        server.request('GET', "/infrastructures/" + self.inf_id,
                       headers={'AUTHORIZATION': self.auth_data})
        resp = server.getresponse()
        output = str(resp.read())
        server.close()
        self.assertEqual(resp.status, 200,
                         msg="ERROR getting the infrastructure info:" + output)
        vm_ids = output.split("\n")
        self.assertEqual(len(vm_ids), 2, msg=("ERROR getting infrastructure info: Incorrect number of VMs(" +
                                              str(len(vm_ids)) + "). It must be 2"))
        all_configured = self.wait_inf_state(VirtualMachine.CONFIGURED, 600)
        self.assertTrue(
            all_configured, msg="ERROR waiting the infrastructure to be configured (timeout).")

    def test_98_destroy(self):
        server = httplib.HTTPConnection(HOSTNAME, TEST_PORT)
        server.request('DELETE', "/infrastructures/" + self.inf_id,
                       headers={'Authorization': self.auth_data})
        resp = server.getresponse()
        output = str(resp.read())
        server.close()
        self.assertEqual(resp.status, 200,
                         msg="ERROR destroying the infrastructure:" + output)
=======
    def test_95_destroy(self):
        resp = self.create_request("DELETE", "/infrastructures/" + self.inf_id)
        self.assertEqual(resp.status_code, 200,
                         msg="ERROR destroying the infrastructure:" + resp.text)
>>>>>>> 07f0e5b9

if __name__ == '__main__':
    unittest.main()<|MERGE_RESOLUTION|>--- conflicted
+++ resolved
@@ -392,16 +392,10 @@
         self.assertTrue(
             all_configured, msg="ERROR waiting the vm to be started (timeout).")
 
-<<<<<<< HEAD
     def test_92_destroy(self):
-        server = httplib.HTTPConnection(HOSTNAME, TEST_PORT)
-        server.request('DELETE', "/infrastructures/" + self.inf_id,
-                       headers={'Authorization': self.auth_data})
-        resp = server.getresponse()
-        output = str(resp.read())
-        server.close()
-        self.assertEqual(resp.status, 200,
-                         msg="ERROR destroying the infrastructure:" + output)
+        resp = self.create_request("DELETE", "/infrastructures/" + self.inf_id)
+        self.assertEqual(resp.status_code, 200,
+                         msg="ERROR destroying the infrastructure:" + resp.text)
 
     def test_93_create_tosca(self):
         """
@@ -409,14 +403,9 @@
         """
         tosca = read_file_as_string('../files/tosca_create.yml')
 
-        server = httplib.HTTPConnection(HOSTNAME, TEST_PORT)
-        server.request('POST', "/infrastructures", body=tosca,
-                       headers={'AUTHORIZATION': self.auth_data, 'Content-Type': 'text/yaml'})
-        resp = server.getresponse()
-        output = str(resp.read())
-        server.close()
-        self.assertEqual(resp.status, 200,
-                         msg="ERROR creating the infrastructure:" + output)
+        resp = self.create_request("POST", "/infrastructures", headers={'Content-Type': 'text/yaml'}, body=tosca)
+        self.assertEqual(resp.status_code, 200,
+                         msg="ERROR creating the infrastructure:" + resp.text)
 
         self.__class__.inf_id = str(os.path.basename(output))
 
@@ -425,18 +414,13 @@
             all_configured, msg="ERROR waiting the infrastructure to be configured (timeout).")
 
     def test_94_get_outputs(self):
-        server = httplib.HTTPConnection(HOSTNAME, TEST_PORT)
-        server.request('GET', "/infrastructures/" + self.inf_id + "/outputs",
-                       headers={'Authorization': self.auth_data})
-        resp = server.getresponse()
-        output = str(resp.read())
-        server.close()
-        self.assertEqual(resp.status, 200,
-                         msg="ERROR getting TOSCA outputs:" + output)
-        res = json.loads(output)
+        resp = self.create_request("GET", "/infrastructures/" + self.inf_id + "/outputs")
+        self.assertEqual(resp.status_code, 200,
+                         msg="ERROR getting TOSCA outputs:" + resp.text)
+        res = json.loads(resp.text)
         server_url = str(res['outputs']['server_url'][0])
         self.assertRegexpMatches(
-            server_url, '\d{1,3}\.\d{1,3}\.\d{1,3}\.\d{1,3}', msg="Unexpected outputs: " + output)
+            server_url, '\d{1,3}\.\d{1,3}\.\d{1,3}\.\d{1,3}', msg="Unexpected outputs: " + resp.text)
 
     def test_95_add_tosca(self):
         """
@@ -444,24 +428,15 @@
         """
         tosca = read_file_as_string('../files/tosca_add.yml')
 
-        server = httplib.HTTPConnection(HOSTNAME, TEST_PORT)
-        server.request('POST', "/infrastructures/" + self.inf_id, body=tosca,
-                       headers={'AUTHORIZATION': self.auth_data, 'Content-Type': 'text/yaml'})
-        resp = server.getresponse()
-        output = str(resp.read())
-        server.close()
-        self.assertEqual(resp.status, 200,
-                         msg="ERROR adding resources:" + output)
-
-        server = httplib.HTTPConnection(HOSTNAME, TEST_PORT)
-        server.request('GET', "/infrastructures/" + self.inf_id,
-                       headers={'AUTHORIZATION': self.auth_data})
-        resp = server.getresponse()
-        output = str(resp.read())
-        server.close()
-        self.assertEqual(resp.status, 200,
-                         msg="ERROR getting the infrastructure info:" + output)
-        vm_ids = output.split("\n")
+        resp = self.create_request("POST", "/infrastructures/" + self.inf_id,
+                                   headers={'Content-Type': 'text/yaml'}, body=tosca)
+        self.assertEqual(resp.status_code, 200,
+                         msg="ERROR adding resources:" + resp.text)
+
+        resp = self.create_request("GET", "/infrastructures/" + self.inf_id)
+        self.assertEqual(resp.status_code, 200,
+                         msg="ERROR getting the infrastructure info:" + resp.text)
+        vm_ids = resp.text.split("\n")
         self.assertEqual(len(vm_ids), 3, msg=("ERROR getting infrastructure info: Incorrect number of VMs(" +
                                               str(len(vm_ids)) + "). It must be 2"))
         all_configured = self.wait_inf_state(VirtualMachine.CONFIGURED, 600)
@@ -474,24 +449,15 @@
         """
         tosca = read_file_as_string('../files/tosca_remove.yml')
 
-        server = httplib.HTTPConnection(HOSTNAME, TEST_PORT)
-        server.request('POST', "/infrastructures/" + self.inf_id, body=tosca,
-                       headers={'AUTHORIZATION': self.auth_data, 'Content-Type': 'text/yaml'})
-        resp = server.getresponse()
-        output = str(resp.read())
-        server.close()
-        self.assertEqual(resp.status, 200,
-                         msg="ERROR removing resources:" + output)
-
-        server = httplib.HTTPConnection(HOSTNAME, TEST_PORT)
-        server.request('GET', "/infrastructures/" + self.inf_id,
-                       headers={'AUTHORIZATION': self.auth_data})
-        resp = server.getresponse()
-        output = str(resp.read())
-        server.close()
-        self.assertEqual(resp.status, 200,
-                         msg="ERROR getting the infrastructure info:" + output)
-        vm_ids = output.split("\n")
+        resp = self.create_request("POST", "/infrastructures/" + self.inf_id,
+                                   headers={'Content-Type': 'text/yaml'}, body=tosca)
+        self.assertEqual(resp.status_code, 200,
+                         msg="ERROR removing resources:" + resp.text)
+
+        resp = self.create_request("GET", "/infrastructures/" + self.inf_id)
+        self.assertEqual(resp.status_code, 200,
+                         msg="ERROR getting the infrastructure info:" + resp.text)
+        vm_ids = resp.text.split("\n")
         self.assertEqual(len(vm_ids), 2, msg=("ERROR getting infrastructure info: Incorrect number of VMs(" +
                                               str(len(vm_ids)) + "). It must be 2"))
         all_configured = self.wait_inf_state(VirtualMachine.CONFIGURED, 600)
@@ -499,20 +465,9 @@
             all_configured, msg="ERROR waiting the infrastructure to be configured (timeout).")
 
     def test_98_destroy(self):
-        server = httplib.HTTPConnection(HOSTNAME, TEST_PORT)
-        server.request('DELETE', "/infrastructures/" + self.inf_id,
-                       headers={'Authorization': self.auth_data})
-        resp = server.getresponse()
-        output = str(resp.read())
-        server.close()
-        self.assertEqual(resp.status, 200,
-                         msg="ERROR destroying the infrastructure:" + output)
-=======
-    def test_95_destroy(self):
         resp = self.create_request("DELETE", "/infrastructures/" + self.inf_id)
         self.assertEqual(resp.status_code, 200,
                          msg="ERROR destroying the infrastructure:" + resp.text)
->>>>>>> 07f0e5b9
 
 if __name__ == '__main__':
     unittest.main()