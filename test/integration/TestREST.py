#! /usr/bin/env python
#
# IM - Infrastructure Manager
# Copyright (C) 2011 - GRyCAP - Universitat Politecnica de Valencia
#
# This program is free software: you can redistribute it and/or modify
# it under the terms of the GNU General Public License as published by
# the Free Software Foundation, either version 3 of the License, or
# (at your option) any later version.
#
# This program is distributed in the hope that it will be useful,
# but WITHOUT ANY WARRANTY; without even the implied warranty of
# MERCHANTABILITY or FITNESS FOR A PARTICULAR PURPOSE.  See the
# GNU General Public License for more details.
#
# You should have received a copy of the GNU General Public License
# along with this program.  If not, see <http://www.gnu.org/licenses/>.

import unittest
import os
import requests
import time
import sys
import json

sys.path.append("..")
sys.path.append(".")

from IM.VirtualMachine import VirtualMachine
from IM.uriparse import uriparse
from radl import radl_parse
from IM import __version__ as version

PID = None
RADL_ADD = "network publica\nsystem front\ndeploy front 1"
RADL_ADD_ERROR = "system wnno deploy wnno 1"
HOSTNAME = "localhost"
TEST_PORT = 8800


def read_file_as_string(file_name):
    tests_path = os.path.dirname(os.path.abspath(__file__))
    abs_file_path = os.path.join(tests_path, file_name)
    return open(abs_file_path, 'r').read()


class TestIM(unittest.TestCase):

    server = None
    auth_data = None
    inf_id = 0

    @classmethod
    def setUpClass(cls):
        cls.auth_data = read_file_as_string('../auth.dat').replace("\n", "\\n")
        cls.inf_id = "0"

    @classmethod
    def tearDownClass(cls):
        # Assure that the infrastructure is destroyed
        try:
            headers = {'AUTHORIZATION': cls.auth_data}
            url = "http://%s:%d%s" % (HOSTNAME, TEST_PORT, "/infrastructures/" + cls.inf_id)
            requests.request("DELETE", url, headers=headers)
        except Exception:
            pass

    def create_request(self, method, path, headers=None, body=None):
        if headers is None:
            headers = {'AUTHORIZATION': self.auth_data}
        elif headers != {}:
            if 'AUTHORIZATION' not in headers:
                headers['AUTHORIZATION'] = self.auth_data
        url = "http://%s:%d%s" % (HOSTNAME, TEST_PORT, path)
        return requests.request(method, url, headers=headers, data=body)

    def wait_inf_state(self, state, timeout, incorrect_states=[], vm_ids=None):
        """
        Wait for an infrastructure to have a specific state
        """
        if not vm_ids:
            resp = self.create_request("GET", "/infrastructures/" + self.inf_id)
            self.assertEqual(resp.status_code, 200,
                             msg="ERROR getting infrastructure info:" + resp.text)

            vm_ids = resp.text.split("\n")
        else:
            pass

        err_states = [VirtualMachine.FAILED,
                      VirtualMachine.OFF, VirtualMachine.UNCONFIGURED]
        err_states.extend(incorrect_states)

        wait = 0
        all_ok = False
        while not all_ok and wait < timeout:
            all_ok = True
            for vm_id in vm_ids:
                vm_uri = uriparse(vm_id)
                resp = self.create_request("GET", vm_uri[2] + "/state")
                vm_state = resp.text

                self.assertEqual(resp.status_code, 200,
                                 msg="ERROR getting VM info:" + vm_state)

                if vm_state == VirtualMachine.UNCONFIGURED:
                    resp = self.create_request("GET", "/infrastructures/" + self.inf_id + "/contmsg")
                    print resp.text

                self.assertFalse(vm_state in err_states, msg=("ERROR waiting for a state. '%s' state was expected "
                                                              "and '%s' was obtained in the VM %s" % (state,
                                                                                                      vm_state,
                                                                                                      vm_uri)))

                if vm_state in err_states:
                    return False
                elif vm_state != state:
                    all_ok = False

            if not all_ok:
                wait += 5
                time.sleep(5)

        return all_ok

    def test_05_version(self):
        resp = self.create_request("GET", "/version")
        self.assertEqual(resp.status_code, 200,
                         msg="ERROR getting IM version:" + resp.text)
        self.assertEqual(
            resp.text, version, msg="Incorrect version. Expected %s, obtained: %s" % (version, resp.text))

    def test_10_list(self):
        resp = self.create_request("GET", "/infrastructures")
        self.assertEqual(resp.status_code, 200,
                         msg="ERROR listing user infrastructures:" + resp.text)

    def test_15_get_incorrect_info(self):
        resp = self.create_request("GET", "/infrastructures/999999")
        self.assertEqual(resp.status_code, 404,
                         msg="Incorrect error code: %d" % resp.status_code)

    def test_16_get_incorrect_info_json(self):
        resp = self.create_request("GET", "/infrastructures/999999", headers={'Accept': 'application/json'})
        self.assertEqual(resp.status_code, 404,
                         msg="Incorrect error code: %d" % resp.status_code)
        res = json.loads(resp.text)
        self.assertEqual(res['code'], 404,
                         msg="Incorrect error message: " + resp.text)

    def test_18_get_info_without_auth_data(self):
        resp = self.create_request("GET", "/infrastructures/0", headers={})
        self.assertEqual(resp.status_code, 401,
                         msg="Incorrect error code: %d" % resp.status_code)

    def test_20_create(self):
        radl = read_file_as_string('../files/test_simple.radl')
        resp = self.create_request("POST", "/infrastructures", body=radl)
        self.assertEqual(resp.status_code, 200,
                         msg="ERROR creating the infrastructure:" + resp.text)

        self.__class__.inf_id = str(os.path.basename(resp.text))

        all_configured = self.wait_inf_state(VirtualMachine.CONFIGURED, 600)
        self.assertTrue(
            all_configured, msg="ERROR waiting the infrastructure to be configured (timeout).")

    def test_22_get_forbidden_info(self):
        resp = self.create_request("GET", "/infrastructures/" + self.inf_id,
                                   headers={'AUTHORIZATION': ("type = InfrastructureManager; "
                                                              "username = some; password = other")})

        self.assertEqual(resp.status_code, 403,
                         msg="Incorrect error code: %d" % resp.status_code)

    def test_30_get_vm_info(self):
        resp = self.create_request("GET", "/infrastructures/" + self.inf_id)
        self.assertEqual(resp.status_code, 200,
                         msg="ERROR getting the infrastructure info:" + resp.text)
        vm_ids = resp.text.split("\n")

        vm_uri = uriparse(vm_ids[0])
        resp = self.create_request("GET", vm_uri[2])
        self.assertEqual(resp.status_code, 200,
                         msg="ERROR getting VM info:" + resp.text)

    def test_32_get_vm_contmsg(self):
        resp = self.create_request("GET", "/infrastructures/" + self.inf_id)
        self.assertEqual(resp.status_code, 200,
                         msg="ERROR getting the infrastructure info:" + resp.text)
        vm_ids = resp.text.split("\n")

        vm_uri = uriparse(vm_ids[0])
        resp = self.create_request("GET", vm_uri[2] + "/contmsg")
        self.assertEqual(resp.status_code, 200,
                         msg="ERROR getting VM contmsg:" + resp.text)
        self.assertEqual(
            len(resp.text), 0, msg="Incorrect VM contextualization message: " + resp.text)

    def test_33_get_contmsg(self):
        resp = self.create_request("GET", "/infrastructures/" + self.inf_id + "/contmsg")
        self.assertEqual(resp.status_code, 200,
                         msg="ERROR getting the infrastructure info:" + resp.text)
        self.assertGreater(
            len(resp.text), 30, msg="Incorrect contextualization message: " + resp.text)

    def test_34_get_radl(self):
        resp = self.create_request("GET", "/infrastructures/" + self.inf_id + "/radl")
        self.assertEqual(resp.status_code, 200,
                         msg="ERROR getting the infrastructure RADL:" + resp.text)
        try:
<<<<<<< HEAD
            radl_parse.parse_radl(output)
        except Exception as ex:
=======
            radl_parse.parse_radl(resp.text)
        except Exception, ex:
>>>>>>> 5c0b3202
            self.assertTrue(
                False, msg="ERROR parsing the RADL returned by GetInfrastructureRADL: " + str(ex))

    def test_35_get_vm_property(self):
        resp = self.create_request("GET", "/infrastructures/" + self.inf_id)
        self.assertEqual(resp.status_code, 200,
                         msg="ERROR getting the infrastructure info:" + resp.text)
        vm_ids = resp.text.split("\n")

        vm_uri = uriparse(vm_ids[0])
        resp = self.create_request("GET", vm_uri[2] + "/state")
        self.assertEqual(resp.status_code, 200,
                         msg="ERROR getting VM property:" + resp.text)

    def test_40_addresource(self):
        resp = self.create_request("POST", "/infrastructures/" + self.inf_id, body=RADL_ADD)
        self.assertEqual(resp.status_code, 200,
                         msg="ERROR adding resources:" + resp.text)

        resp = self.create_request("GET", "/infrastructures/" + self.inf_id)
        self.assertEqual(resp.status_code, 200,
                         msg="ERROR getting the infrastructure info:" + resp.text)
        vm_ids = resp.text.split("\n")
        self.assertEqual(len(vm_ids), 2, msg=("ERROR getting infrastructure info: Incorrect number of VMs(" +
                                              str(len(vm_ids)) + "). It must be 2"))
        all_configured = self.wait_inf_state(VirtualMachine.CONFIGURED, 600)
        self.assertTrue(
            all_configured, msg="ERROR waiting the infrastructure to be configured (timeout).")

    def test_45_getstate(self):
        resp = self.create_request("GET", "/infrastructures/" + self.inf_id + "/state")
        self.assertEqual(
            resp.status_code, 200, msg="ERROR getting the infrastructure state:" + resp.text)
        res = json.loads(resp.text)
        state = res['state']['state']
        vm_states = res['state']['vm_states']
        self.assertEqual(state, "configured", msg="Unexpected inf state: " +
                         state + ". It must be 'configured'.")
        for vm_id, vm_state in vm_states.items():
            self.assertEqual(vm_state, "configured", msg="Unexpected vm state: " +
                             vm_state + " in VM ID " + str(vm_id) + ". It must be 'configured'.")

    def test_46_removeresource(self):
        resp = self.create_request("GET", "/infrastructures/" + self.inf_id)
        self.assertEqual(resp.status_code, 200,
                         msg="ERROR getting the infrastructure info:" + resp.text)
        vm_ids = resp.text.split("\n")

        vm_uri = uriparse(vm_ids[1])
        resp = self.create_request("DELETE", vm_uri[2])
        self.assertEqual(resp.status_code, 200,
                         msg="ERROR removing resources:" + resp.text)

        resp = self.create_request("GET", "/infrastructures/" + self.inf_id)
        self.assertEqual(resp.status_code, 200,
                         msg="ERROR getting the infrastructure info:" + resp.text)
        vm_ids = resp.text.split("\n")
        self.assertEqual(len(vm_ids), 1, msg=("ERROR getting infrastructure info: Incorrect number of VMs(" +
                                              str(len(vm_ids)) + "). It must be 1"))

        all_configured = self.wait_inf_state(VirtualMachine.CONFIGURED, 300)
        self.assertTrue(
            all_configured, msg="ERROR waiting the infrastructure to be configured (timeout).")

    def test_47_addresource_noconfig(self):
        resp = self.create_request("POST", "/infrastructures/" + self.inf_id + "?context=0", body=RADL_ADD)
        self.assertEqual(resp.status_code, 200,
                         msg="ERROR adding resources:" + resp.text)

        resp = self.create_request("GET", "/infrastructures/" + self.inf_id)
        self.assertEqual(resp.status_code, 200,
                         msg="ERROR getting the infrastructure info:" + resp.text)
        vm_ids = resp.text.split("\n")
        self.assertEqual(len(vm_ids), 2, msg=("ERROR getting infrastructure info: Incorrect number of VMs(" +
                                              str(len(vm_ids)) + "). It must be 2"))

    def test_50_removeresource_noconfig(self):
        resp = self.create_request("GET", "/infrastructures/" + self.inf_id)
        self.assertEqual(resp.status_code, 200,
                         msg="ERROR getting the infrastructure info:" + resp.text)
        vm_ids = resp.text.split("\n")

        vm_uri = uriparse(vm_ids[1])
        resp = self.create_request("DELETE", vm_uri[2] + "?context=0")
        self.assertEqual(resp.status_code, 200,
                         msg="ERROR removing resources:" + resp.text)

        resp = self.create_request("GET", "/infrastructures/" + self.inf_id)
        self.assertEqual(resp.status_code, 200,
                         msg="ERROR getting the infrastructure info:" + resp.text)
        vm_ids = resp.text.split("\n")
        self.assertEqual(len(vm_ids), 1, msg=("ERROR getting infrastructure info: Incorrect number of VMs(" +
                                              str(len(vm_ids)) + "). It must be 1"))

    def test_55_reconfigure(self):
        resp = self.create_request("PUT", "/infrastructures/" + self.inf_id + "/reconfigure")
        self.assertEqual(resp.status_code, 200, msg="ERROR reconfiguring:" + resp.text)

        all_configured = self.wait_inf_state(VirtualMachine.CONFIGURED, 300)
        self.assertTrue(
            all_configured, msg="ERROR waiting the infrastructure to be configured (timeout).")

    def test_57_reconfigure_list(self):
        resp = self.create_request("PUT", "/infrastructures/" + self.inf_id + "/reconfigure?vm_list=0")
        self.assertEqual(resp.status_code, 200, msg="ERROR reconfiguring:" + resp.text)

        all_configured = self.wait_inf_state(VirtualMachine.CONFIGURED, 300)
        self.assertTrue(
            all_configured, msg="ERROR waiting the infrastructure to be configured (timeout).")

    def test_60_stop(self):
        time.sleep(10)
        resp = self.create_request("PUT", "/infrastructures/" + self.inf_id + "/stop")
        self.assertEqual(resp.status_code, 200,
                         msg="ERROR stopping the infrastructure:" + resp.text)
        time.sleep(10)

        all_stopped = self.wait_inf_state(
            VirtualMachine.STOPPED, 120, [VirtualMachine.RUNNING])
        self.assertTrue(
            all_stopped, msg="ERROR waiting the infrastructure to be stopped (timeout).")

    def test_70_start(self):
        # To assure the VM is stopped
        time.sleep(10)
        resp = self.create_request("PUT", "/infrastructures/" + self.inf_id + "/start")
        self.assertEqual(resp.status_code, 200,
                         msg="ERROR starting the infrastructure:" + resp.text)
        time.sleep(10)

        all_configured = self.wait_inf_state(
            VirtualMachine.CONFIGURED, 120, [VirtualMachine.RUNNING])
        self.assertTrue(
            all_configured, msg="ERROR waiting the infrastructure to be started (timeout).")

    def test_80_stop_vm(self):
        time.sleep(10)
        resp = self.create_request("PUT", "/infrastructures/" + self.inf_id + "/vms/0/stop")
        self.assertEqual(resp.status_code, 200,
                         msg="ERROR stopping the vm:" + resp.text)
        time.sleep(10)

        all_stopped = self.wait_inf_state(VirtualMachine.STOPPED, 120, [
                                          VirtualMachine.RUNNING], ["/infrastructures/" + self.inf_id + "/vms/0"])
        self.assertTrue(
            all_stopped, msg="ERROR waiting the infrastructure to be stopped (timeout).")

    def test_90_start_vm(self):
        # To assure the VM is stopped
        time.sleep(10)
        resp = self.create_request("PUT", "/infrastructures/" + self.inf_id + "/vms/0/start")
        self.assertEqual(resp.status_code, 200,
                         msg="ERROR starting the vm:" + resp.text)
        time.sleep(10)

        all_configured = self.wait_inf_state(VirtualMachine.CONFIGURED, 120, [
                                             VirtualMachine.RUNNING], ["/infrastructures/" + self.inf_id + "/vms/0"])
        self.assertTrue(
            all_configured, msg="ERROR waiting the vm to be started (timeout).")

    def test_95_destroy(self):
        resp = self.create_request("DELETE", "/infrastructures/" + self.inf_id)
        self.assertEqual(resp.status_code, 200,
                         msg="ERROR destroying the infrastructure:" + resp.text)

if __name__ == '__main__':
    unittest.main()<|MERGE_RESOLUTION|>--- conflicted
+++ resolved
@@ -209,13 +209,8 @@
         self.assertEqual(resp.status_code, 200,
                          msg="ERROR getting the infrastructure RADL:" + resp.text)
         try:
-<<<<<<< HEAD
-            radl_parse.parse_radl(output)
+            radl_parse.parse_radl(resp.text)
         except Exception as ex:
-=======
-            radl_parse.parse_radl(resp.text)
-        except Exception, ex:
->>>>>>> 5c0b3202
             self.assertTrue(
                 False, msg="ERROR parsing the RADL returned by GetInfrastructureRADL: " + str(ex))
 
