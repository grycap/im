IM 0.10

    * Initial version

IM 0.20

    * Minor bugfixes
    * Improving the messages of the contextualization stage
    * Change radl module internals
    * Add support to spot instances in EC2 plugin

IM 0.30

    * Important internal code modifications

IM 0.40

    * Change OCCI connector to be OCCI 1.1 compliant
    * Minor bug fixes in InfrastructureManager
    * Minor bug fixes in OpenNebula connector
    * Minor changes in SSH module
    * Use Ansible Galaxy to install remote roles

IM 0.50

    * Support to application requirements in the Recipes D.B.
    * Minor bug fixes
    * Change Ansible version to 1.6.6
    * Add internal ID to VMs
    
IM 0.60
    * Solve some concurrency bug fixes
    * Add launch_time info to the EC2 VMs

IM 1.0.0
    * Minor bug fixes
    * Improve contextualization code
    * Enable to change the credentials of the VMI user
    * Change Ansible version to 1.7.1
    * Improve LibCloud connector
    * Modify setup to use in pip

IM 1.1.0
    * Minor bug fixes and code improvements
    * Add Docker connector
    * Add Google Compute Engine (GCE) connector
    * Bugfixes in OCCI connector
    * Improve EC2 connector
    * Improve OpenNebula connector to support version 4.8
    * Change GetVMInfo and AlterVM functions to return only RADL data 
    * Add GetVMProperty function to the API
    * Add provider information in the RADL
    * Bug fixes in LibVirt connector
    * Change Ansible version to 1.7.2
    * Use the ssh connector with the pipelining option in ansible to improve preformace in the contextualization step

IM 1.1.1
    * Minor bug fixes and code improvements
    * Bugfixes in EC2 connector

IM 1.2.0
    * Minor bug fixes and code improvements
    * Change the contextualization process:
    	* Enable to contextualize the VMs individually.
    	* Call Ansible inside a Thread.
    * Improve EC2 connector
    * Bugfixes in OCCI connector
    * Bugfixes in Docker connector
    * Add FogBow connector
    * Add GetInfrastructureRADL function to the API
    * Add GetInfrastructureContMsg function to the API
    * Add GetVMContMsg function to the API
    * Add new state 'unconfigured'

IM 1.2.1
    * Add SSH keygen funtion to GCE connector
    * Add PRIVATE_NET_AS_PUBLIC configuration variable
    * Add MAX_SIMULTANEOUS_LAUNCHES configuration variable
    * Add Azure connector
    * Update EC2 instance features
    * Update documentation to specify python version 2.6
    * Add provider_ids as network parameter in RADL
    * Add support to VPC in EC2 connector
    * Implement AlterVM in OpenNebula and EC2 connectors
    * Add DeployedNode connector to enable to configure nodes not deployed with the IM (i.e. physical nodes)
    * Minor bugfixed in InfrastructureManager class
    * Improve error messages
    * Bugfixes in OpenNebula connector

IM 1.2.2
    * Update Fogbow connector to recent changes of the software.
    * Implement the functions start & stop in GCE plugin
    * Minor bugfix in GCE connector
    * Minor bugfix in EC2 connector
    * Improve performance in contextualization step.
    * Improve the RADL parser code
    * Improve the connectors code
    * Improve the SSH connections in the contextualization step 
    * Improve contextualization performance
    * Bugfix in the Ansible installation playbook
    * Change Ansible version to 1.8.4

IM 1.2.3
    * Bugfix in the Ansible launcher with versions 1.9.X
    * Bugfix in VirtualMachine update_status function
    * Add the VM_INFO_UPDATE_ERROR_GRACE_PERIOD to manage errors in the conections with Cloud providers
    * Bugfix and code improvements in GCE connector

IM 1.2.4
    * Bugfix in OCCI, Azure and Docker connectors when reusing HTTP connections
    * Bugfix in OpenNebula, OCCI and OpenStack connectors when using mutiple auth of same type
    * Add a password check in the RADL parser
    * Dynamically refresh the Ctxt output
    * Minor bugfix in EC2 connector when deleting a non existing instance

IM 1.3.0
    * Bugfix in OCCI, OpenNebula and Docker connectors when using incorrect credentials.
    * Improve Docker connector code.
    * Add Kubernetes connector.
    * Bugfix in FogBow with 1.0 version
    * Bugfix in RADL with unicode strings
    * Add StarVM and StopVM functions to the API
    * Modify contextualziation process to ignore not running VMs enabling to configure the rest of VMs of an Inf. 
    * Enable SSH with retry in all the ctxt steps

IM 1.3.1
    * Bugfix in ConfManager when relaunching a VM afther a failure.
    * Enable to specify git repo and http file in applications, in addition of galaxy roles, in the RADL.
    * Add fstype property to disks and enable to automatically format and boot the disk.
    * Add DATA_DB config variable enabling the usage of MySQL as Backend to store IM data
    * Bugfix in OCCI storing the proxy filename
    * Add context optional parameter to AddResource and RemoveResource functions.
    * Add vm_list optional parameter to Reconfigure.
    * Bugfixes in OpenStack and LibCloud connectors.

IM 1.3.2
    * Bugfix in OpenNebula connector when no nets are available
    * Add instance_id and instance_name fields
    * Bugfix in RADL parser
    * Bugfix in ConfManager formatting volumes
    * Change Ansible version to 1.9.2
    * Improve documentation
    * Remove PRIVATE_NET_AS_PUBLIC configuration variable and add PRIVATE_NET_MASKS

IM 1.4.0
    * Bugfixes to ctxt_agent.py
    * Minor bugfixes and code improvements in VirtualMachine.py
    * Bugfixes and improvements in connectors
    * Enable to configure Windows nodes using native WinRM protocol supported by Ansible
    * Enable multiple image URLs
    * Enable to disable the contextualization step by RADL
    * Enable to use cloud-init contextualization
    * Add IM-USER tag to EC2 instances
    * Improve the DB serialization
    * Change Infrastructure ID from int to string: The API changes and the stored data is not compatible with old versions
<<<<<<< HEAD
    * Add GetInfrastructureState function
=======
    * Add GetInfrastructureState function
    * Bugfix managing public IPs in OCCI
>>>>>>> 0da0bff8
<|MERGE_RESOLUTION|>--- conflicted
+++ resolved
@@ -153,9 +153,5 @@
     * Add IM-USER tag to EC2 instances
     * Improve the DB serialization
     * Change Infrastructure ID from int to string: The API changes and the stored data is not compatible with old versions
-<<<<<<< HEAD
     * Add GetInfrastructureState function
-=======
-    * Add GetInfrastructureState function
-    * Bugfix managing public IPs in OCCI
->>>>>>> 0da0bff8
+    * Bugfix managing public IPs in OCCI