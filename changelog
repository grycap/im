IM 0.10

    * Initial version

IM 0.20

    * Minor bugfixes
    * Improving the messages of the contextualization stage
    * Change radl module internals
    * Add support to spot instances in EC2 plugin

IM 0.30

    * Important internal code modifications

IM 0.40

    * Change OCCI connector to be OCCI 1.1 compliant
    * Minor bug fixes in InfrastructureManager
    * Minor bug fixes in OpenNebula connector
    * Minor changes in SSH module
    * Use Ansible Galaxy to install remote roles

IM 0.50

    * Support to application requirements in the Recipes D.B.
    * Minor bug fixes
    * Change Ansible version to 1.6.6
    * Add internal ID to VMs
    
IM 0.60
    * Solve some concurrency bug fixes
    * Add launch_time info to the EC2 VMs

IM 1.0.0
    * Minor bug fixes
    * Improve contextualization code
    * Enable to change the credentials of the VMI user
    * Change Ansible version to 1.7.1
    * Improve LibCloud connector
    * Modify setup to use in pip

IM 1.1.0
    * Minor bug fixes and code improvements
    * Add Docker connector
    * Add Google Compute Engine (GCE) connector
    * Bugfixes in OCCI connector
    * Improve EC2 connector
    * Improve OpenNebula connector to support version 4.8
    * Change GetVMInfo and AlterVM functions to return only RADL data 
    * Add GetVMProperty function to the API
    * Add provider information in the RADL
    * Bug fixes in LibVirt connector
    * Change Ansible version to 1.7.2
    * Use the ssh connector with the pipelining option in ansible to improve preformace in the contextualization step

IM 1.1.1
    * Minor bug fixes and code improvements
    * Bugfixes in EC2 connector

IM 1.2.0
    * Minor bug fixes and code improvements
    * Change the contextualization process:
    	* Enable to contextualize the VMs individually.
    	* Call Ansible inside a Thread.
    * Improve EC2 connector
    * Bugfixes in OCCI connector
    * Bugfixes in Docker connector
    * Add FogBow connector
    * Add GetInfrastructureRADL function to the API
    * Add GetInfrastructureContMsg function to the API
    * Add GetVMContMsg function to the API
    * Add new state 'unconfigured'

IM 1.2.1
    * Add SSH keygen funtion to GCE connector
    * Add PRIVATE_NET_AS_PUBLIC configuration variable
    * Add MAX_SIMULTANEOUS_LAUNCHES configuration variable
    * Add Azure connector
    * Update EC2 instance features
    * Update documentation to specify python version 2.6
    * Add provider_ids as network parameter in RADL
    * Add support to VPC in EC2 connector
    * Implement AlterVM in OpenNebula and EC2 connectors
    * Add DeployedNode connector to enable to configure nodes not deployed with the IM (i.e. physical nodes)
    * Minor bugfixed in InfrastructureManager class
    * Improve error messages
    * Bugfixes in OpenNebula connector

IM 1.2.2
    * Update Fogbow connector to recent changes of the software.
    * Implement the functions start & stop in GCE plugin
    * Minor bugfix in GCE connector
    * Minor bugfix in EC2 connector
    * Improve performance in contextualization step.
    * Improve the RADL parser code
    * Improve the connectors code
    * Improve the SSH connections in the contextualization step 
    * Improve contextualization performance
    * Bugfix in the Ansible installation playbook
    * Change Ansible version to 1.8.4

IM 1.2.3
    * Bugfix in the Ansible launcher with versions 1.9.X
    * Bugfix in VirtualMachine update_status function
    * Add the VM_INFO_UPDATE_ERROR_GRACE_PERIOD to manage errors in the conections with Cloud providers
    * Bugfix and code improvements in GCE connector

IM 1.2.4
    * Bugfix in OCCI, Azure and Docker connectors when reusing HTTP connections
    * Bugfix in OpenNebula, OCCI and OpenStack connectors when using mutiple auth of same type
    * Add a password check in the RADL parser
    * Dynamically refresh the Ctxt output
    * Minor bugfix in EC2 connector when deleting a non existing instance

IM 1.3.0
    * Bugfix in OCCI, OpenNebula and Docker connectors when using incorrect credentials.
    * Improve Docker connector code.
    * Add Kubernetes connector.
    * Bugfix in FogBow with 1.0 version
    * Bugfix in RADL with unicode strings
    * Add StarVM and StopVM functions to the API
    * Modify contextualziation process to ignore not running VMs enabling to configure the rest of VMs of an Inf. 
    * Enable SSH with retry in all the ctxt steps

IM 1.3.1
    * Bugfix in ConfManager when relaunching a VM afther a failure.
    * Enable to specify git repo and http file in applications, in addition of galaxy roles, in the RADL.
    * Add fstype property to disks and enable to automatically format and boot the disk.
    * Add DATA_DB config variable enabling the usage of MySQL as Backend to store IM data
    * Bugfix in OCCI storing the proxy filename
    * Add context optional parameter to AddResource and RemoveResource functions.
    * Add vm_list optional parameter to Reconfigure.
    * Bugfixes in OpenStack and LibCloud connectors.

IM 1.3.2
    * Bugfix in OpenNebula connector when no nets are available
    * Add instance_id and instance_name fields
    * Bugfix in RADL parser
    * Bugfix in ConfManager formatting volumes
    * Change Ansible version to 1.9.2
    * Improve documentation
    * Remove PRIVATE_NET_AS_PUBLIC configuration variable and add PRIVATE_NET_MASKS

IM 1.4.0
    * Bugfixes to ctxt_agent.py
    * Minor bugfixes and code improvements in VirtualMachine.py
    * Bugfixes and improvements in connectors
    * Enable to configure Windows nodes using native WinRM protocol supported by Ansible
    * Enable multiple image URLs
    * Enable to disable the contextualization step by RADL
    * Enable to use cloud-init contextualization
    * Add IM-USER tag to EC2 instances
    * Improve the DB serialization
    * Change Infrastructure ID from int to string: The API changes and the stored data is not compatible with old versions
    * Add GetInfrastructureState function
    * Bugfix managing public IPs in OCCI
    * Add suport for scp in SSH module in case that sftp is not available
    * Bugfixes to GCE connector
    * Make StartInfrastructure and StopInfrastructure operations in parallel

IM 1.4.1
    * Minor bugfixes to OCCI and GCE connectors
    * Minor bugfixes in Contextualization step
    * Bugfix in VM IP management
    * Add support for Ansible v2.X
    * Add supoort for using an external ansible master node
    * Bugfix in incorrects links inside containers

IM 1.4.2
    * Add support for new RADL JSON format
    * Change in Auth Header in new version of FogBow and support for requirements
    * Code improvements in OpenStack, OpenNebula and FogBow connectors
    * Added workaround to problems in ansible_launcher with HOSTS_PATTERNS_CACHE
    * Bugfixes in REST API

IM 1.4.3
    * Add IM_NODE_PUBLIC_IP and IM_NODE_PRIVATE_IP ansible variables
    * Bugfixes in REST API
    * Modify Docker connector using CpuShares as defined in swarm
    * Enable to use a /etc/im/logging.conf file to config logging properties
    * Bugfixes to OpenStack connector. Set default values to new versions.
    * Add GetVersion function
    * Bugfix returning protocol https in REST calls
    * Add IM_INFRASTRUCTURE_ID and IM_NODE_CLOUD_TYPE variables
    * Bugfix in REST API with auth data with new lines
    * Bugfix in ansible_executor_v2 with version ansible 2.0.1
    * Extract RADL as an external package
    * Bugfix in the ctxt_agent
    * Add logger messages to REST API
    * Add extra-ports to FogBow connector

IM 1.4.4
    * Add new org.fogbowcloud.order.resource-kind occi attribute
    * Enable to user image name and add IMAGE_UNAME config variable for OpenNebula connector
    * Bugfix in ctxt when different VMs has the same external ip
    * Improve the management of ansible galaxy roles
    * Bugfix in OCCI connector with endpoints with path
    * Enable to return REST error messages in JSON, HTML and plain text
    * Set correct permissions in some configuration files
    * Enable accept type in all REST API calls
    * Bugfix in threads management with ThreadPool
    * Bugfixes in Azure connector
    * Inprove conf-ansible recipe and set Ansible version to 2.0.2

IM 1.4.5
    * Bugfix killing ansible proceses
    * Enable to keygen in OpenNebula connector
    * Add env variable IM_DATA_DB to enable to change the DB in a container
    * Bugfox with VMRC lib and SOAPPy
    * Change winrm UnauthorizedError exception for new class Authentication

IM 1.4.6
    * Change conf-ansible recipe to use pip in case of CentOS 6
    * Improvements for VMs that reqs a priv IP but gets a public one
    * Put check_im_user in all api functions
    * Bugfix in Docker connector with CpuShares
    * Add ANSIBLE_INSTALL_TIMEOUT var
    * Create user with cloudinit in OpenStack connector
    * Improve error msg in ssh wait
    * Bugfixes in Azure connector

IM 1.4.7
    * Return 403 error in REST API when the user cannot access the infrastructure
    * Assure to kill ansible processes is case of ctxt timeout
    * Bugfix in some configuration cases
    * Bugfix not installing ansible roles defined in not master vm
    * Add im.service file add support to systemd
    * Enable to add a Storage to a running VM in the OCCI and OpenNebula connectors
    * Bugfix in OCCI not waiting the volumes on creation

IM 1.4.8
    * Bugfix setting step num in case if using contextualizes
    * Bugfix mapping ips to RADL networks in OpenStack and OpenNebula connectors
    * Bugfixes in OpenStack connector
    * Bugfixes in REST API not multithreaded
    * Bugfixes Error installing IM using pip in Ubuntu 16
    * Set restrictive permissions in the master VM data dir

IM 1.5.0
    * Remove DATA_FILE from configuration. Only DB now.
    * Change DB format. Old 1.4.X data must be updated.
    	Use the script: db_1_4_to_1_5.py to update the DB format:
    		* Install new IM 1.5.0 version.
    		* In case that you were using a DATA_FILE to store the IM data (the default option in old version of IM), define the DATA_DB in the im.cfg file. 
    		* Execute the script db_1_4_to_1_5.py (https://raw.githubusercontent.com/grycap/im/master/scripts/db_1_4_to_1_5.py).
    			* In case that you were using a DATA_FILE you have to specify it as the first parameter of the script.
    			* If you were using a DATA_DB to store your data this parameter is not needed.
    		* The data will be moved to the new format and old data will be renamed as table inf_list_XXXXXX.
    * Remove use of insecure Pickle data.
    * Add Vault support.
    * Bugfix with sqlite databases.
    * Fix some Kubenetes connector errors.
    * Improve Docker connector.
    * Bugfix killing child processes.
    * Error in GCE connector in case of multiples nodes.
    * Add FW creation support in GCE connector.
    * Move connectors from httplib to requests lib enhancement.
    * Improve data management in DB to enable HA enhancement.
    * Move Azure connector to Resource Groups API enhancement.
    * Change SOAPpy lib to suds.
    * Add support for OpenStack pool name in OCCI connector.

IM 1.5.1
    * Fix error configuring VMs with sudo with password.
    * Improve load data.
    * Fix Bug in IM in HA mode getting old data.
    * Merge correctly local /etc/hosts with IM generated data.
    * Bootstrap ansible master VM with python if it does not have it installed.
    * Fix Error configuring VMs with sudo with password.
    * Fix errors in EC2, GCE and OCCI connectors.
    * Add new timeout config value for SSH access.
    * Add support for cheroot library.

IM 1.5.2
    * Improve error messages in case of internal connector errors.
    * Add Python 3 compatibility.
    * Improve VM launch paralelism.
    * Enrich the logging entries + stack trace with the infra id.
    * Improve OCCI cloud_init data process.
    * Add VMINFO_JSON conf var to enable the GetVMInfo function return JSON RADL.

IM 1.5.3
    * Fix errors with python3
    * Fix error in some SFTP functions in SSH class.
    * Change default value of REMOTE_CONF_DIR to /var/tmp.
    * Enable to specify a port range in outports.
    * Add functions to create VM snapshots.
    * Fix error in OCCI conn setting public key.
    * Improve SG management in connectors EC2 and OpenStack.
    * Add support to OTC.
    * In case of hybrid infrastructures some connector will not remove all resources.
    * Select a random pool in case of OpenStack site in OCCI conn.
    * Detach volumes before removing it in OCCI conn.
    * Support OpenStack calls with VOMS proxies.

IM 1.5.4
    * Fix error in contextualization nodes with private keys.
    * Improve OpenNebula conn with new ver. 5 functions as SGs.
    * Improve error mesage in case of invalid proxy in OCCI conn.
    * Fix error in Azure connector creating a VM with two nics.
    * Fix error in Azure connector creating Storage Account with more than 24 chars.

IM 1.5.5
    * Fix error getting IP info in OCCI conn.
    * Enable to reset the add_public_ip_count in the OCCI/OST conns.
    * Improve Azure instance_type selection.
    * Improve GCE instance type selection.
    * Manage DNS records in EC2, Azure and GCE connectors.
    * Fix error in Azure conn creating a VM with only a public net attached.

IM 1.6.0
    * Improve getting Public network name in OCCI conn enhancement P2
    * Improve Ansible contextualization to scale more than 50 VMs
    * Add Support Custom instance types in Google Conn
    * Implements Delete SGs in ONE conn only in last VM
    * Fix error getting contmsg output in case of use colors
    * Enable to set a limit in the number of parallel ctxt processes
    * Fix error in SSH module in sftp_put_dir if src dir ends with /
    * Fix SSL verification error in windows
    * Enable to add IPs in OCCI conn in AlterVM
    * Fix error in OpenStack conn trying to assing a floating IP to VM with public IP
    * Wait SSH access to VMs only in one ctxt task
    * Create only one storage account per Infrastructure instead of per VM in Azure conn.
    * Improve save data in VM creation process
    * Fix Error creating NGS in Azure conn
    * Return false if VM does not exists in updateVMInfo
    * Fix error creating NSG in Azure conn if port 22 is set in outports.
    * Update Ansible roles in Master node in reconfiguration.
    * Fix error in Azure conn creating subnet.
    * Fix error in Context. process in basic test in SSH tests.

IM 1.6.1
    * Fix error in ctxt process in some cases in OpenStack sites.
    * Fix error launching IM with Ansible 2.4.0.

IM 1.6.2
    * Enable config_drive option in OpenStack conn.
    * Improve wait_ssh_access function to test 22 port in case of Dockers.
    * Do not force install galaxy roles on basic task.
    * Enable to specify a name of a security group in the RADL.
    * Fix Ctxt process does not correctly stops in case of failure in one internal step.
    * Add support for Keystone v3 in OCCI connector.
    * Add support access RADL properties from Ansible recipes.

IM 1.6.3
    * Enable to reuse keystone tokens in OCCI conn.
    * Add support to specify the project in case of OCCI OpenStack sites.
    * Add the Inf ID in all the related log messages.
    * Fix error in auth process in old OpenStack sites.
    * Fix error setting Hostname in Docker, Kubernetes and AzureClassic conns.
    * Fix error connecting with Synefo OCCI sites.
    * Fix error deleting VM in OCCI OpenNebula sites.

IM 1.6.4
    * Store tenant and project in OCCI connector.
    * Fix error validating keystone token in OCCI conn.
    * Decrease timeout getting ansible process results.
    * Enable to get the initial infrastructure contextualization log.

IM 1.6.5
    * Homogenize Inf ID log message
    * Fix error cpu.count parameter is ignored in OpenStack conn.
<<<<<<< HEAD
=======
    * Fix ansible_version is not available in ctxt process.

IM 1.6.6
    * Fix authorization file format does not allow passwords that contain ";".
    * Improve error message in ONE conn in case net without leases.
    * Fix error using disks.free_size in connectors.
    * Add retries in Azure RG deletion.
    * Avoid raising error in case that one auth line does not have the type field.

IM 1.6.7
    * Fix error with the update of pyOpenSSL package causes Ansible error.
    * Fix error contextualizing docker containers.
    * Improves performance deleting an infra when configuring it.
    * Fix error in EC2 conn getting security groups in case of VPC usage.
    * Improve AlterVM function to allow receive complete RADL.
    * Add --version option in im_service.py.
    * Fix error reconfiguring nodes in case of addition of nodes.
    * Avoid "Failed to lock apt for exclusive operation" in contextualization.
>>>>>>> 50327154
<|MERGE_RESOLUTION|>--- conflicted
+++ resolved
@@ -361,8 +361,6 @@
 IM 1.6.5
     * Homogenize Inf ID log message
     * Fix error cpu.count parameter is ignored in OpenStack conn.
-<<<<<<< HEAD
-=======
     * Fix ansible_version is not available in ctxt process.
 
 IM 1.6.6
@@ -380,5 +378,4 @@
     * Improve AlterVM function to allow receive complete RADL.
     * Add --version option in im_service.py.
     * Fix error reconfiguring nodes in case of addition of nodes.
-    * Avoid "Failed to lock apt for exclusive operation" in contextualization.
->>>>>>> 50327154
+    * Avoid "Failed to lock apt for exclusive operation" in contextualization.