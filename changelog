--- conflicted
+++ resolved
@@ -411,12 +411,8 @@
 IM 1.7.1:
     * Fix problems with nodes with IPv6 in OpenStack conn.
     * Fix Azure conn does not get the correct state (in case of suspended VMs).
-<<<<<<< HEAD
-    * Enable to specify pool_name in the network provider_ip in OpenStack conn.
-=======
     * Enable to specify pool_name in the network provider_ip in OpenStack conn.
 
 IM 1.7.2:
     * Fix Error setting the INF_CACHE_TIME conf variable time.
-    * Add support to availability_zone in tosca.policies.Placement.
->>>>>>> b3d0dfa5
+    * Add support to availability_zone in tosca.policies.Placement.