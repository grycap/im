--- conflicted
+++ resolved
@@ -191,15 +191,9 @@
     return WaitRequest(request)
 
 
-<<<<<<< HEAD
 def CreateDiskSnapshot(inf_id, vm_id, disk_num, image_name, auth_data):
     request = IMBaseRequest.create_request(
         IMBaseRequest.CREATE_DISK_SNAPSHOT, (inf_id, vm_id, disk_num, image_name, auth_data))
-=======
-def CreateDiskSnapshot(inf_id, vm_id, disk_num, auth_data):
-    request = IMBaseRequest.create_request(
-        IMBaseRequest.CREATE_DISK_SNAPSHOT, (inf_id, vm_id, disk_num, auth_data))
->>>>>>> f63b9ae9
     return WaitRequest(request)
 
 
